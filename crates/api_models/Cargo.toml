--- conflicted
+++ resolved
@@ -24,11 +24,8 @@
 merchant_account_v2 = []
 merchant_connector_account_v2 = []
 payment_v2 = []
-<<<<<<< HEAD
 payment_methods_v2 = []
-=======
 routing_v2 = []
->>>>>>> 537630f0
 
 [dependencies]
 actix-web = { version = "4.5.1", optional = true }
