use common_utils::events::{ApiEventMetric, ApiEventsType};

#[cfg(feature = "v2")]
use super::{
    PaymentStartRedirectionRequest, PaymentsConfirmIntentResponse, PaymentsCreateIntentRequest,
<<<<<<< HEAD
    PaymentsGetIntentRequest, PaymentsIntentResponse,ProxyPaymentsIntentResponse,
=======
    PaymentsGetIntentRequest, PaymentsIntentResponse, PaymentsRequest,
>>>>>>> 4693d21b
};
#[cfg(all(
    any(feature = "v2", feature = "v1"),
    not(feature = "payment_methods_v2")
))]
use crate::payment_methods::CustomerPaymentMethodsListResponse;
#[cfg(feature = "v1")]
use crate::payments::{PaymentListResponse, PaymentListResponseV2};
#[cfg(all(feature = "v2", feature = "payment_methods_v2"))]
use crate::{events, payment_methods::CustomerPaymentMethodsListResponse};
use crate::{
    payment_methods::{
        self, ListCountriesCurrenciesRequest, ListCountriesCurrenciesResponse,
        PaymentMethodCollectLinkRenderRequest, PaymentMethodCollectLinkRequest,
        PaymentMethodCollectLinkResponse, PaymentMethodDeleteResponse, PaymentMethodListRequest,
        PaymentMethodListResponse, PaymentMethodMigrateResponse, PaymentMethodResponse,
        PaymentMethodUpdate,
    },
    payments::{
        self, ExtendedCardInfoResponse, PaymentIdType, PaymentListConstraints,
        PaymentListFilterConstraints, PaymentListFilters, PaymentListFiltersV2,
        PaymentsAggregateResponse, PaymentsApproveRequest, PaymentsCancelRequest,
        PaymentsCaptureRequest, PaymentsCompleteAuthorizeRequest,
        PaymentsDynamicTaxCalculationRequest, PaymentsDynamicTaxCalculationResponse,
        PaymentsExternalAuthenticationRequest, PaymentsExternalAuthenticationResponse,
        PaymentsIncrementalAuthorizationRequest, PaymentsManualUpdateRequest,
        PaymentsManualUpdateResponse, PaymentsPostSessionTokensRequest,
        PaymentsPostSessionTokensResponse, PaymentsRejectRequest, PaymentsResponse,
        PaymentsRetrieveRequest, PaymentsSessionResponse, PaymentsStartRequest,
        RedirectionResponse,
    },
};

#[cfg(feature = "v1")]
impl ApiEventMetric for PaymentsRetrieveRequest {
    fn get_api_event_type(&self) -> Option<ApiEventsType> {
        match self.resource_id {
            PaymentIdType::PaymentIntentId(ref id) => Some(ApiEventsType::Payment {
                payment_id: id.clone(),
            }),
            _ => None,
        }
    }
}

#[cfg(feature = "v1")]
impl ApiEventMetric for PaymentsStartRequest {
    fn get_api_event_type(&self) -> Option<ApiEventsType> {
        Some(ApiEventsType::Payment {
            payment_id: self.payment_id.clone(),
        })
    }
}

#[cfg(feature = "v1")]
impl ApiEventMetric for PaymentsCaptureRequest {
    fn get_api_event_type(&self) -> Option<ApiEventsType> {
        Some(ApiEventsType::Payment {
            payment_id: self.payment_id.to_owned(),
        })
    }
}

#[cfg(feature = "v1")]
impl ApiEventMetric for PaymentsCompleteAuthorizeRequest {
    fn get_api_event_type(&self) -> Option<ApiEventsType> {
        Some(ApiEventsType::Payment {
            payment_id: self.payment_id.clone(),
        })
    }
}

#[cfg(feature = "v1")]
impl ApiEventMetric for PaymentsDynamicTaxCalculationRequest {
    fn get_api_event_type(&self) -> Option<ApiEventsType> {
        Some(ApiEventsType::Payment {
            payment_id: self.payment_id.clone(),
        })
    }
}

#[cfg(feature = "v1")]
impl ApiEventMetric for PaymentsPostSessionTokensRequest {
    fn get_api_event_type(&self) -> Option<ApiEventsType> {
        Some(ApiEventsType::Payment {
            payment_id: self.payment_id.clone(),
        })
    }
}

#[cfg(feature = "v1")]
impl ApiEventMetric for PaymentsPostSessionTokensResponse {
    fn get_api_event_type(&self) -> Option<ApiEventsType> {
        Some(ApiEventsType::Payment {
            payment_id: self.payment_id.clone(),
        })
    }
}

#[cfg(feature = "v1")]
impl ApiEventMetric for PaymentsDynamicTaxCalculationResponse {}

#[cfg(feature = "v1")]
impl ApiEventMetric for PaymentsCancelRequest {
    fn get_api_event_type(&self) -> Option<ApiEventsType> {
        Some(ApiEventsType::Payment {
            payment_id: self.payment_id.clone(),
        })
    }
}

#[cfg(feature = "v1")]
impl ApiEventMetric for PaymentsApproveRequest {
    fn get_api_event_type(&self) -> Option<ApiEventsType> {
        Some(ApiEventsType::Payment {
            payment_id: self.payment_id.clone(),
        })
    }
}

#[cfg(feature = "v1")]
impl ApiEventMetric for PaymentsRejectRequest {
    fn get_api_event_type(&self) -> Option<ApiEventsType> {
        Some(ApiEventsType::Payment {
            payment_id: self.payment_id.clone(),
        })
    }
}

#[cfg(feature = "v1")]
impl ApiEventMetric for payments::PaymentsRequest {
    fn get_api_event_type(&self) -> Option<ApiEventsType> {
        match self.payment_id {
            Some(PaymentIdType::PaymentIntentId(ref id)) => Some(ApiEventsType::Payment {
                payment_id: id.clone(),
            }),
            _ => None,
        }
    }
}

#[cfg(feature = "v2")]
impl ApiEventMetric for PaymentsCreateIntentRequest {
    fn get_api_event_type(&self) -> Option<ApiEventsType> {
        None
    }
}

#[cfg(feature = "v2")]
impl ApiEventMetric for PaymentsRequest {
    fn get_api_event_type(&self) -> Option<ApiEventsType> {
        None
    }
}

#[cfg(feature = "v2")]
impl ApiEventMetric for PaymentsResponse {
    fn get_api_event_type(&self) -> Option<ApiEventsType> {
        Some(ApiEventsType::Payment {
            payment_id: self.id.clone(),
        })
    }
}

#[cfg(feature = "v2")]
impl ApiEventMetric for PaymentsGetIntentRequest {
    fn get_api_event_type(&self) -> Option<ApiEventsType> {
        Some(ApiEventsType::Payment {
            payment_id: self.id.clone(),
        })
    }
}

#[cfg(feature = "v2")]
impl ApiEventMetric for PaymentsIntentResponse {
    fn get_api_event_type(&self) -> Option<ApiEventsType> {
        Some(ApiEventsType::Payment {
            payment_id: self.id.clone(),
        })
    }
}

#[cfg(feature = "v2")]
impl ApiEventMetric for PaymentsConfirmIntentResponse {
    fn get_api_event_type(&self) -> Option<ApiEventsType> {
        Some(ApiEventsType::Payment {
            payment_id: self.id.clone(),
        })
    }
}

#[cfg(feature = "v2")]
impl ApiEventMetric for ProxyPaymentsIntentResponse {
    fn get_api_event_type(&self) -> Option<ApiEventsType> {
        Some(ApiEventsType::Payment {
            payment_id: self.id.clone(),
        })
    }
}

#[cfg(feature = "v2")]
impl ApiEventMetric for super::PaymentsRetrieveResponse {
    fn get_api_event_type(&self) -> Option<ApiEventsType> {
        Some(ApiEventsType::Payment {
            payment_id: self.id.clone(),
        })
    }
}

#[cfg(feature = "v1")]
impl ApiEventMetric for PaymentsResponse {
    fn get_api_event_type(&self) -> Option<ApiEventsType> {
        Some(ApiEventsType::Payment {
            payment_id: self.payment_id.clone(),
        })
    }
}

impl ApiEventMetric for PaymentMethodResponse {
    #[cfg(all(
        any(feature = "v1", feature = "v2"),
        not(feature = "payment_methods_v2")
    ))]
    fn get_api_event_type(&self) -> Option<ApiEventsType> {
        Some(ApiEventsType::PaymentMethod {
            payment_method_id: self.payment_method_id.clone(),
            payment_method: self.payment_method,
            payment_method_type: self.payment_method_type,
        })
    }

    #[cfg(all(feature = "v2", feature = "payment_methods_v2"))]
    fn get_api_event_type(&self) -> Option<ApiEventsType> {
        Some(ApiEventsType::PaymentMethod {
            payment_method_id: self.id.clone(),
            payment_method_type: self.payment_method_type,
            payment_method_subtype: self.payment_method_subtype,
        })
    }
}

impl ApiEventMetric for PaymentMethodMigrateResponse {
    #[cfg(all(
        any(feature = "v1", feature = "v2"),
        not(feature = "payment_methods_v2")
    ))]
    fn get_api_event_type(&self) -> Option<ApiEventsType> {
        Some(ApiEventsType::PaymentMethod {
            payment_method_id: self.payment_method_response.payment_method_id.clone(),
            payment_method: self.payment_method_response.payment_method,
            payment_method_type: self.payment_method_response.payment_method_type,
        })
    }

    #[cfg(all(feature = "v2", feature = "payment_methods_v2"))]
    fn get_api_event_type(&self) -> Option<ApiEventsType> {
        Some(ApiEventsType::PaymentMethod {
            payment_method_id: self.payment_method_response.id.clone(),
            payment_method_type: self.payment_method_response.payment_method_type,
            payment_method_subtype: self.payment_method_response.payment_method_subtype,
        })
    }
}

impl ApiEventMetric for PaymentMethodUpdate {}

#[cfg(feature = "v1")]
impl ApiEventMetric for payment_methods::DefaultPaymentMethod {
    fn get_api_event_type(&self) -> Option<ApiEventsType> {
        Some(ApiEventsType::PaymentMethod {
            payment_method_id: self.payment_method_id.clone(),
            payment_method: None,
            payment_method_type: None,
        })
    }
}

#[cfg(feature = "v2")]
impl ApiEventMetric for PaymentMethodDeleteResponse {
    fn get_api_event_type(&self) -> Option<ApiEventsType> {
        Some(ApiEventsType::PaymentMethod {
            payment_method_id: self.id.clone(),
            payment_method_type: None,
            payment_method_subtype: None,
        })
    }
}

#[cfg(feature = "v1")]
impl ApiEventMetric for PaymentMethodDeleteResponse {
    fn get_api_event_type(&self) -> Option<ApiEventsType> {
        Some(ApiEventsType::PaymentMethod {
            payment_method_id: self.payment_method_id.clone(),
            payment_method: None,
            payment_method_type: None,
        })
    }
}

impl ApiEventMetric for CustomerPaymentMethodsListResponse {}

impl ApiEventMetric for PaymentMethodListRequest {
    fn get_api_event_type(&self) -> Option<ApiEventsType> {
        Some(ApiEventsType::PaymentMethodList {
            payment_id: self
                .client_secret
                .as_ref()
                .and_then(|cs| cs.rsplit_once("_secret_"))
                .map(|(pid, _)| pid.to_string()),
        })
    }
}

impl ApiEventMetric for ListCountriesCurrenciesRequest {}

impl ApiEventMetric for ListCountriesCurrenciesResponse {}
impl ApiEventMetric for PaymentMethodListResponse {}

#[cfg(feature = "v1")]
impl ApiEventMetric for payment_methods::CustomerDefaultPaymentMethodResponse {
    fn get_api_event_type(&self) -> Option<ApiEventsType> {
        Some(ApiEventsType::PaymentMethod {
            payment_method_id: self.default_payment_method_id.clone().unwrap_or_default(),
            payment_method: Some(self.payment_method),
            payment_method_type: self.payment_method_type,
        })
    }
}

impl ApiEventMetric for PaymentMethodCollectLinkRequest {
    fn get_api_event_type(&self) -> Option<ApiEventsType> {
        self.pm_collect_link_id
            .as_ref()
            .map(|id| ApiEventsType::PaymentMethodCollectLink {
                link_id: id.clone(),
            })
    }
}

impl ApiEventMetric for PaymentMethodCollectLinkRenderRequest {
    fn get_api_event_type(&self) -> Option<ApiEventsType> {
        Some(ApiEventsType::PaymentMethodCollectLink {
            link_id: self.pm_collect_link_id.clone(),
        })
    }
}

impl ApiEventMetric for PaymentMethodCollectLinkResponse {
    fn get_api_event_type(&self) -> Option<ApiEventsType> {
        Some(ApiEventsType::PaymentMethodCollectLink {
            link_id: self.pm_collect_link_id.clone(),
        })
    }
}

impl ApiEventMetric for PaymentListFilterConstraints {
    fn get_api_event_type(&self) -> Option<ApiEventsType> {
        Some(ApiEventsType::ResourceListAPI)
    }
}

impl ApiEventMetric for PaymentListFilters {
    fn get_api_event_type(&self) -> Option<ApiEventsType> {
        Some(ApiEventsType::ResourceListAPI)
    }
}
impl ApiEventMetric for PaymentListFiltersV2 {
    fn get_api_event_type(&self) -> Option<ApiEventsType> {
        Some(ApiEventsType::ResourceListAPI)
    }
}

impl ApiEventMetric for PaymentListConstraints {
    fn get_api_event_type(&self) -> Option<ApiEventsType> {
        Some(ApiEventsType::ResourceListAPI)
    }
}

#[cfg(feature = "v1")]
impl ApiEventMetric for PaymentListResponse {
    fn get_api_event_type(&self) -> Option<ApiEventsType> {
        Some(ApiEventsType::ResourceListAPI)
    }
}

#[cfg(feature = "v1")]
impl ApiEventMetric for PaymentListResponseV2 {
    fn get_api_event_type(&self) -> Option<ApiEventsType> {
        Some(ApiEventsType::ResourceListAPI)
    }
}
impl ApiEventMetric for PaymentsAggregateResponse {
    fn get_api_event_type(&self) -> Option<ApiEventsType> {
        Some(ApiEventsType::ResourceListAPI)
    }
}

impl ApiEventMetric for RedirectionResponse {}

#[cfg(feature = "v1")]
impl ApiEventMetric for PaymentsIncrementalAuthorizationRequest {
    fn get_api_event_type(&self) -> Option<ApiEventsType> {
        Some(ApiEventsType::Payment {
            payment_id: self.payment_id.clone(),
        })
    }
}

#[cfg(feature = "v1")]
impl ApiEventMetric for PaymentsExternalAuthenticationResponse {}

#[cfg(feature = "v1")]
impl ApiEventMetric for PaymentsExternalAuthenticationRequest {
    fn get_api_event_type(&self) -> Option<ApiEventsType> {
        Some(ApiEventsType::Payment {
            payment_id: self.payment_id.clone(),
        })
    }
}

#[cfg(feature = "v1")]
impl ApiEventMetric for ExtendedCardInfoResponse {}

#[cfg(feature = "v1")]
impl ApiEventMetric for PaymentsManualUpdateRequest {
    fn get_api_event_type(&self) -> Option<ApiEventsType> {
        Some(ApiEventsType::Payment {
            payment_id: self.payment_id.clone(),
        })
    }
}

#[cfg(feature = "v1")]
impl ApiEventMetric for PaymentsManualUpdateResponse {
    fn get_api_event_type(&self) -> Option<ApiEventsType> {
        Some(ApiEventsType::Payment {
            payment_id: self.payment_id.clone(),
        })
    }
}

impl ApiEventMetric for PaymentsSessionResponse {
    fn get_api_event_type(&self) -> Option<ApiEventsType> {
        Some(ApiEventsType::Payment {
            payment_id: self.payment_id.clone(),
        })
    }
}

#[cfg(feature = "v2")]
impl ApiEventMetric for PaymentStartRedirectionRequest {
    fn get_api_event_type(&self) -> Option<ApiEventsType> {
        Some(ApiEventsType::Payment {
            payment_id: self.id.clone(),
        })
    }
}

#[cfg(feature = "v2")]
impl ApiEventMetric for payments::PaymentMethodListResponseForPayments {
    // Payment id would be populated by the request
    fn get_api_event_type(&self) -> Option<ApiEventsType> {
        None
    }
}

#[cfg(feature = "v2")]
impl ApiEventMetric for payments::PaymentsCaptureResponse {
    fn get_api_event_type(&self) -> Option<ApiEventsType> {
        Some(ApiEventsType::Payment {
            payment_id: self.id.clone(),
        })
    }
}<|MERGE_RESOLUTION|>--- conflicted
+++ resolved
@@ -3,11 +3,7 @@
 #[cfg(feature = "v2")]
 use super::{
     PaymentStartRedirectionRequest, PaymentsConfirmIntentResponse, PaymentsCreateIntentRequest,
-<<<<<<< HEAD
-    PaymentsGetIntentRequest, PaymentsIntentResponse,ProxyPaymentsIntentResponse,
-=======
-    PaymentsGetIntentRequest, PaymentsIntentResponse, PaymentsRequest,
->>>>>>> 4693d21b
+    PaymentsGetIntentRequest, PaymentsIntentResponse,ProxyPaymentsIntentResponse, PaymentsRequest,
 };
 #[cfg(all(
     any(feature = "v2", feature = "v1"),
