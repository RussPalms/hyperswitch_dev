use std::{
    collections::{HashMap, HashSet},
    fmt,
    num::NonZeroI64,
};
pub mod additional_info;
pub mod trait_impls;
use cards::CardNumber;
#[cfg(feature = "v2")]
use common_enums::enums::PaymentConnectorTransmission;
use common_enums::ProductType;
use common_utils::{
    consts::default_payments_list_limit,
    crypto,
    errors::ValidationError,
    ext_traits::{ConfigExt, Encode, ValueExt},
    hashing::HashedString,
    id_type,
    pii::{self, Email},
    types::{
        ExtendedAuthorizationAppliedBool, MinorUnit, RequestExtendedAuthorizationBool,
        StringMajorUnit,
    },
};
use error_stack::ResultExt;
use masking::{PeekInterface, Secret, WithType};
use router_derive::Setter;
use serde::{de, ser::Serializer, Deserialize, Deserializer, Serialize};
use strum::Display;
use time::{Date, PrimitiveDateTime};
use url::Url;
use utoipa::ToSchema;

#[cfg(feature = "v1")]
use crate::ephemeral_key::EphemeralKeyCreateResponse;
#[cfg(feature = "v2")]
use crate::payment_methods;
use crate::{
    admin::{self, MerchantConnectorInfo},
    disputes, enums as api_enums,
    mandates::RecurringDetails,
    refunds, ValidateFieldAndGet,
};

#[derive(Clone, Copy, Debug, Eq, PartialEq)]
pub enum PaymentOp {
    Create,
    Update,
    Confirm,
}

use crate::enums;
#[derive(serde::Deserialize)]
pub struct BankData {
    pub payment_method_type: api_enums::PaymentMethodType,
    pub code_information: Vec<BankCodeInformation>,
}

#[derive(serde::Deserialize)]
pub struct BankCodeInformation {
    pub bank_name: common_enums::BankNames,
    pub connector_codes: Vec<ConnectorCode>,
}

#[derive(serde::Deserialize)]
pub struct ConnectorCode {
    pub connector: api_enums::Connector,
    pub code: String,
}

#[derive(Debug, Clone, serde::Serialize, serde::Deserialize, ToSchema, PartialEq, Eq)]
pub struct BankCodeResponse {
    #[schema(value_type = Vec<BankNames>)]
    pub bank_name: Vec<common_enums::BankNames>,
    pub eligible_connectors: Vec<String>,
}

/// Passing this object creates a new customer or attaches an existing customer to the payment
#[derive(Debug, serde::Deserialize, serde::Serialize, Clone, ToSchema, PartialEq)]
pub struct CustomerDetails {
    /// The identifier for the customer.
    #[schema(value_type = String, max_length = 64, min_length = 1, example = "cus_y3oqhf46pyzuxjbcn2giaqnb44")]
    pub id: id_type::CustomerId,

    /// The customer's name
    #[schema(max_length = 255, value_type = Option<String>, example = "John Doe")]
    pub name: Option<Secret<String>>,

    /// The customer's email address
    #[schema(max_length = 255, value_type = Option<String>, example = "johntest@test.com")]
    pub email: Option<Email>,

    /// The customer's phone number
    #[schema(value_type = Option<String>, max_length = 10, example = "9123456789")]
    pub phone: Option<Secret<String>>,

    /// The country code for the customer's phone number
    #[schema(max_length = 2, example = "+1")]
    pub phone_country_code: Option<String>,
}

#[cfg(feature = "v1")]
/// Details of customer attached to this payment
#[derive(
    Debug, Default, serde::Serialize, serde::Deserialize, Clone, ToSchema, PartialEq, Setter,
)]
pub struct CustomerDetailsResponse {
    /// The identifier for the customer.
    #[schema(value_type = Option<String>, max_length = 64, min_length = 1, example = "cus_y3oqhf46pyzuxjbcn2giaqnb44")]
    pub id: Option<id_type::CustomerId>,

    /// The customer's name
    #[schema(max_length = 255, value_type = Option<String>, example = "John Doe")]
    pub name: Option<Secret<String>>,

    /// The customer's email address
    #[schema(max_length = 255, value_type = Option<String>, example = "johntest@test.com")]
    pub email: Option<Email>,

    /// The customer's phone number
    #[schema(value_type = Option<String>, max_length = 10, example = "9123456789")]
    pub phone: Option<Secret<String>>,

    /// The country code for the customer's phone number
    #[schema(max_length = 2, example = "+1")]
    pub phone_country_code: Option<String>,
}

#[cfg(feature = "v2")]
/// Details of customer attached to this payment
#[derive(Debug, serde::Serialize, serde::Deserialize, Clone, ToSchema, PartialEq, Setter)]
pub struct CustomerDetailsResponse {
    /// The customer's name
    #[schema(max_length = 255, value_type = Option<String>, example = "John Doe")]
    pub name: Option<Secret<String>>,

    /// The customer's email address
    #[schema(max_length = 255, value_type = Option<String>, example = "johntest@test.com")]
    pub email: Option<Email>,

    /// The customer's phone number
    #[schema(value_type = Option<String>, max_length = 10, example = "9123456789")]
    pub phone: Option<Secret<String>>,

    /// The country code for the customer's phone number
    #[schema(max_length = 2, example = "+1")]
    pub phone_country_code: Option<String>,
}

// Serialize is required because the api event requires Serialize to be implemented
#[derive(Debug, serde::Serialize, serde::Deserialize, Clone, ToSchema)]
#[serde(deny_unknown_fields)]
#[cfg(feature = "v2")]
pub struct PaymentsCreateIntentRequest {
    /// The amount details for the payment
    pub amount_details: AmountDetails,

    /// Unique identifier for the payment. This ensures idempotency for multiple payments
    /// that have been done by a single merchant.
    #[schema(
        value_type = Option<String>,
        min_length = 30,
        max_length = 30,
        example = "pay_mbabizu24mvu3mela5njyhpit4"
    )]
    pub merchant_reference_id: Option<id_type::PaymentReferenceId>,

    /// The routing algorithm id to be used for the payment
    #[schema(value_type = Option<String>)]
    pub routing_algorithm_id: Option<id_type::RoutingId>,

    #[schema(value_type = Option<CaptureMethod>, example = "automatic")]
    pub capture_method: Option<api_enums::CaptureMethod>,

    #[schema(value_type = Option<AuthenticationType>, example = "no_three_ds", default = "no_three_ds")]
    pub authentication_type: Option<api_enums::AuthenticationType>,

    /// The billing details of the payment. This address will be used for invoicing.
    pub billing: Option<Address>,

    /// The shipping address for the payment
    pub shipping: Option<Address>,

    /// The identifier for the customer
    #[schema(
        min_length = 32,
        max_length = 64,
        example = "12345_cus_01926c58bc6e77c09e809964e72af8c8",
        value_type = String
    )]
    pub customer_id: Option<id_type::GlobalCustomerId>,

    /// Set to `present` to indicate that the customer is in your checkout flow during this payment, and therefore is able to authenticate. This parameter should be `absent` when merchant's doing merchant initiated payments and customer is not present while doing the payment.
    #[schema(example = "present", value_type = Option<PresenceOfCustomerDuringPayment>)]
    pub customer_present: Option<common_enums::PresenceOfCustomerDuringPayment>,

    /// A description for the payment
    #[schema(example = "It's my first payment request", value_type = Option<String>)]
    pub description: Option<common_utils::types::Description>,

    /// The URL to which you want the user to be redirected after the completion of the payment operation
    #[schema(value_type = Option<String>, example = "https://hyperswitch.io")]
    pub return_url: Option<common_utils::types::Url>,

    #[schema(value_type = Option<FutureUsage>, example = "off_session")]
    pub setup_future_usage: Option<api_enums::FutureUsage>,

    /// Apply MIT exemption for a payment
    #[schema(value_type = Option<MitExemptionRequest>)]
    pub apply_mit_exemption: Option<common_enums::MitExemptionRequest>,

    /// For non-card charges, you can use this value as the complete description that appears on your customers’ statements. Must contain at least one letter, maximum 22 characters.
    #[schema(max_length = 22, example = "Hyperswitch Router", value_type = Option<String>)]
    pub statement_descriptor: Option<common_utils::types::StatementDescriptor>,

    /// Use this object to capture the details about the different products for which the payment is being made. The sum of amount across different products here should be equal to the overall payment amount
    #[schema(value_type = Option<Vec<OrderDetailsWithAmount>>, example = r#"[{
        "product_name": "Apple iPhone 16",
        "quantity": 1,
        "amount" : 69000
        "product_img_link" : "https://dummy-img-link.com"
    }]"#)]
    pub order_details: Option<Vec<OrderDetailsWithAmount>>,

    /// Use this parameter to restrict the Payment Method Types to show for a given PaymentIntent
    #[schema(value_type = Option<Vec<PaymentMethodType>>)]
    pub allowed_payment_method_types: Option<Vec<api_enums::PaymentMethodType>>,

    /// Metadata is useful for storing additional, unstructured information on an object.
    #[schema(value_type = Option<Object>, example = r#"{ "udf1": "some-value", "udf2": "some-value" }"#)]
    pub metadata: Option<pii::SecretSerdeValue>,

    /// Some connectors like Apple pay, Airwallex and Noon might require some additional information, find specific details in the child attributes below.
    pub connector_metadata: Option<ConnectorMetadata>,

    /// Additional data that might be required by hyperswitch based on the requested features by the merchants.
    pub feature_metadata: Option<FeatureMetadata>,

    /// Whether to generate the payment link for this payment or not (if applicable)
    #[schema(value_type = Option<EnablePaymentLinkRequest>)]
    pub payment_link_enabled: Option<common_enums::EnablePaymentLinkRequest>,

    /// Configure a custom payment link for the particular payment
    #[schema(value_type = Option<PaymentLinkConfigRequest>)]
    pub payment_link_config: Option<admin::PaymentLinkConfigRequest>,

    ///Request an incremental authorization, i.e., increase the authorized amount on a confirmed payment before you capture it.
    #[schema(value_type = Option<RequestIncrementalAuthorization>)]
    pub request_incremental_authorization: Option<common_enums::RequestIncrementalAuthorization>,

    ///Will be used to expire client secret after certain amount of time to be supplied in seconds, if not sent it will be taken from profile config
    ///(900) for 15 mins
    #[schema(example = 900)]
    pub session_expiry: Option<u32>,

    /// Additional data related to some frm(Fraud Risk Management) connectors
    #[schema(value_type = Option<Object>, example = r#"{ "coverage_request" : "fraud", "fulfillment_method" : "delivery" }"#)]
    pub frm_metadata: Option<pii::SecretSerdeValue>,

    /// Whether to perform external authentication (if applicable)
    #[schema(value_type = Option<External3dsAuthenticationRequest>)]
    pub request_external_three_ds_authentication:
        Option<common_enums::External3dsAuthenticationRequest>,
}

#[cfg(feature = "v2")]
impl PaymentsCreateIntentRequest {
    pub fn get_feature_metadata_as_value(
        &self,
    ) -> common_utils::errors::CustomResult<
        Option<pii::SecretSerdeValue>,
        common_utils::errors::ParsingError,
    > {
        Ok(self
            .feature_metadata
            .as_ref()
            .map(Encode::encode_to_value)
            .transpose()?
            .map(Secret::new))
    }

    pub fn get_connector_metadata_as_value(
        &self,
    ) -> common_utils::errors::CustomResult<
        Option<pii::SecretSerdeValue>,
        common_utils::errors::ParsingError,
    > {
        Ok(self
            .connector_metadata
            .as_ref()
            .map(Encode::encode_to_value)
            .transpose()?
            .map(Secret::new))
    }

    pub fn get_allowed_payment_method_types_as_value(
        &self,
    ) -> common_utils::errors::CustomResult<
        Option<pii::SecretSerdeValue>,
        common_utils::errors::ParsingError,
    > {
        Ok(self
            .allowed_payment_method_types
            .as_ref()
            .map(Encode::encode_to_value)
            .transpose()?
            .map(Secret::new))
    }

    pub fn get_order_details_as_value(
        &self,
    ) -> common_utils::errors::CustomResult<
        Option<Vec<pii::SecretSerdeValue>>,
        common_utils::errors::ParsingError,
    > {
        self.order_details
            .as_ref()
            .map(|od| {
                od.iter()
                    .map(|order| order.encode_to_value().map(Secret::new))
                    .collect::<Result<Vec<_>, _>>()
            })
            .transpose()
    }
}

// This struct is only used internally, not visible in API Reference
#[derive(Debug, Clone, serde::Serialize)]
#[cfg(feature = "v2")]
pub struct PaymentsGetIntentRequest {
    pub id: id_type::GlobalPaymentId,
}

#[derive(Debug, serde::Serialize, serde::Deserialize, Clone, ToSchema)]
#[serde(deny_unknown_fields)]
#[cfg(feature = "v2")]
pub struct PaymentsUpdateIntentRequest {
    pub amount_details: Option<AmountDetailsUpdate>,

    /// The routing algorithm id to be used for the payment
    #[schema(value_type = Option<String>)]
    pub routing_algorithm_id: Option<id_type::RoutingId>,

    #[schema(value_type = Option<CaptureMethod>, example = "automatic")]
    pub capture_method: Option<api_enums::CaptureMethod>,

    #[schema(value_type = Option<AuthenticationType>, example = "no_three_ds", default = "no_three_ds")]
    pub authentication_type: Option<api_enums::AuthenticationType>,

    /// The billing details of the payment. This address will be used for invoicing.
    pub billing: Option<Address>,

    /// The shipping address for the payment
    pub shipping: Option<Address>,

    /// Set to `present` to indicate that the customer is in your checkout flow during this payment, and therefore is able to authenticate. This parameter should be `absent` when merchant's doing merchant initiated payments and customer is not present while doing the payment.
    #[schema(example = "present", value_type = Option<PresenceOfCustomerDuringPayment>)]
    pub customer_present: Option<common_enums::PresenceOfCustomerDuringPayment>,

    /// A description for the payment
    #[schema(example = "It's my first payment request", value_type = Option<String>)]
    pub description: Option<common_utils::types::Description>,

    /// The URL to which you want the user to be redirected after the completion of the payment operation
    #[schema(value_type = Option<String>, example = "https://hyperswitch.io")]
    pub return_url: Option<common_utils::types::Url>,

    #[schema(value_type = Option<FutureUsage>, example = "off_session")]
    pub setup_future_usage: Option<api_enums::FutureUsage>,

    /// Apply MIT exemption for a payment
    #[schema(value_type = Option<MitExemptionRequest>)]
    pub apply_mit_exemption: Option<common_enums::MitExemptionRequest>,

    /// For non-card charges, you can use this value as the complete description that appears on your customers’ statements. Must contain at least one letter, maximum 22 characters.
    #[schema(max_length = 22, example = "Hyperswitch Router", value_type = Option<String>)]
    pub statement_descriptor: Option<common_utils::types::StatementDescriptor>,

    /// Use this object to capture the details about the different products for which the payment is being made. The sum of amount across different products here should be equal to the overall payment amount
    #[schema(value_type = Option<Vec<OrderDetailsWithAmount>>, example = r#"[{
        "product_name": "Apple iPhone 16",
        "quantity": 1,
        "amount" : 69000
        "product_img_link" : "https://dummy-img-link.com"
    }]"#)]
    pub order_details: Option<Vec<OrderDetailsWithAmount>>,

    /// Use this parameter to restrict the Payment Method Types to show for a given PaymentIntent
    #[schema(value_type = Option<Vec<PaymentMethodType>>)]
    pub allowed_payment_method_types: Option<Vec<api_enums::PaymentMethodType>>,

    /// Metadata is useful for storing additional, unstructured information on an object. This metadata will override the metadata that was passed in payments
    #[schema(value_type = Option<Object>, example = r#"{ "udf1": "some-value", "udf2": "some-value" }"#)]
    pub metadata: Option<pii::SecretSerdeValue>,

    /// Some connectors like Apple pay, Airwallex and Noon might require some additional information, find specific details in the child attributes below.
    #[schema(value_type = Option<ConnectorMetadata>)]
    pub connector_metadata: Option<pii::SecretSerdeValue>,

    /// Additional data that might be required by hyperswitch based on the requested features by the merchants.
    #[schema(value_type = Option<FeatureMetadata>)]
    pub feature_metadata: Option<FeatureMetadata>,

    /// Configure a custom payment link for the particular payment
    #[schema(value_type = Option<PaymentLinkConfigRequest>)]
    pub payment_link_config: Option<admin::PaymentLinkConfigRequest>,

    /// Request an incremental authorization, i.e., increase the authorized amount on a confirmed payment before you capture it.
    #[schema(value_type = Option<RequestIncrementalAuthorization>)]
    pub request_incremental_authorization: Option<common_enums::RequestIncrementalAuthorization>,

    /// Will be used to expire client secret after certain amount of time to be supplied in seconds, if not sent it will be taken from profile config
    ///(900) for 15 mins
    #[schema(value_type = Option<u32>, example = 900)]
    pub session_expiry: Option<u32>,

    /// Additional data related to some frm(Fraud Risk Management) connectors
    #[schema(value_type = Option<Object>, example = r#"{ "coverage_request" : "fraud", "fulfillment_method" : "delivery" }"#)]
    pub frm_metadata: Option<pii::SecretSerdeValue>,

    /// Whether to perform external authentication (if applicable)
    #[schema(value_type = Option<External3dsAuthenticationRequest>)]
    pub request_external_three_ds_authentication:
        Option<common_enums::External3dsAuthenticationRequest>,
}

#[derive(Debug, serde::Serialize, Clone, ToSchema)]
#[serde(deny_unknown_fields)]
#[cfg(feature = "v2")]
pub struct PaymentsIntentResponse {
    /// Global Payment Id for the payment
    #[schema(value_type = String)]
    pub id: id_type::GlobalPaymentId,

    /// The status of the payment
    #[schema(value_type = IntentStatus, example = "succeeded")]
    pub status: common_enums::IntentStatus,

    /// The amount details for the payment
    pub amount_details: AmountDetailsResponse,

    /// It's a token used for client side verification.
    #[schema(value_type = String, example = "pay_U42c409qyHwOkWo3vK60_secret_el9ksDkiB8hi6j9N78yo")]
    pub client_secret: common_utils::types::ClientSecret,

    /// The identifier for the profile. This is inferred from the `x-profile-id` header
    #[schema(value_type = String)]
    pub profile_id: id_type::ProfileId,

    /// Unique identifier for the payment. This ensures idempotency for multiple payments
    /// that have been done by a single merchant.
    #[schema(
        value_type = Option<String>,
        min_length = 30,
        max_length = 30,
        example = "pay_mbabizu24mvu3mela5njyhpit4"
    )]
    pub merchant_reference_id: Option<id_type::PaymentReferenceId>,

    /// The routing algorithm id to be used for the payment
    #[schema(value_type = Option<String>)]
    pub routing_algorithm_id: Option<id_type::RoutingId>,

    #[schema(value_type = CaptureMethod, example = "automatic")]
    pub capture_method: api_enums::CaptureMethod,

    /// The authentication type for the payment
    #[schema(value_type = Option<AuthenticationType>, example = "no_three_ds")]
    pub authentication_type: Option<api_enums::AuthenticationType>,

    /// The billing details of the payment. This address will be used for invoicing.
    #[schema(value_type = Option<Address>)]
    pub billing: Option<Address>,

    /// The shipping address for the payment
    #[schema(value_type = Option<Address>)]
    pub shipping: Option<Address>,

    /// The identifier for the customer
    #[schema(
        min_length = 32,
        max_length = 64,
        example = "12345_cus_01926c58bc6e77c09e809964e72af8c8",
        value_type = String
    )]
    pub customer_id: Option<id_type::GlobalCustomerId>,

    /// Set to `present` to indicate that the customer is in your checkout flow during this payment, and therefore is able to authenticate. This parameter should be `absent` when merchant's doing merchant initiated payments and customer is not present while doing the payment.
    #[schema(example = "present", value_type = PresenceOfCustomerDuringPayment)]
    pub customer_present: common_enums::PresenceOfCustomerDuringPayment,

    /// A description for the payment
    #[schema(example = "It's my first payment request", value_type = Option<String>)]
    pub description: Option<common_utils::types::Description>,

    /// The URL to which you want the user to be redirected after the completion of the payment operation
    #[schema(value_type = Option<String>, example = "https://hyperswitch.io")]
    pub return_url: Option<common_utils::types::Url>,

    #[schema(value_type = FutureUsage, example = "off_session")]
    pub setup_future_usage: api_enums::FutureUsage,

    /// Apply MIT exemption for a payment
    #[schema(value_type = MitExemptionRequest)]
    pub apply_mit_exemption: common_enums::MitExemptionRequest,

    /// For non-card charges, you can use this value as the complete description that appears on your customers’ statements. Must contain at least one letter, maximum 22 characters.
    #[schema(max_length = 22, example = "Hyperswitch Router", value_type = Option<String>)]
    pub statement_descriptor: Option<common_utils::types::StatementDescriptor>,

    /// Use this object to capture the details about the different products for which the payment is being made. The sum of amount across different products here should be equal to the overall payment amount
    #[schema(value_type = Option<Vec<OrderDetailsWithAmount>>, example = r#"[{
        "product_name": "Apple iPhone 16",
        "quantity": 1,
        "amount" : 69000
        "product_img_link" : "https://dummy-img-link.com"
    }]"#)]
    pub order_details: Option<Vec<OrderDetailsWithAmount>>,

    /// Use this parameter to restrict the Payment Method Types to show for a given PaymentIntent
    #[schema(value_type = Option<Vec<PaymentMethodType>>)]
    pub allowed_payment_method_types: Option<Vec<api_enums::PaymentMethodType>>,

    /// Metadata is useful for storing additional, unstructured information on an object.
    #[schema(value_type = Option<Object>, example = r#"{ "udf1": "some-value", "udf2": "some-value" }"#)]
    pub metadata: Option<pii::SecretSerdeValue>,

    /// Some connectors like Apple pay, Airwallex and Noon might require some additional information, find specific details in the child attributes below.
    #[schema(value_type = Option<ConnectorMetadata>)]
    pub connector_metadata: Option<pii::SecretSerdeValue>,

    /// Additional data that might be required by hyperswitch based on the requested features by the merchants.
    #[schema(value_type = Option<FeatureMetadata>)]
    pub feature_metadata: Option<FeatureMetadata>,

    /// Whether to generate the payment link for this payment or not (if applicable)
    #[schema(value_type = EnablePaymentLinkRequest)]
    pub payment_link_enabled: common_enums::EnablePaymentLinkRequest,

    /// Configure a custom payment link for the particular payment
    #[schema(value_type = Option<PaymentLinkConfigRequest>)]
    pub payment_link_config: Option<admin::PaymentLinkConfigRequest>,

    ///Request an incremental authorization, i.e., increase the authorized amount on a confirmed payment before you capture it.
    #[schema(value_type = RequestIncrementalAuthorization)]
    pub request_incremental_authorization: common_enums::RequestIncrementalAuthorization,

    ///Will be used to expire client secret after certain amount of time to be supplied in seconds
    #[serde(with = "common_utils::custom_serde::iso8601")]
    pub expires_on: PrimitiveDateTime,

    /// Additional data related to some frm(Fraud Risk Management) connectors
    #[schema(value_type = Option<Object>, example = r#"{ "coverage_request" : "fraud", "fulfillment_method" : "delivery" }"#)]
    pub frm_metadata: Option<pii::SecretSerdeValue>,

    /// Whether to perform external authentication (if applicable)
    #[schema(value_type = External3dsAuthenticationRequest)]
    pub request_external_three_ds_authentication: common_enums::External3dsAuthenticationRequest,
}

#[cfg(feature = "v2")]
#[derive(Clone, Debug, PartialEq, serde::Serialize, serde::Deserialize, ToSchema)]
pub struct AmountDetails {
    /// The payment amount. Amount for the payment in the lowest denomination of the currency, (i.e) in cents for USD denomination, in yen for JPY denomination etc. E.g., Pass 100 to charge $1.00 and 1 for 1¥ since ¥ is a zero-decimal currency. Read more about [the Decimal and Non-Decimal Currencies](https://github.com/juspay/hyperswitch/wiki/Decimal-and-Non%E2%80%90Decimal-Currencies)
    #[schema(value_type = u64, example = 6540)]
    #[serde(default, deserialize_with = "amount::deserialize")]
    order_amount: Amount,
    /// The currency of the order
    #[schema(example = "USD", value_type = Currency)]
    currency: common_enums::Currency,
    /// The shipping cost of the order. This has to be collected from the merchant
    shipping_cost: Option<MinorUnit>,
    /// Tax amount related to the order. This will be calculated by the external tax provider
    order_tax_amount: Option<MinorUnit>,
    /// The action to whether calculate tax by calling external tax provider or not
    #[serde(default)]
    #[schema(value_type = TaxCalculationOverride)]
    skip_external_tax_calculation: common_enums::TaxCalculationOverride,
    /// The action to whether calculate surcharge or not
    #[serde(default)]
    #[schema(value_type = SurchargeCalculationOverride)]
    skip_surcharge_calculation: common_enums::SurchargeCalculationOverride,
    /// The surcharge amount to be added to the order, collected from the merchant
    surcharge_amount: Option<MinorUnit>,
    /// tax on surcharge amount
    tax_on_surcharge: Option<MinorUnit>,
}

#[cfg(feature = "v2")]
#[derive(Clone, Debug, PartialEq, serde::Serialize, serde::Deserialize, ToSchema)]
pub struct AmountDetailsUpdate {
    /// The payment amount. Amount for the payment in the lowest denomination of the currency, (i.e) in cents for USD denomination, in yen for JPY denomination etc. E.g., Pass 100 to charge $1.00 and 1 for 1¥ since ¥ is a zero-decimal currency. Read more about [the Decimal and Non-Decimal Currencies](https://github.com/juspay/hyperswitch/wiki/Decimal-and-Non%E2%80%90Decimal-Currencies)
    #[schema(value_type = Option<u64>, example = 6540)]
    #[serde(default, deserialize_with = "amount::deserialize_option")]
    order_amount: Option<Amount>,
    /// The currency of the order
    #[schema(example = "USD", value_type = Option<Currency>)]
    currency: Option<common_enums::Currency>,
    /// The shipping cost of the order. This has to be collected from the merchant
    shipping_cost: Option<MinorUnit>,
    /// Tax amount related to the order. This will be calculated by the external tax provider
    order_tax_amount: Option<MinorUnit>,
    /// The action to whether calculate tax by calling external tax provider or not
    #[schema(value_type = Option<TaxCalculationOverride>)]
    skip_external_tax_calculation: Option<common_enums::TaxCalculationOverride>,
    /// The action to whether calculate surcharge or not
    #[schema(value_type = Option<SurchargeCalculationOverride>)]
    skip_surcharge_calculation: Option<common_enums::SurchargeCalculationOverride>,
    /// The surcharge amount to be added to the order, collected from the merchant
    surcharge_amount: Option<MinorUnit>,
    /// tax on surcharge amount
    tax_on_surcharge: Option<MinorUnit>,
}

#[cfg(feature = "v2")]
pub struct AmountDetailsSetter {
    pub order_amount: Amount,
    pub currency: common_enums::Currency,
    pub shipping_cost: Option<MinorUnit>,
    pub order_tax_amount: Option<MinorUnit>,
    pub skip_external_tax_calculation: common_enums::TaxCalculationOverride,
    pub skip_surcharge_calculation: common_enums::SurchargeCalculationOverride,
    pub surcharge_amount: Option<MinorUnit>,
    pub tax_on_surcharge: Option<MinorUnit>,
}

#[cfg(feature = "v2")]
#[derive(Clone, Debug, PartialEq, serde::Serialize, ToSchema)]
pub struct AmountDetailsResponse {
    /// The payment amount. Amount for the payment in the lowest denomination of the currency, (i.e) in cents for USD denomination, in yen for JPY denomination etc. E.g., Pass 100 to charge $1.00 and 1 for 1¥ since ¥ is a zero-decimal currency. Read more about [the Decimal and Non-Decimal Currencies](https://github.com/juspay/hyperswitch/wiki/Decimal-and-Non%E2%80%90Decimal-Currencies)
    #[schema(value_type = u64, example = 6540)]
    pub order_amount: MinorUnit,
    /// The currency of the order
    #[schema(example = "USD", value_type = Currency)]
    pub currency: common_enums::Currency,
    /// The shipping cost of the order. This has to be collected from the merchant
    pub shipping_cost: Option<MinorUnit>,
    /// Tax amount related to the order. This will be calculated by the external tax provider
    pub order_tax_amount: Option<MinorUnit>,
    /// The action to whether calculate tax by calling external tax provider or not
    #[schema(value_type = TaxCalculationOverride)]
    pub external_tax_calculation: common_enums::TaxCalculationOverride,
    /// The action to whether calculate surcharge or not
    #[schema(value_type = SurchargeCalculationOverride)]
    pub surcharge_calculation: common_enums::SurchargeCalculationOverride,
    /// The surcharge amount to be added to the order, collected from the merchant
    pub surcharge_amount: Option<MinorUnit>,
    /// tax on surcharge amount
    pub tax_on_surcharge: Option<MinorUnit>,
}

#[cfg(feature = "v2")]
#[derive(Clone, Debug, PartialEq, serde::Serialize, ToSchema)]
pub struct PaymentAmountDetailsResponse {
    /// The payment amount. Amount for the payment in the lowest denomination of the currency, (i.e) in cents for USD denomination, in yen for JPY denomination etc. E.g., Pass 100 to charge $1.00 and 1 for 1¥ since ¥ is a zero-decimal currency. Read more about [the Decimal and Non-Decimal Currencies](https://github.com/juspay/hyperswitch/wiki/Decimal-and-Non%E2%80%90Decimal-Currencies)
    #[schema(value_type = u64, example = 6540)]
    #[serde(default, deserialize_with = "amount::deserialize")]
    pub order_amount: MinorUnit,
    /// The currency of the order
    #[schema(example = "USD", value_type = Currency)]
    pub currency: common_enums::Currency,
    /// The shipping cost of the order. This has to be collected from the merchant
    pub shipping_cost: Option<MinorUnit>,
    /// Tax amount related to the order. This will be calculated by the external tax provider
    pub order_tax_amount: Option<MinorUnit>,
    /// The action to whether calculate tax by calling external tax provider or not
    #[schema(value_type = TaxCalculationOverride)]
    pub external_tax_calculation: common_enums::TaxCalculationOverride,
    /// The action to whether calculate surcharge or not
    #[schema(value_type = SurchargeCalculationOverride)]
    pub surcharge_calculation: common_enums::SurchargeCalculationOverride,
    /// The surcharge amount to be added to the order, collected from the merchant
    pub surcharge_amount: Option<MinorUnit>,
    /// tax on surcharge amount
    pub tax_on_surcharge: Option<MinorUnit>,
    /// The total amount of the order including tax, surcharge and shipping cost
    pub net_amount: MinorUnit,
    /// The amount that was requested to be captured for this payment
    pub amount_to_capture: Option<MinorUnit>,
    /// The amount that can be captured on the payment. Either in one go or through multiple captures.
    /// This is applicable in case the capture method was either `manual` or `manual_multiple`
    pub amount_capturable: MinorUnit,
    /// The amount that was captured for this payment. This is the sum of all the captures done on this payment
    pub amount_captured: Option<MinorUnit>,
}

#[cfg(feature = "v2")]
#[derive(Clone, Debug, PartialEq, serde::Serialize, ToSchema)]

pub struct PaymentAttemptAmountDetails {
    /// The total amount of the order including tax, surcharge and shipping cost
    pub net_amount: MinorUnit,
    /// The amount that was requested to be captured for this payment
    pub amount_to_capture: Option<MinorUnit>,
    /// Surcharge amount for the payment attempt.
    /// This is either derived by surcharge rules, or sent by the merchant
    pub surcharge_amount: Option<MinorUnit>,
    /// Tax amount for the payment attempt
    /// This is either derived by surcharge rules, or sent by the merchant
    pub tax_on_surcharge: Option<MinorUnit>,
    /// The total amount that can be captured for this payment attempt.
    pub amount_capturable: MinorUnit,
    /// Shipping cost for the payment attempt.
    /// Shipping cost for the payment attempt.
    pub shipping_cost: Option<MinorUnit>,
    /// Tax amount for the order.
    /// This is either derived by calling an external tax processor, or sent by the merchant
    pub order_tax_amount: Option<MinorUnit>,
}

#[cfg(feature = "v2")]
impl AmountDetails {
    pub fn new(amount_details_setter: AmountDetailsSetter) -> Self {
        Self {
            order_amount: amount_details_setter.order_amount,
            currency: amount_details_setter.currency,
            shipping_cost: amount_details_setter.shipping_cost,
            order_tax_amount: amount_details_setter.order_tax_amount,
            skip_external_tax_calculation: amount_details_setter.skip_external_tax_calculation,
            skip_surcharge_calculation: amount_details_setter.skip_surcharge_calculation,
            surcharge_amount: amount_details_setter.surcharge_amount,
            tax_on_surcharge: amount_details_setter.tax_on_surcharge,
        }
    }
    pub fn order_amount(&self) -> Amount {
        self.order_amount
    }
    pub fn currency(&self) -> common_enums::Currency {
        self.currency
    }
    pub fn shipping_cost(&self) -> Option<MinorUnit> {
        self.shipping_cost
    }
    pub fn order_tax_amount(&self) -> Option<MinorUnit> {
        self.order_tax_amount
    }
    pub fn skip_external_tax_calculation(&self) -> common_enums::TaxCalculationOverride {
        self.skip_external_tax_calculation
    }
    pub fn skip_surcharge_calculation(&self) -> common_enums::SurchargeCalculationOverride {
        self.skip_surcharge_calculation
    }
    pub fn surcharge_amount(&self) -> Option<MinorUnit> {
        self.surcharge_amount
    }
    pub fn tax_on_surcharge(&self) -> Option<MinorUnit> {
        self.tax_on_surcharge
    }
}

#[cfg(feature = "v2")]
impl AmountDetailsUpdate {
    pub fn order_amount(&self) -> Option<Amount> {
        self.order_amount
    }
    pub fn currency(&self) -> Option<common_enums::Currency> {
        self.currency
    }
    pub fn shipping_cost(&self) -> Option<MinorUnit> {
        self.shipping_cost
    }
    pub fn order_tax_amount(&self) -> Option<MinorUnit> {
        self.order_tax_amount
    }
    pub fn skip_external_tax_calculation(&self) -> Option<common_enums::TaxCalculationOverride> {
        self.skip_external_tax_calculation
    }
    pub fn skip_surcharge_calculation(&self) -> Option<common_enums::SurchargeCalculationOverride> {
        self.skip_surcharge_calculation
    }
    pub fn surcharge_amount(&self) -> Option<MinorUnit> {
        self.surcharge_amount
    }
    pub fn tax_on_surcharge(&self) -> Option<MinorUnit> {
        self.tax_on_surcharge
    }
}
#[cfg(feature = "v1")]
#[derive(
    Default,
    Debug,
    serde::Deserialize,
    serde::Serialize,
    Clone,
    ToSchema,
    router_derive::PolymorphicSchema,
)]
#[generate_schemas(PaymentsCreateRequest, PaymentsUpdateRequest, PaymentsConfirmRequest)]
#[serde(deny_unknown_fields)]
pub struct PaymentsRequest {
    /// The payment amount. Amount for the payment in the lowest denomination of the currency, (i.e) in cents for USD denomination, in yen for JPY denomination etc. E.g., Pass 100 to charge $1.00 and 1 for 1¥ since ¥ is a zero-decimal currency. Read more about [the Decimal and Non-Decimal Currencies](https://github.com/juspay/hyperswitch/wiki/Decimal-and-Non%E2%80%90Decimal-Currencies)
    #[schema(value_type = Option<u64>, example = 6540)]
    #[serde(default, deserialize_with = "amount::deserialize_option")]
    #[mandatory_in(PaymentsCreateRequest = u64)]
    // Makes the field mandatory in PaymentsCreateRequest
    pub amount: Option<Amount>,

    /// Total tax amount applicable to the order
    #[schema(value_type = Option<i64>, example = 6540)]
    pub order_tax_amount: Option<MinorUnit>,

    /// The three letter ISO currency code in uppercase. Eg: 'USD' to charge US Dollars
    #[schema(example = "USD", value_type = Option<Currency>)]
    #[mandatory_in(PaymentsCreateRequest = Currency)]
    pub currency: Option<api_enums::Currency>,

    /// The Amount to be captured / debited from the users payment method. It shall be in lowest denomination of the currency. (i.e) in cents for USD denomination, in paisa for INR denomination etc., If not provided, the default amount_to_capture will be the payment amount. Also, it must be less than or equal to the original payment account.
    #[schema(value_type = Option<i64>, example = 6540)]
    pub amount_to_capture: Option<MinorUnit>,

    /// The shipping cost for the payment. This is required for tax calculation in some regions.
    #[schema(value_type = Option<i64>, example = 6540)]
    pub shipping_cost: Option<MinorUnit>,

    /// Unique identifier for the payment. This ensures idempotency for multiple payments
    /// that have been done by a single merchant. The value for this field can be specified in the request, it will be auto generated otherwise and returned in the API response.
    #[schema(
        value_type = Option<String>,
        min_length = 30,
        max_length = 30,
        example = "pay_mbabizu24mvu3mela5njyhpit4"
    )]
    #[serde(default, deserialize_with = "payment_id_type::deserialize_option")]
    pub payment_id: Option<PaymentIdType>,

    /// This is an identifier for the merchant account. This is inferred from the API key
    /// provided during the request
    #[schema(max_length = 255, example = "merchant_1668273825", value_type = Option<String>)]
    #[remove_in(PaymentsUpdateRequest, PaymentsCreateRequest, PaymentsConfirmRequest)]
    pub merchant_id: Option<id_type::MerchantId>,

    /// Details of the routing configuration for that payment
    #[schema(value_type = Option<StraightThroughAlgorithm>, example = json!({
        "type": "single",
        "data": {"connector": "stripe", "merchant_connector_id": "mca_123"}
    }))]
    pub routing: Option<serde_json::Value>,

    /// This allows to manually select a connector with which the payment can go through.
    #[schema(value_type = Option<Vec<Connector>>, max_length = 255, example = json!(["stripe", "adyen"]))]
    pub connector: Option<Vec<api_enums::Connector>>,

    #[schema(value_type = Option<CaptureMethod>, example = "automatic")]
    pub capture_method: Option<api_enums::CaptureMethod>,

    #[schema(value_type = Option<AuthenticationType>, example = "no_three_ds", default = "three_ds")]
    pub authentication_type: Option<api_enums::AuthenticationType>,

    /// The billing details of the payment. This address will be used for invoicing.
    pub billing: Option<Address>,

    /// A timestamp (ISO 8601 code) that determines when the payment should be captured.
    /// Providing this field will automatically set `capture` to true
    #[schema(example = "2022-09-10T10:11:12Z")]
    #[serde(default, with = "common_utils::custom_serde::iso8601::option")]
    #[remove_in(PaymentsUpdateRequest, PaymentsCreateRequest, PaymentsConfirmRequest)]
    pub capture_on: Option<PrimitiveDateTime>,

    /// Whether to confirm the payment (if applicable). It can be used to completely process a payment by attaching a payment method, setting `confirm=true` and `capture_method = automatic` in the *Payments/Create API* request itself.
    #[schema(default = false, example = true)]
    pub confirm: Option<bool>,

    /// Passing this object creates a new customer or attaches an existing customer to the payment
    pub customer: Option<CustomerDetails>,

    /// The identifier for the customer
    #[schema(value_type = Option<String>, max_length = 64, min_length = 1, example = "cus_y3oqhf46pyzuxjbcn2giaqnb44")]
    pub customer_id: Option<id_type::CustomerId>,

    /// The customer's email address.
    /// This field will be deprecated soon, use the customer object instead
    #[schema(max_length = 255, value_type = Option<String>, example = "johntest@test.com", deprecated)]
    #[remove_in(PaymentsUpdateRequest, PaymentsCreateRequest, PaymentsConfirmRequest)]
    pub email: Option<Email>,

    /// The customer's name.
    /// This field will be deprecated soon, use the customer object instead.
    #[schema(value_type = Option<String>, max_length = 255, example = "John Test", deprecated)]
    #[remove_in(PaymentsUpdateRequest, PaymentsCreateRequest, PaymentsConfirmRequest)]
    pub name: Option<Secret<String>>,

    /// The customer's phone number
    /// This field will be deprecated soon, use the customer object instead
    #[schema(value_type = Option<String>, max_length = 255, example = "9123456789", deprecated)]
    #[remove_in(PaymentsUpdateRequest, PaymentsCreateRequest, PaymentsConfirmRequest)]
    pub phone: Option<Secret<String>>,

    /// The country code for the customer phone number
    /// This field will be deprecated soon, use the customer object instead
    #[schema(max_length = 255, example = "+1", deprecated)]
    #[remove_in(PaymentsUpdateRequest, PaymentsCreateRequest, PaymentsConfirmRequest)]
    pub phone_country_code: Option<String>,

    /// Set to true to indicate that the customer is not in your checkout flow during this payment, and therefore is unable to authenticate. This parameter is intended for scenarios where you collect card details and charge them later. When making a recurring payment by passing a mandate_id, this parameter is mandatory
    #[schema(example = true)]
    pub off_session: Option<bool>,

    /// A description for the payment
    #[schema(example = "It's my first payment request")]
    pub description: Option<String>,

    /// The URL to which you want the user to be redirected after the completion of the payment operation
    #[schema(value_type = Option<String>, example = "https://hyperswitch.io")]
    pub return_url: Option<Url>,

    #[schema(value_type = Option<FutureUsage>, example = "off_session")]
    pub setup_future_usage: Option<api_enums::FutureUsage>,

    #[schema(example = "bank_transfer")]
    #[serde(with = "payment_method_data_serde", default)]
    pub payment_method_data: Option<PaymentMethodDataRequest>,

    #[schema(value_type = Option<PaymentMethod>, example = "card")]
    pub payment_method: Option<api_enums::PaymentMethod>,

    /// As Hyperswitch tokenises the sensitive details about the payments method, it provides the payment_token as a reference to a stored payment method, ensuring that the sensitive details are not exposed in any manner.
    #[schema(example = "187282ab-40ef-47a9-9206-5099ba31e432")]
    pub payment_token: Option<String>,

    /// This is used along with the payment_token field while collecting during saved card payments. This field will be deprecated soon, use the payment_method_data.card_token object instead
    #[schema(value_type = Option<String>, deprecated)]
    #[remove_in(PaymentsUpdateRequest, PaymentsCreateRequest, PaymentsConfirmRequest)]
    pub card_cvc: Option<Secret<String>>,

    /// The shipping address for the payment
    pub shipping: Option<Address>,

    /// For non-card charges, you can use this value as the complete description that appears on your customers’ statements. Must contain at least one letter, maximum 22 characters.
    #[schema(max_length = 255, example = "Hyperswitch Router")]
    pub statement_descriptor_name: Option<String>,

    /// Provides information about a card payment that customers see on their statements. Concatenated with the prefix (shortened descriptor) or statement descriptor that’s set on the account to form the complete statement descriptor. Maximum 22 characters for the concatenated descriptor.
    #[schema(max_length = 255, example = "Payment for shoes purchase")]
    pub statement_descriptor_suffix: Option<String>,

    /// Use this object to capture the details about the different products for which the payment is being made. The sum of amount across different products here should be equal to the overall payment amount
    #[schema(value_type = Option<Vec<OrderDetailsWithAmount>>, example = r#"[{
        "product_name": "Apple iPhone 16",
        "quantity": 1,
        "amount" : 69000
        "product_img_link" : "https://dummy-img-link.com"
    }]"#)]
    pub order_details: Option<Vec<OrderDetailsWithAmount>>,

    /// It's a token used for client side verification.
    #[schema(example = "pay_U42c409qyHwOkWo3vK60_secret_el9ksDkiB8hi6j9N78yo")]
    #[remove_in(PaymentsUpdateRequest, PaymentsCreateRequest)]
    pub client_secret: Option<String>,

    /// Passing this object during payments creates a mandate. The mandate_type sub object is passed by the server.
    pub mandate_data: Option<MandateData>,

    /// This "CustomerAcceptance" object is passed during Payments-Confirm request, it enlists the type, time, and mode of acceptance properties related to an acceptance done by the customer. The customer_acceptance sub object is usually passed by the SDK or client.
    #[schema(value_type = Option<CustomerAcceptance>)]
    pub customer_acceptance: Option<CustomerAcceptance>,

    /// A unique identifier to link the payment to a mandate. To do Recurring payments after a mandate has been created, pass the mandate_id instead of payment_method_data
    #[schema(max_length = 255, example = "mandate_iwer89rnjef349dni3")]
    #[remove_in(PaymentsUpdateRequest)]
    pub mandate_id: Option<String>,

    /// Additional details required by 3DS 2.0
    #[schema(value_type = Option<BrowserInformation>, example = r#"{
        "user_agent": "Mozilla/5.0 (Windows NT 10.0; Win64; x64) AppleWebKit/537.36 (KHTML, like Gecko) Chrome/70.0.3538.110 Safari/537.36",
        "accept_header": "text/html,application/xhtml+xml,application/xml;q=0.9,image/webp,image/apng,*/*;q=0.8",
        "language": "nl-NL",
        "color_depth": 24,
        "screen_height": 723,
        "screen_width": 1536,
        "time_zone": 0,
        "java_enabled": true,
        "java_script_enabled":true
    }"#)]
    pub browser_info: Option<serde_json::Value>,

    /// To indicate the type of payment experience that the payment method would go through
    #[schema(value_type = Option<PaymentExperience>, example = "redirect_to_url")]
    pub payment_experience: Option<api_enums::PaymentExperience>,

    /// Can be used to specify the Payment Method Type
    #[schema(value_type = Option<PaymentMethodType>, example = "google_pay")]
    pub payment_method_type: Option<api_enums::PaymentMethodType>,

    /// Business country of the merchant for this payment.
    /// To be deprecated soon. Pass the profile_id instead
    #[schema(value_type = Option<CountryAlpha2>, example = "US")]
    #[remove_in(PaymentsUpdateRequest, PaymentsConfirmRequest)]
    pub business_country: Option<api_enums::CountryAlpha2>,

    /// Business label of the merchant for this payment.
    /// To be deprecated soon. Pass the profile_id instead
    #[schema(example = "food")]
    #[remove_in(PaymentsUpdateRequest, PaymentsConfirmRequest)]
    pub business_label: Option<String>,

    #[schema(value_type = Option<MerchantConnectorDetailsWrap>)]
    pub merchant_connector_details: Option<admin::MerchantConnectorDetailsWrap>,

    /// Use this parameter to restrict the Payment Method Types to show for a given PaymentIntent
    #[schema(value_type = Option<Vec<PaymentMethodType>>)]
    pub allowed_payment_method_types: Option<Vec<api_enums::PaymentMethodType>>,

    /// Business sub label for the payment
    #[remove_in(PaymentsUpdateRequest, PaymentsConfirmRequest, PaymentsCreateRequest)]
    pub business_sub_label: Option<String>,

    /// Denotes the retry action
    #[schema(value_type = Option<RetryAction>)]
    #[remove_in(PaymentsCreateRequest)]
    pub retry_action: Option<api_enums::RetryAction>,

    /// You can specify up to 50 keys, with key names up to 40 characters long and values up to 500 characters long. Metadata is useful for storing additional, structured information on an object.
    #[schema(value_type = Option<Object>, example = r#"{ "udf1": "some-value", "udf2": "some-value" }"#)]
    pub metadata: Option<serde_json::Value>,

    /// Some connectors like Apple pay, Airwallex and Noon might require some additional information, find specific details in the child attributes below.
    pub connector_metadata: Option<ConnectorMetadata>,

    /// Additional data that might be required by hyperswitch based on the requested features by the merchants.
    #[remove_in(PaymentsUpdateRequest, PaymentsCreateRequest, PaymentsConfirmRequest)]
    pub feature_metadata: Option<FeatureMetadata>,

    /// Whether to generate the payment link for this payment or not (if applicable)
    #[schema(default = false, example = true)]
    pub payment_link: Option<bool>,

    #[schema(value_type = Option<PaymentCreatePaymentLinkConfig>)]
    pub payment_link_config: Option<PaymentCreatePaymentLinkConfig>,

    /// Custom payment link config id set at business profile, send only if business_specific_configs is configured
    pub payment_link_config_id: Option<String>,

    /// The business profile to be used for this payment, if not passed the default business profile associated with the merchant account will be used. It is mandatory in case multiple business profiles have been set up.
    #[remove_in(PaymentsUpdateRequest, PaymentsConfirmRequest)]
    #[schema(value_type = Option<String>)]
    pub profile_id: Option<id_type::ProfileId>,

    #[remove_in(PaymentsConfirmRequest)]
    #[schema(value_type = Option<RequestSurchargeDetails>)]
    pub surcharge_details: Option<RequestSurchargeDetails>,

    /// The type of the payment that differentiates between normal and various types of mandate payments
    #[schema(value_type = Option<PaymentType>)]
    pub payment_type: Option<api_enums::PaymentType>,

    ///Request an incremental authorization, i.e., increase the authorized amount on a confirmed payment before you capture it.
    pub request_incremental_authorization: Option<bool>,

    ///Will be used to expire client secret after certain amount of time to be supplied in seconds
    ///(900) for 15 mins
    #[schema(example = 900)]
    pub session_expiry: Option<u32>,

    /// Additional data related to some frm(Fraud Risk Management) connectors
    #[schema(value_type = Option<Object>, example = r#"{ "coverage_request" : "fraud", "fulfillment_method" : "delivery" }"#)]
    pub frm_metadata: Option<pii::SecretSerdeValue>,

    /// Whether to perform external authentication (if applicable)
    #[schema(example = true)]
    pub request_external_three_ds_authentication: Option<bool>,

    /// Details required for recurring payment
    pub recurring_details: Option<RecurringDetails>,

    /// Fee information to be charged on the payment being collected
    #[schema(value_type = Option<SplitPaymentsRequest>)]
    pub split_payments: Option<common_types::payments::SplitPaymentsRequest>,

    /// Optional boolean value to extent authorization period of this payment
    ///
    /// capture method must be manual or manual_multiple
    #[schema(value_type = Option<bool>, default = false)]
    pub request_extended_authorization: Option<RequestExtendedAuthorizationBool>,

    /// Merchant's identifier for the payment/invoice. This will be sent to the connector
    /// if the connector provides support to accept multiple reference ids.
    /// In case the connector supports only one reference id, Hyperswitch's Payment ID will be sent as reference.
    #[schema(
        value_type = Option<String>,
        max_length = 255,
        example = "Custom_Order_id_123"
    )]
    pub merchant_order_reference_id: Option<String>,

    /// Whether to calculate tax for this payment intent
    pub skip_external_tax_calculation: Option<bool>,

    /// Choose what kind of sca exemption is required for this payment
    #[schema(value_type = Option<ScaExemptionType>)]
    pub psd2_sca_exemption_type: Option<api_enums::ScaExemptionType>,

    /// Service details for click to pay external authentication
    #[schema(value_type = Option<CtpServiceDetails>)]
    pub ctp_service_details: Option<CtpServiceDetails>,

    /// Whether to request overcapture on this payment
    #[schema(value_type = Option<OverCaptureRequest>)]
    pub request_overcapture: Option<api_enums::OverCaptureRequest>,
}

#[derive(Clone, Debug, PartialEq, serde::Serialize, serde::Deserialize, ToSchema)]
pub struct CtpServiceDetails {
    /// merchant transaction id
    pub merchant_transaction_id: Option<String>,
    /// network transaction correlation id
    pub correlation_id: Option<String>,
    /// session transaction flow id
    pub x_src_flow_id: Option<String>,
    /// provider Eg: Visa, Mastercard
    pub provider: Option<String>,
}

#[cfg(feature = "v1")]
/// Checks if the inner values of two options are equal
/// Returns true if values are not equal, returns false in other cases
fn are_optional_values_invalid<T: PartialEq>(
    first_option: Option<&T>,
    second_option: Option<&T>,
) -> bool {
    match (first_option, second_option) {
        (Some(first_option), Some(second_option)) => first_option != second_option,
        _ => false,
    }
}

#[cfg(feature = "v1")]
impl PaymentsRequest {
    /// Get the customer id
    ///
    /// First check the id for `customer.id`
    /// If not present, check for `customer_id` at the root level
    pub fn get_customer_id(&self) -> Option<&id_type::CustomerId> {
        self.customer_id
            .as_ref()
            .or(self.customer.as_ref().map(|customer| &customer.id))
    }

    pub fn validate_and_get_request_extended_authorization(
        &self,
    ) -> common_utils::errors::CustomResult<Option<RequestExtendedAuthorizationBool>, ValidationError>
    {
        self.request_extended_authorization
            .as_ref()
            .map(|request_extended_authorization| {
                request_extended_authorization.validate_field_and_get(self)
            })
            .transpose()
    }

    /// Checks if the customer details are passed in both places
    /// If they are passed in both places, check for both the values to be equal
    /// Or else, return the field which has inconsistent data
    pub fn validate_customer_details_in_request(&self) -> Option<Vec<&str>> {
        if let Some(CustomerDetails {
            id,
            name,
            email,
            phone,
            phone_country_code,
        }) = self.customer.as_ref()
        {
            let invalid_fields = [
                are_optional_values_invalid(self.customer_id.as_ref(), Some(id))
                    .then_some("customer_id and customer.id"),
                are_optional_values_invalid(self.email.as_ref(), email.as_ref())
                    .then_some("email and customer.email"),
                are_optional_values_invalid(self.name.as_ref(), name.as_ref())
                    .then_some("name and customer.name"),
                are_optional_values_invalid(self.phone.as_ref(), phone.as_ref())
                    .then_some("phone and customer.phone"),
                are_optional_values_invalid(
                    self.phone_country_code.as_ref(),
                    phone_country_code.as_ref(),
                )
                .then_some("phone_country_code and customer.phone_country_code"),
            ]
            .into_iter()
            .flatten()
            .collect::<Vec<_>>();

            if invalid_fields.is_empty() {
                None
            } else {
                Some(invalid_fields)
            }
        } else {
            None
        }
    }

    pub fn get_feature_metadata_as_value(
        &self,
    ) -> common_utils::errors::CustomResult<
        Option<serde_json::Value>,
        common_utils::errors::ParsingError,
    > {
        self.feature_metadata
            .as_ref()
            .map(Encode::encode_to_value)
            .transpose()
    }

    pub fn get_connector_metadata_as_value(
        &self,
    ) -> common_utils::errors::CustomResult<
        Option<serde_json::Value>,
        common_utils::errors::ParsingError,
    > {
        self.connector_metadata
            .as_ref()
            .map(Encode::encode_to_value)
            .transpose()
    }

    pub fn get_allowed_payment_method_types_as_value(
        &self,
    ) -> common_utils::errors::CustomResult<
        Option<serde_json::Value>,
        common_utils::errors::ParsingError,
    > {
        self.allowed_payment_method_types
            .as_ref()
            .map(Encode::encode_to_value)
            .transpose()
    }

    pub fn get_order_details_as_value(
        &self,
    ) -> common_utils::errors::CustomResult<
        Option<Vec<pii::SecretSerdeValue>>,
        common_utils::errors::ParsingError,
    > {
        self.order_details
            .as_ref()
            .map(|od| {
                od.iter()
                    .map(|order| order.encode_to_value().map(Secret::new))
                    .collect::<Result<Vec<_>, _>>()
            })
            .transpose()
    }
}

#[cfg(feature = "v1")]
#[cfg(test)]
mod payments_request_test {
    use common_utils::generate_customer_id_of_default_length;

    use super::*;

    #[test]
    fn test_valid_case_where_customer_details_are_passed_only_once() {
        let customer_id = generate_customer_id_of_default_length();
        let payments_request = PaymentsRequest {
            customer_id: Some(customer_id),
            ..Default::default()
        };

        assert!(payments_request
            .validate_customer_details_in_request()
            .is_none());
    }

    #[test]
    fn test_valid_case_where_customer_id_is_passed_in_both_places() {
        let customer_id = generate_customer_id_of_default_length();

        let customer_object = CustomerDetails {
            id: customer_id.clone(),
            name: None,
            email: None,
            phone: None,
            phone_country_code: None,
        };

        let payments_request = PaymentsRequest {
            customer_id: Some(customer_id),
            customer: Some(customer_object),
            ..Default::default()
        };

        assert!(payments_request
            .validate_customer_details_in_request()
            .is_none());
    }

    #[test]
    fn test_invalid_case_where_customer_id_is_passed_in_both_places() {
        let customer_id = generate_customer_id_of_default_length();
        let another_customer_id = generate_customer_id_of_default_length();

        let customer_object = CustomerDetails {
            id: customer_id.clone(),
            name: None,
            email: None,
            phone: None,
            phone_country_code: None,
        };

        let payments_request = PaymentsRequest {
            customer_id: Some(another_customer_id),
            customer: Some(customer_object),
            ..Default::default()
        };

        assert_eq!(
            payments_request.validate_customer_details_in_request(),
            Some(vec!["customer_id and customer.id"])
        );
    }
}

/// Details of surcharge applied on this payment, if applicable
#[derive(
    Default, Debug, Clone, serde::Serialize, serde::Deserialize, Copy, ToSchema, PartialEq,
)]
pub struct RequestSurchargeDetails {
    #[schema(value_type = i64, example = 6540)]
    pub surcharge_amount: MinorUnit,
    pub tax_amount: Option<MinorUnit>,
}

// for v2 use the type from common_utils::types
#[cfg(feature = "v1")]
/// Browser information to be used for 3DS 2.0
#[derive(ToSchema, Debug, serde::Deserialize, serde::Serialize)]
pub struct BrowserInformation {
    /// Color depth supported by the browser
    pub color_depth: Option<u8>,

    /// Whether java is enabled in the browser
    pub java_enabled: Option<bool>,

    /// Whether javascript is enabled in the browser
    pub java_script_enabled: Option<bool>,

    /// Language supported
    pub language: Option<String>,

    /// The screen height in pixels
    pub screen_height: Option<u32>,

    /// The screen width in pixels
    pub screen_width: Option<u32>,

    /// Time zone of the client
    pub time_zone: Option<i32>,

    /// Ip address of the client
    #[schema(value_type = Option<String>)]
    pub ip_address: Option<std::net::IpAddr>,

    /// List of headers that are accepted
    #[schema(
        example = "text/html,application/xhtml+xml,application/xml;q=0.9,image/webp,image/apng,*/*;q=0.8"
    )]
    pub accept_header: Option<String>,

    /// User-agent of the browser
    pub user_agent: Option<String>,

    /// The os type of the client device
    pub os_type: Option<String>,

    /// The os version of the client device
    pub os_version: Option<String>,

    /// The device model of the client
    pub device_model: Option<String>,
}

impl RequestSurchargeDetails {
    pub fn is_surcharge_zero(&self) -> bool {
        self.surcharge_amount == MinorUnit::new(0)
            && self.tax_amount.unwrap_or_default() == MinorUnit::new(0)
    }
    pub fn get_total_surcharge_amount(&self) -> MinorUnit {
        self.surcharge_amount + self.tax_amount.unwrap_or_default()
    }

    pub fn get_surcharge_amount(&self) -> MinorUnit {
        self.surcharge_amount
    }

    pub fn get_tax_amount(&self) -> Option<MinorUnit> {
        self.tax_amount
    }
}

#[cfg(feature = "v1")]
#[derive(Debug, serde::Serialize, Clone, PartialEq, ToSchema, router_derive::PolymorphicSchema)]
pub struct PaymentAttemptResponse {
    /// Unique identifier for the attempt
    pub attempt_id: String,
    /// The status of the attempt
    #[schema(value_type = AttemptStatus, example = "charged")]
    pub status: enums::AttemptStatus,
    /// The payment attempt amount. Amount for the payment in lowest denomination of the currency. (i.e) in cents for USD denomination, in paisa for INR denomination etc.,
    #[schema(value_type = i64, example = 6540)]
    pub amount: MinorUnit,
    /// The payment attempt tax_amount.
    #[schema(value_type = Option<i64>, example = 6540)]
    pub order_tax_amount: Option<MinorUnit>,
    /// The currency of the amount of the payment attempt
    #[schema(value_type = Option<Currency>, example = "USD")]
    pub currency: Option<enums::Currency>,
    /// The connector used for the payment
    pub connector: Option<String>,
    /// If there was an error while calling the connector, the error message is received here
    pub error_message: Option<String>,
    /// The payment method that is to be used
    #[schema(value_type = Option<PaymentMethod>, example = "bank_transfer")]
    pub payment_method: Option<enums::PaymentMethod>,
    /// A unique identifier for a payment provided by the connector
    pub connector_transaction_id: Option<String>,
    /// This is the instruction for capture/ debit the money from the users' card. On the other hand authorization refers to blocking the amount on the users' payment method.
    #[schema(value_type = Option<CaptureMethod>, example = "scheduled")]
    pub capture_method: Option<enums::CaptureMethod>,
    /// The transaction authentication can be set to undergo payer authentication. By default, the authentication will be marked as NO_THREE_DS
    #[schema(value_type = Option<AuthenticationType>, example = "no_three_ds", default = "three_ds")]
    pub authentication_type: Option<enums::AuthenticationType>,
    /// Time at which the payment attempt was created
    #[schema(value_type = PrimitiveDateTime, example = "2022-09-10T10:11:12Z")]
    #[serde(with = "common_utils::custom_serde::iso8601")]
    pub created_at: PrimitiveDateTime,
    /// Time at which the payment attempt was last modified
    #[schema(value_type = PrimitiveDateTime, example = "2022-09-10T10:11:12Z")]
    #[serde(with = "common_utils::custom_serde::iso8601")]
    pub modified_at: PrimitiveDateTime,
    /// If the payment was cancelled the reason will be provided here
    pub cancellation_reason: Option<String>,
    /// A unique identifier to link the payment to a mandate, can be use instead of payment_method_data
    pub mandate_id: Option<String>,
    /// If there was an error while calling the connectors the error code is received here
    pub error_code: Option<String>,
    /// Provide a reference to a stored payment method
    pub payment_token: Option<String>,
    /// Additional data related to some connectors
    pub connector_metadata: Option<serde_json::Value>,
    /// Payment Experience for the current payment
    #[schema(value_type = Option<PaymentExperience>, example = "redirect_to_url")]
    pub payment_experience: Option<enums::PaymentExperience>,
    /// Payment Method Type
    #[schema(value_type = Option<PaymentMethodType>, example = "google_pay")]
    pub payment_method_type: Option<enums::PaymentMethodType>,
    /// Reference to the payment at connector side
    #[schema(value_type = Option<String>, example = "993672945374576J")]
    pub reference_id: Option<String>,
    /// (This field is not live yet)Error code unified across the connectors is received here if there was an error while calling connector
    pub unified_code: Option<String>,
    /// (This field is not live yet)Error message unified across the connectors is received here if there was an error while calling connector
    pub unified_message: Option<String>,
    /// Value passed in X-CLIENT-SOURCE header during payments confirm request by the client
    pub client_source: Option<String>,
    /// Value passed in X-CLIENT-VERSION header during payments confirm request by the client
    pub client_version: Option<String>,
}

#[cfg(feature = "v2")]
#[derive(Debug, serde::Serialize, Clone, PartialEq, ToSchema, router_derive::PolymorphicSchema)]
pub struct PaymentAttemptResponse {
    /// The global identifier for the payment attempt
    #[schema(value_type = String)]
    pub id: id_type::GlobalAttemptId,
    /// /// The status of the attempt
    #[schema(value_type = AttemptStatus, example = "charged")]
    pub status: enums::AttemptStatus,
    /// Amount related information for this payment and attempt
    pub amount: PaymentAttemptAmountDetails,
    /// Name of the connector that was used for the payment attempt.
    #[schema(example = "stripe")]
    pub connector: Option<String>,

    /// Error details for the payment if any
    pub error: Option<ErrorDetails>,

    /// The transaction authentication can be set to undergo payer authentication. By default, the authentication will be marked as NO_THREE_DS, as the 3DS method helps with more robust payer authentication
    #[schema(value_type = AuthenticationType, example = "no_three_ds", default = "three_ds")]
    pub authentication_type: api_enums::AuthenticationType,

    /// Date and time of Payment attempt creation
    #[serde(with = "common_utils::custom_serde::iso8601")]
    pub created_at: PrimitiveDateTime,

    /// Time at which the payment attempt was last modified
    #[serde(with = "common_utils::custom_serde::iso8601")]
    pub modified_at: PrimitiveDateTime,

    /// The reason for the cancellation of the payment attempt. Some connectors will have strict rules regarding the values this can have
    /// Cancellation reason will be validated at the connector level when building the request
    pub cancellation_reason: Option<String>,

    /// Payment token is the token used for temporary use in case the payment method is stored in vault
    #[schema(example = "187282ab-40ef-47a9-9206-5099ba31e432")]
    pub payment_token: Option<String>,

    /// Additional data related to some connectors
    #[schema(value_type = Option<ConnectorMetadata>)]
    pub connector_metadata: Option<pii::SecretSerdeValue>,

    /// Payment Experience for the current payment
    #[schema(value_type = Option<PaymentExperience>, example = "redirect_to_url")]
    pub payment_experience: Option<enums::PaymentExperience>,

    /// Payment method type for the payment attempt
    #[schema(value_type = Option<PaymentMethod>, example = "wallet")]
    pub payment_method_type: common_enums::PaymentMethod,

    /// reference(Identifier) to the payment at connector side
    #[schema(value_type = Option<String>, example = "993672945374576J")]
    pub connector_reference_id: Option<String>,

    /// The payment method subtype for the payment attempt.
    #[schema(value_type = Option<PaymentMethodType>, example = "apple_pay")]
    pub payment_method_subtype: Option<api_enums::PaymentMethodType>,

    /// A unique identifier for a payment provided by the connector
    #[schema(value_type = String)]
    pub connector_payment_id: Option<common_utils::types::ConnectorTransactionId>,

    /// Identifier for Payment Method used for the payment attempt
    #[schema(value_type = Option<String>, example = "12345_pm_01926c58bc6e77c09e809964e72af8c8")]
    pub payment_method_id: Option<id_type::GlobalPaymentMethodId>,

    /// Value passed in X-CLIENT-SOURCE header during payments confirm request by the client
    pub client_source: Option<String>,
    /// Value passed in X-CLIENT-VERSION header during payments confirm request by the client
    pub client_version: Option<String>,

    /// Additional data that might be required by hyperswitch, to enable some specific features.
    pub feature_metadata: Option<PaymentAttemptFeatureMetadata>,
}

#[cfg(feature = "v2")]
#[derive(Clone, Debug, serde::Deserialize, serde::Serialize, PartialEq, ToSchema)]
pub struct PaymentAttemptFeatureMetadata {
    /// Revenue recovery metadata that might be required by hyperswitch.
    pub revenue_recovery: Option<PaymentAttemptRevenueRecoveryData>,
}

#[cfg(feature = "v2")]
#[derive(Clone, Debug, serde::Deserialize, serde::Serialize, PartialEq, ToSchema)]
pub struct PaymentAttemptRevenueRecoveryData {
    /// Flag to find out whether an attempt was created by external or internal system.
    #[schema(value_type = Option<TriggeredBy>, example = "internal")]
    pub attempt_triggered_by: common_enums::TriggeredBy,
}

#[derive(
    Default, Debug, serde::Serialize, Clone, PartialEq, ToSchema, router_derive::PolymorphicSchema,
)]
pub struct CaptureResponse {
    /// Unique identifier for the capture
    pub capture_id: String,
    /// The status of the capture
    #[schema(value_type = CaptureStatus, example = "charged")]
    pub status: enums::CaptureStatus,
    /// The capture amount. Amount for the payment in lowest denomination of the currency. (i.e) in cents for USD denomination, in paisa for INR denomination etc.,
    #[schema(value_type = i64, example = 6540)]
    pub amount: MinorUnit,
    /// The currency of the amount of the capture
    #[schema(value_type = Option<Currency>, example = "USD")]
    pub currency: Option<enums::Currency>,
    /// The connector used for the payment
    pub connector: String,
    /// Unique identifier for the parent attempt on which this capture is made
    pub authorized_attempt_id: String,
    /// A unique identifier for this capture provided by the connector
    pub connector_capture_id: Option<String>,
    /// Sequence number of this capture, in the series of captures made for the parent attempt
    pub capture_sequence: i16,
    /// If there was an error while calling the connector the error message is received here
    pub error_message: Option<String>,
    /// If there was an error while calling the connectors the code is received here
    pub error_code: Option<String>,
    /// If there was an error while calling the connectors the reason is received here
    pub error_reason: Option<String>,
    /// Reference to the capture at connector side
    pub reference_id: Option<String>,
}

#[derive(Default, Debug, serde::Deserialize, serde::Serialize, Clone, Copy, PartialEq, Eq)]
pub enum Amount {
    Value(NonZeroI64),
    #[default]
    Zero,
}

impl From<Amount> for MinorUnit {
    fn from(amount: Amount) -> Self {
        match amount {
            Amount::Value(val) => Self::new(val.get()),
            Amount::Zero => Self::new(0),
        }
    }
}

impl From<MinorUnit> for Amount {
    fn from(minor_unit: MinorUnit) -> Self {
        match minor_unit.get_amount_as_i64() {
            0 => Self::Zero,
            val => NonZeroI64::new(val).map_or(Self::Zero, Self::Value),
        }
    }
}
#[derive(Default, Debug, serde::Deserialize, serde::Serialize, Clone)]
#[serde(deny_unknown_fields)]
pub struct PaymentsRedirectRequest {
    pub payment_id: id_type::PaymentId,
    pub merchant_id: id_type::MerchantId,
    pub connector: String,
    pub param: String,
}

#[derive(Default, Debug, serde::Deserialize, serde::Serialize, Clone)]
#[serde(deny_unknown_fields)]
pub struct VerifyRequest {
    // The merchant_id is generated through api key
    // and is later passed in the struct
    pub merchant_id: Option<String>,
    pub customer_id: Option<id_type::CustomerId>,
    pub email: Option<Email>,
    pub name: Option<Secret<String>>,
    pub phone: Option<Secret<String>>,
    pub phone_country_code: Option<String>,
    pub payment_method: Option<api_enums::PaymentMethod>,
    pub payment_method_data: Option<PaymentMethodData>,
    pub payment_token: Option<String>,
    pub mandate_data: Option<MandateData>,
    pub setup_future_usage: Option<api_enums::FutureUsage>,
    pub off_session: Option<bool>,
    pub client_secret: Option<String>,
    pub merchant_connector_details: Option<admin::MerchantConnectorDetailsWrap>,
}

#[derive(Debug, Clone, serde::Serialize, serde::Deserialize, Eq, PartialEq, Copy)]
#[serde(rename_all = "snake_case")]
pub enum MandateTransactionType {
    NewMandateTransaction,
    RecurringMandateTransaction,
}

#[derive(Default, Eq, PartialEq, Debug, serde::Deserialize, serde::Serialize, Clone)]
pub struct MandateIds {
    pub mandate_id: Option<String>,
    pub mandate_reference_id: Option<MandateReferenceId>,
}

impl MandateIds {
    pub fn is_network_transaction_id_flow(&self) -> bool {
        matches!(
            self.mandate_reference_id,
            Some(MandateReferenceId::NetworkMandateId(_))
        )
    }
}

#[derive(Eq, PartialEq, Debug, serde::Deserialize, serde::Serialize, Clone)]
pub enum MandateReferenceId {
    ConnectorMandateId(ConnectorMandateReferenceId), // mandate_id send by connector
    NetworkMandateId(String), // network_txns_id send by Issuer to connector, Used for PG agnostic mandate txns along with card data
    NetworkTokenWithNTI(NetworkTokenWithNTIRef), // network_txns_id send by Issuer to connector, Used for PG agnostic mandate txns along with network token data
}

#[derive(Debug, serde::Deserialize, serde::Serialize, Clone, Eq, PartialEq)]
pub struct NetworkTokenWithNTIRef {
    pub network_transaction_id: String,
    pub token_exp_month: Option<Secret<String>>,
    pub token_exp_year: Option<Secret<String>>,
}

#[derive(Debug, serde::Deserialize, serde::Serialize, Clone, Eq, PartialEq)]
pub struct ConnectorMandateReferenceId {
    connector_mandate_id: Option<String>,
    payment_method_id: Option<String>,
    update_history: Option<Vec<UpdateHistory>>,
    mandate_metadata: Option<pii::SecretSerdeValue>,
    connector_mandate_request_reference_id: Option<String>,
}

impl ConnectorMandateReferenceId {
    pub fn new(
        connector_mandate_id: Option<String>,
        payment_method_id: Option<String>,
        update_history: Option<Vec<UpdateHistory>>,
        mandate_metadata: Option<pii::SecretSerdeValue>,
        connector_mandate_request_reference_id: Option<String>,
    ) -> Self {
        Self {
            connector_mandate_id,
            payment_method_id,
            update_history,
            mandate_metadata,
            connector_mandate_request_reference_id,
        }
    }

    pub fn get_connector_mandate_id(&self) -> Option<String> {
        self.connector_mandate_id.clone()
    }
    pub fn get_payment_method_id(&self) -> Option<String> {
        self.payment_method_id.clone()
    }
    pub fn get_mandate_metadata(&self) -> Option<pii::SecretSerdeValue> {
        self.mandate_metadata.clone()
    }
    pub fn get_connector_mandate_request_reference_id(&self) -> Option<String> {
        self.connector_mandate_request_reference_id.clone()
    }

    pub fn update(
        &mut self,
        connector_mandate_id: Option<String>,
        payment_method_id: Option<String>,
        update_history: Option<Vec<UpdateHistory>>,
        mandate_metadata: Option<pii::SecretSerdeValue>,
        connector_mandate_request_reference_id: Option<String>,
    ) {
        self.connector_mandate_id = connector_mandate_id.or(self.connector_mandate_id.clone());
        self.payment_method_id = payment_method_id.or(self.payment_method_id.clone());
        self.update_history = update_history.or(self.update_history.clone());
        self.mandate_metadata = mandate_metadata.or(self.mandate_metadata.clone());
        self.connector_mandate_request_reference_id = connector_mandate_request_reference_id
            .or(self.connector_mandate_request_reference_id.clone());
    }
}
#[derive(serde::Serialize, serde::Deserialize, Debug, Clone, Eq, PartialEq)]
pub struct UpdateHistory {
    pub connector_mandate_id: Option<String>,
    pub payment_method_id: String,
    pub original_payment_id: Option<id_type::PaymentId>,
}

impl MandateIds {
    pub fn new(mandate_id: String) -> Self {
        Self {
            mandate_id: Some(mandate_id),
            mandate_reference_id: None,
        }
    }
}

/// Passing this object during payments creates a mandate. The mandate_type sub object is passed by the server.
// The fields on this struct are optional, as we want to allow the merchant to provide partial
// information about creating mandates
#[derive(Default, Eq, PartialEq, Debug, serde::Deserialize, serde::Serialize, Clone, ToSchema)]
#[serde(deny_unknown_fields)]
pub struct MandateData {
    /// A way to update the mandate's payment method details
    pub update_mandate_id: Option<String>,
    /// A consent from the customer to store the payment method
    pub customer_acceptance: Option<CustomerAcceptance>,
    /// A way to select the type of mandate used
    pub mandate_type: Option<MandateType>,
}

#[derive(Clone, Eq, PartialEq, Copy, Debug, Default, serde::Serialize, serde::Deserialize)]
pub struct SingleUseMandate {
    pub amount: MinorUnit,
    pub currency: api_enums::Currency,
}

#[derive(Clone, Eq, PartialEq, Debug, Default, ToSchema, serde::Serialize, serde::Deserialize)]
pub struct MandateAmountData {
    /// The maximum amount to be debited for the mandate transaction
    #[schema(value_type = i64, example = 6540)]
    pub amount: MinorUnit,
    /// The currency for the transaction
    #[schema(value_type = Currency, example = "USD")]
    pub currency: api_enums::Currency,
    /// Specifying start date of the mandate
    #[schema(example = "2022-09-10T00:00:00Z")]
    #[serde(default, with = "common_utils::custom_serde::iso8601::option")]
    pub start_date: Option<PrimitiveDateTime>,
    /// Specifying end date of the mandate
    #[schema(example = "2023-09-10T23:59:59Z")]
    #[serde(default, with = "common_utils::custom_serde::iso8601::option")]
    pub end_date: Option<PrimitiveDateTime>,
    /// Additional details required by mandate
    #[schema(value_type = Option<Object>, example = r#"{
        "frequency": "DAILY"
    }"#)]
    pub metadata: Option<pii::SecretSerdeValue>,
}

#[derive(Eq, PartialEq, Debug, serde::Deserialize, serde::Serialize, Clone, ToSchema)]
#[serde(rename_all = "snake_case")]
pub enum MandateType {
    /// If the mandate should only be valid for 1 off-session use
    SingleUse(MandateAmountData),
    /// If the mandate should be valid for multiple debits
    MultiUse(Option<MandateAmountData>),
}

impl Default for MandateType {
    fn default() -> Self {
        Self::MultiUse(None)
    }
}

/// This "CustomerAcceptance" object is passed during Payments-Confirm request, it enlists the type, time, and mode of acceptance properties related to an acceptance done by the customer. The customer_acceptance sub object is usually passed by the SDK or client.
#[derive(Default, Eq, PartialEq, Debug, serde::Deserialize, serde::Serialize, Clone, ToSchema)]
#[serde(deny_unknown_fields)]
pub struct CustomerAcceptance {
    /// Type of acceptance provided by the
    #[schema(example = "online")]
    pub acceptance_type: AcceptanceType,
    /// Specifying when the customer acceptance was provided
    #[schema(example = "2022-09-10T10:11:12Z")]
    #[serde(default, with = "common_utils::custom_serde::iso8601::option")]
    pub accepted_at: Option<PrimitiveDateTime>,
    /// Information required for online mandate generation
    pub online: Option<OnlineMandate>,
}

#[derive(Default, Debug, serde::Deserialize, serde::Serialize, PartialEq, Eq, Clone, ToSchema)]
#[serde(rename_all = "lowercase")]
/// This is used to indicate if the mandate was accepted online or offline
pub enum AcceptanceType {
    Online,
    #[default]
    Offline,
}

#[derive(Default, Eq, PartialEq, Debug, serde::Deserialize, serde::Serialize, Clone, ToSchema)]
#[serde(deny_unknown_fields)]
pub struct OnlineMandate {
    /// Ip address of the customer machine from which the mandate was created
    #[schema(value_type = String, example = "123.32.25.123")]
    pub ip_address: Option<Secret<String, pii::IpAddress>>,
    /// The user-agent of the customer's browser
    pub user_agent: String,
}

#[derive(Default, Eq, PartialEq, Clone, Debug, serde::Deserialize, serde::Serialize, ToSchema)]
pub struct Card {
    /// The card number
    #[schema(value_type = String, example = "4242424242424242")]
    pub card_number: CardNumber,

    /// The card's expiry month
    #[schema(value_type = String, example = "24")]
    pub card_exp_month: Secret<String>,

    /// The card's expiry year
    #[schema(value_type = String, example = "24")]
    pub card_exp_year: Secret<String>,

    /// The card holder's name
    #[schema(value_type = String, example = "John Test")]
    pub card_holder_name: Option<Secret<String>>,

    /// The CVC number for the card
    #[schema(value_type = String, example = "242")]
    pub card_cvc: Secret<String>,

    /// The name of the issuer of card
    #[schema(example = "chase")]
    pub card_issuer: Option<String>,

    /// The card network for the card
    #[schema(value_type = Option<CardNetwork>, example = "Visa")]
    pub card_network: Option<api_enums::CardNetwork>,

    #[schema(example = "CREDIT")]
    pub card_type: Option<String>,

    #[schema(example = "INDIA")]
    pub card_issuing_country: Option<String>,

    #[schema(example = "JP_AMEX")]
    pub bank_code: Option<String>,
    /// The card holder's nick name
    #[schema(value_type = Option<String>, example = "John Test")]
    pub nick_name: Option<Secret<String>>,
}

#[derive(Default, Eq, PartialEq, Clone, Debug, serde::Deserialize, serde::Serialize, ToSchema)]
pub struct ExtendedCardInfo {
    /// The card number
    #[schema(value_type = String, example = "4242424242424242")]
    pub card_number: CardNumber,

    /// The card's expiry month
    #[schema(value_type = String, example = "24")]
    pub card_exp_month: Secret<String>,

    /// The card's expiry year
    #[schema(value_type = String, example = "24")]
    pub card_exp_year: Secret<String>,

    /// The card holder's name
    #[schema(value_type = String, example = "John Test")]
    pub card_holder_name: Option<Secret<String>>,

    /// The CVC number for the card
    #[schema(value_type = String, example = "242")]
    pub card_cvc: Secret<String>,

    /// The name of the issuer of card
    #[schema(example = "chase")]
    pub card_issuer: Option<String>,

    /// The card network for the card
    #[schema(value_type = Option<CardNetwork>, example = "Visa")]
    pub card_network: Option<api_enums::CardNetwork>,

    #[schema(example = "CREDIT")]
    pub card_type: Option<String>,

    #[schema(example = "INDIA")]
    pub card_issuing_country: Option<String>,

    #[schema(example = "JP_AMEX")]
    pub bank_code: Option<String>,
}

impl From<Card> for ExtendedCardInfo {
    fn from(value: Card) -> Self {
        Self {
            card_number: value.card_number,
            card_exp_month: value.card_exp_month,
            card_exp_year: value.card_exp_year,
            card_holder_name: value.card_holder_name,
            card_cvc: value.card_cvc,
            card_issuer: value.card_issuer,
            card_network: value.card_network,
            card_type: value.card_type,
            card_issuing_country: value.card_issuing_country,
            bank_code: value.bank_code,
        }
    }
}

impl GetAddressFromPaymentMethodData for Card {
    fn get_billing_address(&self) -> Option<Address> {
        // Create billing address if first_name is some or if it is not ""
        self.card_holder_name
            .as_ref()
            .filter(|card_holder_name| !card_holder_name.is_empty_after_trim())
            .map(|card_holder_name| {
                // Split the `card_holder_name` into `first_name` and `last_name` based on the
                // first occurrence of ' '. For example
                // John Wheat Dough
                // first_name -> John
                // last_name -> Wheat Dough
                card_holder_name.peek().split_whitespace()
            })
            .map(|mut card_holder_name_iter| {
                let first_name = card_holder_name_iter
                    .next()
                    .map(ToOwned::to_owned)
                    .map(Secret::new);

                let last_name = card_holder_name_iter.collect::<Vec<_>>().join(" ");
                let last_name = if last_name.is_empty_after_trim() {
                    None
                } else {
                    Some(Secret::new(last_name))
                };

                AddressDetails {
                    first_name,
                    last_name,
                    ..Default::default()
                }
            })
            .map(|address_details| Address {
                address: Some(address_details),
                phone: None,
                email: None,
            })
    }
}

impl Card {
    fn apply_additional_card_info(
        &self,
        additional_card_info: AdditionalCardInfo,
    ) -> Result<Self, error_stack::Report<ValidationError>> {
        Ok(Self {
            card_number: self.card_number.clone(),
            card_exp_month: self.card_exp_month.clone(),
            card_exp_year: self.card_exp_year.clone(),
            card_holder_name: self.card_holder_name.clone(),
            card_cvc: self.card_cvc.clone(),
            card_issuer: self
                .card_issuer
                .clone()
                .or(additional_card_info.card_issuer),
            card_network: self
                .card_network
                .clone()
                .or(additional_card_info.card_network.clone()),
            card_type: self.card_type.clone().or(additional_card_info.card_type),
            card_issuing_country: self
                .card_issuing_country
                .clone()
                .or(additional_card_info.card_issuing_country),
            bank_code: self.bank_code.clone().or(additional_card_info.bank_code),
            nick_name: self.nick_name.clone(),
        })
    }
}

#[derive(Eq, PartialEq, Debug, serde::Deserialize, serde::Serialize, Clone, ToSchema, Default)]
#[serde(rename_all = "snake_case")]
pub struct CardToken {
    /// The card holder's name
    #[schema(value_type = String, example = "John Test")]
    pub card_holder_name: Option<Secret<String>>,

    /// The CVC number for the card
    #[schema(value_type = Option<String>)]
    pub card_cvc: Option<Secret<String>>,
}

#[derive(Eq, PartialEq, Clone, Debug, serde::Deserialize, serde::Serialize, ToSchema)]
#[serde(rename_all = "snake_case")]
pub enum CardRedirectData {
    Knet {},
    Benefit {},
    MomoAtm {},
    CardRedirect {},
}

#[derive(Eq, PartialEq, Clone, Debug, serde::Deserialize, serde::Serialize, ToSchema)]
#[serde(rename_all = "snake_case")]
pub enum PayLaterData {
    /// For KlarnaRedirect as PayLater Option
    KlarnaRedirect {
        /// The billing email
        #[schema(value_type = Option<String>)]
        billing_email: Option<Email>,
        // The billing country code
        #[schema(value_type = Option<CountryAlpha2>, example = "US")]
        billing_country: Option<api_enums::CountryAlpha2>,
    },
    /// For Klarna Sdk as PayLater Option
    KlarnaSdk {
        /// The token for the sdk workflow
        token: String,
    },
    /// For Affirm redirect as PayLater Option
    AffirmRedirect {},
    /// For AfterpayClearpay redirect as PayLater Option
    AfterpayClearpayRedirect {
        /// The billing email
        #[schema(value_type = Option<String>)]
        billing_email: Option<Email>,
        /// The billing name
        #[schema(value_type = Option<String>)]
        billing_name: Option<Secret<String>>,
    },
    /// For PayBright Redirect as PayLater Option
    PayBrightRedirect {},
    /// For WalleyRedirect as PayLater Option
    WalleyRedirect {},
    /// For Alma Redirection as PayLater Option
    AlmaRedirect {},
    AtomeRedirect {},
}

impl GetAddressFromPaymentMethodData for PayLaterData {
    fn get_billing_address(&self) -> Option<Address> {
        match self {
            Self::KlarnaRedirect {
                billing_email,
                billing_country,
            } => {
                let address_details = AddressDetails {
                    country: *billing_country,
                    ..AddressDetails::default()
                };

                Some(Address {
                    address: Some(address_details),
                    email: billing_email.clone(),
                    phone: None,
                })
            }
            Self::AfterpayClearpayRedirect {
                billing_email,
                billing_name,
            } => {
                let address_details = AddressDetails {
                    first_name: billing_name.clone(),
                    ..AddressDetails::default()
                };

                Some(Address {
                    address: Some(address_details),
                    email: billing_email.clone(),
                    phone: None,
                })
            }
            Self::PayBrightRedirect {}
            | Self::WalleyRedirect {}
            | Self::AlmaRedirect {}
            | Self::KlarnaSdk { .. }
            | Self::AffirmRedirect {}
            | Self::AtomeRedirect {} => None,
        }
    }
}

#[derive(serde::Deserialize, serde::Serialize, Debug, Clone, ToSchema, Eq, PartialEq)]
#[serde(rename_all = "snake_case")]
pub enum BankDebitData {
    /// Payment Method data for Ach bank debit
    AchBankDebit {
        /// Billing details for bank debit
        billing_details: Option<BankDebitBilling>,
        /// Account number for ach bank debit payment
        #[schema(value_type = String, example = "000123456789")]
        account_number: Secret<String>,
        /// Routing number for ach bank debit payment
        #[schema(value_type = String, example = "110000000")]
        routing_number: Secret<String>,

        #[schema(value_type = String, example = "John Test")]
        card_holder_name: Option<Secret<String>>,

        #[schema(value_type = String, example = "John Doe")]
        bank_account_holder_name: Option<Secret<String>>,

        #[schema(value_type = String, example = "ACH")]
        bank_name: Option<common_enums::BankNames>,

        #[schema(value_type = String, example = "Checking")]
        bank_type: Option<common_enums::BankType>,

        #[schema(value_type = String, example = "Personal")]
        bank_holder_type: Option<common_enums::BankHolderType>,
    },
    SepaBankDebit {
        /// Billing details for bank debit
        billing_details: Option<BankDebitBilling>,
        /// International bank account number (iban) for SEPA
        #[schema(value_type = String, example = "DE89370400440532013000")]
        iban: Secret<String>,
        /// Owner name for bank debit
        #[schema(value_type = String, example = "A. Schneider")]
        bank_account_holder_name: Option<Secret<String>>,
    },
    BecsBankDebit {
        /// Billing details for bank debit
        billing_details: Option<BankDebitBilling>,
        /// Account number for Becs payment method
        #[schema(value_type = String, example = "000123456")]
        account_number: Secret<String>,
        /// Bank-State-Branch (bsb) number
        #[schema(value_type = String, example = "000000")]
        bsb_number: Secret<String>,
        /// Owner name for bank debit
        #[schema(value_type = Option<String>, example = "A. Schneider")]
        bank_account_holder_name: Option<Secret<String>>,
    },
    BacsBankDebit {
        /// Billing details for bank debit
        billing_details: Option<BankDebitBilling>,
        /// Account number for Bacs payment method
        #[schema(value_type = String, example = "00012345")]
        account_number: Secret<String>,
        /// Sort code for Bacs payment method
        #[schema(value_type = String, example = "108800")]
        sort_code: Secret<String>,
        /// holder name for bank debit
        #[schema(value_type = String, example = "A. Schneider")]
        bank_account_holder_name: Option<Secret<String>>,
    },
}

impl GetAddressFromPaymentMethodData for BankDebitData {
    fn get_billing_address(&self) -> Option<Address> {
        fn get_billing_address_inner(
            bank_debit_billing: Option<&BankDebitBilling>,
            bank_account_holder_name: Option<&Secret<String>>,
        ) -> Option<Address> {
            // We will always have address here
            let mut address = bank_debit_billing
                .and_then(GetAddressFromPaymentMethodData::get_billing_address)?;

            // Prefer `account_holder_name` over `name`
            address.address.as_mut().map(|address| {
                address.first_name = bank_account_holder_name
                    .or(address.first_name.as_ref())
                    .cloned();
            });

            Some(address)
        }

        match self {
            Self::AchBankDebit {
                billing_details,
                bank_account_holder_name,
                ..
            }
            | Self::SepaBankDebit {
                billing_details,
                bank_account_holder_name,
                ..
            }
            | Self::BecsBankDebit {
                billing_details,
                bank_account_holder_name,
                ..
            }
            | Self::BacsBankDebit {
                billing_details,
                bank_account_holder_name,
                ..
            } => get_billing_address_inner(
                billing_details.as_ref(),
                bank_account_holder_name.as_ref(),
            ),
        }
    }
}

#[cfg(feature = "v1")]
/// Custom serializer and deserializer for PaymentMethodData
mod payment_method_data_serde {

    use super::*;

    /// Deserialize `reward` payment_method as string for backwards compatibility
    /// The api contract would be
    /// ```json
    /// {
    ///   "payment_method": "reward",
    ///   "payment_method_type": "evoucher",
    ///   "payment_method_data": "reward",
    /// }
    /// ```
    ///
    /// For other payment methods, use the provided deserializer
    /// ```json
    /// "payment_method_data": {
    ///   "card": {
    ///     "card_number": "4242424242424242",
    ///     "card_exp_month": "10",
    ///     "card_exp_year": "25",
    ///     "card_holder_name": "joseph Doe",
    ///     "card_cvc": "123"
    ///    }
    /// }
    /// ```
    pub fn deserialize<'de, D>(
        deserializer: D,
    ) -> Result<Option<PaymentMethodDataRequest>, D::Error>
    where
        D: Deserializer<'de>,
    {
        #[derive(serde::Deserialize, Debug)]
        #[serde(untagged)]
        enum __Inner {
            RewardString(String),
            OptionalPaymentMethod(serde_json::Value),
        }

        // This struct is an intermediate representation
        // This is required in order to catch deserialization errors when deserializing `payment_method_data`
        // The #[serde(flatten)] attribute applied on `payment_method_data` discards
        // any of the error when deserializing and deserializes to an option instead
        #[derive(serde::Deserialize, Debug)]
        struct __InnerPaymentMethodData {
            billing: Option<Address>,
            #[serde(flatten)]
            payment_method_data: Option<serde_json::Value>,
        }

        let deserialize_to_inner = __Inner::deserialize(deserializer)?;

        match deserialize_to_inner {
            __Inner::OptionalPaymentMethod(value) => {
                let parsed_value = serde_json::from_value::<__InnerPaymentMethodData>(value)
                    .map_err(|serde_json_error| de::Error::custom(serde_json_error.to_string()))?;

                let payment_method_data = if let Some(payment_method_data_value) =
                    parsed_value.payment_method_data
                {
                    // Even though no data is passed, the flatten serde_json::Value is deserialized as Some(Object {})
                    if let serde_json::Value::Object(ref inner_map) = payment_method_data_value {
                        if inner_map.is_empty() {
                            None
                        } else {
                            let payment_method_data = serde_json::from_value::<PaymentMethodData>(
                                payment_method_data_value,
                            )
                            .map_err(|serde_json_error| {
                                de::Error::custom(serde_json_error.to_string())
                            })?;
                            let address_details = parsed_value
                                .billing
                                .as_ref()
                                .and_then(|billing| billing.address.clone());
                            match (payment_method_data.clone(), address_details.as_ref()) {
                                (
                                    PaymentMethodData::Card(ref mut card),
                                    Some(billing_address_details),
                                ) => {
                                    if card.card_holder_name.is_none() {
                                        card.card_holder_name =
                                            billing_address_details.get_optional_full_name();
                                    }
                                    Some(PaymentMethodData::Card(card.clone()))
                                }
                                _ => Some(payment_method_data),
                            }
                        }
                    } else {
                        Err(de::Error::custom("Expected a map for payment_method_data"))?
                    }
                } else {
                    None
                };

                Ok(Some(PaymentMethodDataRequest {
                    payment_method_data,
                    billing: parsed_value.billing,
                }))
            }
            __Inner::RewardString(inner_string) => {
                let payment_method_data = match inner_string.as_str() {
                    "reward" => PaymentMethodData::Reward,
                    _ => Err(de::Error::custom("Invalid Variant"))?,
                };

                Ok(Some(PaymentMethodDataRequest {
                    payment_method_data: Some(payment_method_data),
                    billing: None,
                }))
            }
        }
    }

    pub fn serialize<S>(
        payment_method_data_request: &Option<PaymentMethodDataRequest>,
        serializer: S,
    ) -> Result<S::Ok, S::Error>
    where
        S: Serializer,
    {
        if let Some(payment_method_data_request) = payment_method_data_request {
            if let Some(payment_method_data) =
                payment_method_data_request.payment_method_data.as_ref()
            {
                match payment_method_data {
                    PaymentMethodData::Reward => serializer.serialize_str("reward"),
                    PaymentMethodData::CardRedirect(_)
                    | PaymentMethodData::BankDebit(_)
                    | PaymentMethodData::BankRedirect(_)
                    | PaymentMethodData::BankTransfer(_)
                    | PaymentMethodData::RealTimePayment(_)
                    | PaymentMethodData::MobilePayment(_)
                    | PaymentMethodData::CardToken(_)
                    | PaymentMethodData::Crypto(_)
                    | PaymentMethodData::GiftCard(_)
                    | PaymentMethodData::PayLater(_)
                    | PaymentMethodData::Upi(_)
                    | PaymentMethodData::Voucher(_)
                    | PaymentMethodData::Card(_)
                    | PaymentMethodData::MandatePayment
                    | PaymentMethodData::OpenBanking(_)
                    | PaymentMethodData::Wallet(_) => {
                        payment_method_data_request.serialize(serializer)
                    }
                }
            } else {
                payment_method_data_request.serialize(serializer)
            }
        } else {
            serializer.serialize_none()
        }
    }
}

/// The payment method information provided for making a payment
#[derive(Debug, Clone, serde::Deserialize, serde::Serialize, ToSchema, Eq, PartialEq)]
pub struct PaymentMethodDataRequest {
    /// This field is optional because, in case of saved cards we pass the payment_token
    /// There might be cases where we don't need to pass the payment_method_data and pass only payment method billing details
    /// We have flattened it because to maintain backwards compatibility with the old API contract
    #[serde(flatten)]
    pub payment_method_data: Option<PaymentMethodData>,
    /// billing details for the payment method.
    /// This billing details will be passed to the processor as billing address.
    /// If not passed, then payment.billing will be considered
    pub billing: Option<Address>,
}

#[derive(Debug, Clone, serde::Deserialize, serde::Serialize, ToSchema, Eq, PartialEq)]
#[serde(rename_all = "snake_case")]
pub enum PaymentMethodData {
    #[schema(title = "Card")]
    Card(Card),
    #[schema(title = "CardRedirect")]
    CardRedirect(CardRedirectData),
    #[schema(title = "Wallet")]
    Wallet(WalletData),
    #[schema(title = "PayLater")]
    PayLater(PayLaterData),
    #[schema(title = "BankRedirect")]
    BankRedirect(BankRedirectData),
    #[schema(title = "BankDebit")]
    BankDebit(BankDebitData),
    #[schema(title = "BankTransfer")]
    BankTransfer(Box<BankTransferData>),
    #[schema(title = "RealTimePayment")]
    RealTimePayment(Box<RealTimePaymentData>),
    #[schema(title = "Crypto")]
    Crypto(CryptoData),
    #[schema(title = "MandatePayment")]
    MandatePayment,
    #[schema(title = "Reward")]
    Reward,
    #[schema(title = "Upi")]
    Upi(UpiData),
    #[schema(title = "Voucher")]
    Voucher(VoucherData),
    #[schema(title = "GiftCard")]
    GiftCard(Box<GiftCardData>),
    #[schema(title = "CardToken")]
    CardToken(CardToken),
    #[schema(title = "OpenBanking")]
    OpenBanking(OpenBankingData),
    #[schema(title = "MobilePayment")]
    MobilePayment(MobilePaymentData),
}

pub trait GetAddressFromPaymentMethodData {
    fn get_billing_address(&self) -> Option<Address>;
}

impl GetAddressFromPaymentMethodData for PaymentMethodData {
    fn get_billing_address(&self) -> Option<Address> {
        match self {
            Self::Card(card_data) => card_data.get_billing_address(),
            Self::CardRedirect(_) => None,
            Self::Wallet(wallet_data) => wallet_data.get_billing_address(),
            Self::PayLater(pay_later) => pay_later.get_billing_address(),
            Self::BankRedirect(bank_redirect_data) => bank_redirect_data.get_billing_address(),
            Self::BankDebit(bank_debit_data) => bank_debit_data.get_billing_address(),
            Self::BankTransfer(bank_transfer_data) => bank_transfer_data.get_billing_address(),
            Self::Voucher(voucher_data) => voucher_data.get_billing_address(),
            Self::Crypto(_)
            | Self::Reward
            | Self::RealTimePayment(_)
            | Self::Upi(_)
            | Self::GiftCard(_)
            | Self::CardToken(_)
            | Self::OpenBanking(_)
            | Self::MandatePayment
            | Self::MobilePayment(_) => None,
        }
    }
}

impl PaymentMethodData {
    pub fn apply_additional_payment_data(
        &self,
        additional_payment_data: AdditionalPaymentData,
    ) -> Result<Self, error_stack::Report<ValidationError>> {
        if let AdditionalPaymentData::Card(additional_card_info) = additional_payment_data {
            match self {
                Self::Card(card) => Ok(Self::Card(
                    card.apply_additional_card_info(*additional_card_info)?,
                )),
                _ => Ok(self.to_owned()),
            }
        } else {
            Ok(self.to_owned())
        }
    }

    pub fn get_payment_method(&self) -> Option<api_enums::PaymentMethod> {
        match self {
            Self::Card(_) => Some(api_enums::PaymentMethod::Card),
            Self::CardRedirect(_) => Some(api_enums::PaymentMethod::CardRedirect),
            Self::Wallet(_) => Some(api_enums::PaymentMethod::Wallet),
            Self::PayLater(_) => Some(api_enums::PaymentMethod::PayLater),
            Self::BankRedirect(_) => Some(api_enums::PaymentMethod::BankRedirect),
            Self::BankDebit(_) => Some(api_enums::PaymentMethod::BankDebit),
            Self::BankTransfer(_) => Some(api_enums::PaymentMethod::BankTransfer),
            Self::RealTimePayment(_) => Some(api_enums::PaymentMethod::RealTimePayment),
            Self::Crypto(_) => Some(api_enums::PaymentMethod::Crypto),
            Self::Reward => Some(api_enums::PaymentMethod::Reward),
            Self::Upi(_) => Some(api_enums::PaymentMethod::Upi),
            Self::Voucher(_) => Some(api_enums::PaymentMethod::Voucher),
            Self::GiftCard(_) => Some(api_enums::PaymentMethod::GiftCard),
            Self::OpenBanking(_) => Some(api_enums::PaymentMethod::OpenBanking),
            Self::MobilePayment(_) => Some(api_enums::PaymentMethod::MobilePayment),
            Self::CardToken(_) | Self::MandatePayment => None,
        }
    }
}

pub trait GetPaymentMethodType {
    fn get_payment_method_type(&self) -> api_enums::PaymentMethodType;
}

impl GetPaymentMethodType for CardRedirectData {
    fn get_payment_method_type(&self) -> api_enums::PaymentMethodType {
        match self {
            Self::Knet {} => api_enums::PaymentMethodType::Knet,
            Self::Benefit {} => api_enums::PaymentMethodType::Benefit,
            Self::MomoAtm {} => api_enums::PaymentMethodType::MomoAtm,
            Self::CardRedirect {} => api_enums::PaymentMethodType::CardRedirect,
        }
    }
}

impl GetPaymentMethodType for MobilePaymentData {
    fn get_payment_method_type(&self) -> api_enums::PaymentMethodType {
        match self {
            Self::DirectCarrierBilling { .. } => api_enums::PaymentMethodType::DirectCarrierBilling,
        }
    }
}

impl GetPaymentMethodType for WalletData {
    fn get_payment_method_type(&self) -> api_enums::PaymentMethodType {
        match self {
            Self::AliPayQr(_) | Self::AliPayRedirect(_) => api_enums::PaymentMethodType::AliPay,
            Self::AliPayHkRedirect(_) => api_enums::PaymentMethodType::AliPayHk,
            Self::AmazonPayRedirect(_) => api_enums::PaymentMethodType::AmazonPay,
            Self::MomoRedirect(_) => api_enums::PaymentMethodType::Momo,
            Self::KakaoPayRedirect(_) => api_enums::PaymentMethodType::KakaoPay,
            Self::GoPayRedirect(_) => api_enums::PaymentMethodType::GoPay,
            Self::GcashRedirect(_) => api_enums::PaymentMethodType::Gcash,
            Self::ApplePay(_) | Self::ApplePayRedirect(_) | Self::ApplePayThirdPartySdk(_) => {
                api_enums::PaymentMethodType::ApplePay
            }
            Self::DanaRedirect {} => api_enums::PaymentMethodType::Dana,
            Self::GooglePay(_) | Self::GooglePayRedirect(_) | Self::GooglePayThirdPartySdk(_) => {
                api_enums::PaymentMethodType::GooglePay
            }
            Self::MbWayRedirect(_) => api_enums::PaymentMethodType::MbWay,
            Self::MobilePayRedirect(_) => api_enums::PaymentMethodType::MobilePay,
            Self::PaypalRedirect(_) | Self::PaypalSdk(_) => api_enums::PaymentMethodType::Paypal,
            Self::Paze(_) => api_enums::PaymentMethodType::Paze,
            Self::SamsungPay(_) => api_enums::PaymentMethodType::SamsungPay,
            Self::TwintRedirect {} => api_enums::PaymentMethodType::Twint,
            Self::VippsRedirect {} => api_enums::PaymentMethodType::Vipps,
            Self::TouchNGoRedirect(_) => api_enums::PaymentMethodType::TouchNGo,
            Self::WeChatPayRedirect(_) | Self::WeChatPayQr(_) => {
                api_enums::PaymentMethodType::WeChatPay
            }
            Self::CashappQr(_) => api_enums::PaymentMethodType::Cashapp,
            Self::SwishQr(_) => api_enums::PaymentMethodType::Swish,
            Self::Mifinity(_) => api_enums::PaymentMethodType::Mifinity,
        }
    }
}

impl GetPaymentMethodType for PayLaterData {
    fn get_payment_method_type(&self) -> api_enums::PaymentMethodType {
        match self {
            Self::KlarnaRedirect { .. } => api_enums::PaymentMethodType::Klarna,
            Self::KlarnaSdk { .. } => api_enums::PaymentMethodType::Klarna,
            Self::AffirmRedirect {} => api_enums::PaymentMethodType::Affirm,
            Self::AfterpayClearpayRedirect { .. } => api_enums::PaymentMethodType::AfterpayClearpay,
            Self::PayBrightRedirect {} => api_enums::PaymentMethodType::PayBright,
            Self::WalleyRedirect {} => api_enums::PaymentMethodType::Walley,
            Self::AlmaRedirect {} => api_enums::PaymentMethodType::Alma,
            Self::AtomeRedirect {} => api_enums::PaymentMethodType::Atome,
        }
    }
}

impl GetPaymentMethodType for OpenBankingData {
    fn get_payment_method_type(&self) -> api_enums::PaymentMethodType {
        match self {
            Self::OpenBankingPIS {} => api_enums::PaymentMethodType::OpenBankingPIS,
        }
    }
}

impl GetPaymentMethodType for BankRedirectData {
    fn get_payment_method_type(&self) -> api_enums::PaymentMethodType {
        match self {
            Self::BancontactCard { .. } => api_enums::PaymentMethodType::BancontactCard,
            Self::Bizum {} => api_enums::PaymentMethodType::Bizum,
            Self::Blik { .. } => api_enums::PaymentMethodType::Blik,
            Self::Eps { .. } => api_enums::PaymentMethodType::Eps,
            Self::Giropay { .. } => api_enums::PaymentMethodType::Giropay,
            Self::Ideal { .. } => api_enums::PaymentMethodType::Ideal,
            Self::Interac { .. } => api_enums::PaymentMethodType::Interac,
            Self::OnlineBankingCzechRepublic { .. } => {
                api_enums::PaymentMethodType::OnlineBankingCzechRepublic
            }
            Self::OnlineBankingFinland { .. } => api_enums::PaymentMethodType::OnlineBankingFinland,
            Self::OnlineBankingPoland { .. } => api_enums::PaymentMethodType::OnlineBankingPoland,
            Self::OnlineBankingSlovakia { .. } => {
                api_enums::PaymentMethodType::OnlineBankingSlovakia
            }
            Self::OpenBankingUk { .. } => api_enums::PaymentMethodType::OpenBankingUk,
            Self::Przelewy24 { .. } => api_enums::PaymentMethodType::Przelewy24,
            Self::Sofort { .. } => api_enums::PaymentMethodType::Sofort,
            Self::Trustly { .. } => api_enums::PaymentMethodType::Trustly,
            Self::OnlineBankingFpx { .. } => api_enums::PaymentMethodType::OnlineBankingFpx,
            Self::OnlineBankingThailand { .. } => {
                api_enums::PaymentMethodType::OnlineBankingThailand
            }
            Self::LocalBankRedirect { .. } => api_enums::PaymentMethodType::LocalBankRedirect,
        }
    }
}

impl GetPaymentMethodType for BankDebitData {
    fn get_payment_method_type(&self) -> api_enums::PaymentMethodType {
        match self {
            Self::AchBankDebit { .. } => api_enums::PaymentMethodType::Ach,
            Self::SepaBankDebit { .. } => api_enums::PaymentMethodType::Sepa,
            Self::BecsBankDebit { .. } => api_enums::PaymentMethodType::Becs,
            Self::BacsBankDebit { .. } => api_enums::PaymentMethodType::Bacs,
        }
    }
}

impl GetPaymentMethodType for BankTransferData {
    fn get_payment_method_type(&self) -> api_enums::PaymentMethodType {
        match self {
            Self::AchBankTransfer { .. } => api_enums::PaymentMethodType::Ach,
            Self::SepaBankTransfer { .. } => api_enums::PaymentMethodType::Sepa,
            Self::BacsBankTransfer { .. } => api_enums::PaymentMethodType::Bacs,
            Self::MultibancoBankTransfer { .. } => api_enums::PaymentMethodType::Multibanco,
            Self::PermataBankTransfer { .. } => api_enums::PaymentMethodType::PermataBankTransfer,
            Self::BcaBankTransfer { .. } => api_enums::PaymentMethodType::BcaBankTransfer,
            Self::BniVaBankTransfer { .. } => api_enums::PaymentMethodType::BniVa,
            Self::BriVaBankTransfer { .. } => api_enums::PaymentMethodType::BriVa,
            Self::CimbVaBankTransfer { .. } => api_enums::PaymentMethodType::CimbVa,
            Self::DanamonVaBankTransfer { .. } => api_enums::PaymentMethodType::DanamonVa,
            Self::MandiriVaBankTransfer { .. } => api_enums::PaymentMethodType::MandiriVa,
            Self::Pix { .. } => api_enums::PaymentMethodType::Pix,
            Self::Pse {} => api_enums::PaymentMethodType::Pse,
            Self::LocalBankTransfer { .. } => api_enums::PaymentMethodType::LocalBankTransfer,
        }
    }
}

impl GetPaymentMethodType for CryptoData {
    fn get_payment_method_type(&self) -> api_enums::PaymentMethodType {
        api_enums::PaymentMethodType::CryptoCurrency
    }
}

impl GetPaymentMethodType for RealTimePaymentData {
    fn get_payment_method_type(&self) -> api_enums::PaymentMethodType {
        match self {
            Self::Fps {} => api_enums::PaymentMethodType::Fps,
            Self::DuitNow {} => api_enums::PaymentMethodType::DuitNow,
            Self::PromptPay {} => api_enums::PaymentMethodType::PromptPay,
            Self::VietQr {} => api_enums::PaymentMethodType::VietQr,
        }
    }
}

impl GetPaymentMethodType for UpiData {
    fn get_payment_method_type(&self) -> api_enums::PaymentMethodType {
        match self {
            Self::UpiCollect(_) => api_enums::PaymentMethodType::UpiCollect,
            Self::UpiIntent(_) => api_enums::PaymentMethodType::UpiIntent,
        }
    }
}
impl GetPaymentMethodType for VoucherData {
    fn get_payment_method_type(&self) -> api_enums::PaymentMethodType {
        match self {
            Self::Boleto(_) => api_enums::PaymentMethodType::Boleto,
            Self::Efecty => api_enums::PaymentMethodType::Efecty,
            Self::PagoEfectivo => api_enums::PaymentMethodType::PagoEfectivo,
            Self::RedCompra => api_enums::PaymentMethodType::RedCompra,
            Self::RedPagos => api_enums::PaymentMethodType::RedPagos,
            Self::Alfamart(_) => api_enums::PaymentMethodType::Alfamart,
            Self::Indomaret(_) => api_enums::PaymentMethodType::Indomaret,
            Self::Oxxo => api_enums::PaymentMethodType::Oxxo,
            Self::SevenEleven(_) => api_enums::PaymentMethodType::SevenEleven,
            Self::Lawson(_) => api_enums::PaymentMethodType::Lawson,
            Self::MiniStop(_) => api_enums::PaymentMethodType::MiniStop,
            Self::FamilyMart(_) => api_enums::PaymentMethodType::FamilyMart,
            Self::Seicomart(_) => api_enums::PaymentMethodType::Seicomart,
            Self::PayEasy(_) => api_enums::PaymentMethodType::PayEasy,
        }
    }
}
impl GetPaymentMethodType for GiftCardData {
    fn get_payment_method_type(&self) -> api_enums::PaymentMethodType {
        match self {
            Self::Givex(_) => api_enums::PaymentMethodType::Givex,
            Self::PaySafeCard {} => api_enums::PaymentMethodType::PaySafeCard,
        }
    }
}

#[derive(serde::Deserialize, serde::Serialize, Debug, Clone, ToSchema, Eq, PartialEq)]
#[serde(rename_all = "snake_case")]
pub enum GiftCardData {
    Givex(GiftCardDetails),
    PaySafeCard {},
}

#[derive(serde::Deserialize, serde::Serialize, Debug, Clone, ToSchema, Eq, PartialEq)]
#[serde(rename_all = "snake_case")]
pub struct GiftCardDetails {
    /// The gift card number
    #[schema(value_type = String)]
    pub number: Secret<String>,
    /// The card verification code.
    #[schema(value_type = String)]
    pub cvc: Secret<String>,
}

#[derive(Default, Eq, PartialEq, Clone, Debug, serde::Deserialize, serde::Serialize, ToSchema)]
#[serde(rename_all = "snake_case")]
pub struct AdditionalCardInfo {
    /// The name of issuer of the card
    pub card_issuer: Option<String>,

    /// Card network of the card
    pub card_network: Option<api_enums::CardNetwork>,

    /// Card type, can be either `credit` or `debit`
    pub card_type: Option<String>,

    pub card_issuing_country: Option<String>,
    pub bank_code: Option<String>,

    /// Last 4 digits of the card number
    pub last4: Option<String>,

    /// The ISIN of the card
    pub card_isin: Option<String>,

    /// Extended bin of card, contains the first 8 digits of card number
    pub card_extended_bin: Option<String>,

    pub card_exp_month: Option<Secret<String>>,

    pub card_exp_year: Option<Secret<String>>,

    pub card_holder_name: Option<Secret<String>>,

    /// Additional payment checks done on the cvv and billing address by the processors.
    /// This is a free form field and the structure varies from processor to processor
    pub payment_checks: Option<serde_json::Value>,

    /// Details about the threeds environment.
    /// This is a free form field and the structure varies from processor to processor
    pub authentication_data: Option<serde_json::Value>,
}

#[derive(Debug, Clone, Eq, PartialEq, serde::Deserialize, serde::Serialize)]
#[serde(rename_all = "snake_case")]
pub enum AdditionalPaymentData {
    Card(Box<AdditionalCardInfo>),
    BankRedirect {
        bank_name: Option<common_enums::BankNames>,
        #[serde(flatten)]
        details: Option<additional_info::BankRedirectDetails>,
    },
    Wallet {
        apple_pay: Option<ApplepayPaymentMethod>,
        google_pay: Option<additional_info::WalletAdditionalDataForCard>,
        samsung_pay: Option<additional_info::WalletAdditionalDataForCard>,
    },
    PayLater {
        klarna_sdk: Option<KlarnaSdkPaymentMethod>,
    },
    BankTransfer {
        #[serde(flatten)]
        details: Option<additional_info::BankTransferAdditionalData>,
    },
    Crypto {
        #[serde(flatten)]
        details: Option<CryptoData>,
    },
    BankDebit {
        #[serde(flatten)]
        details: Option<additional_info::BankDebitAdditionalData>,
    },
    MandatePayment {},
    Reward {},
    RealTimePayment {
        #[serde(flatten)]
        details: Option<RealTimePaymentData>,
    },
    Upi {
        #[serde(flatten)]
        details: Option<additional_info::UpiAdditionalData>,
    },
    GiftCard {
        #[serde(flatten)]
        details: Option<additional_info::GiftCardAdditionalData>,
    },
    Voucher {
        #[serde(flatten)]
        details: Option<VoucherData>,
    },
    CardRedirect {
        #[serde(flatten)]
        details: Option<CardRedirectData>,
    },
    CardToken {
        #[serde(flatten)]
        details: Option<additional_info::CardTokenAdditionalData>,
    },
    OpenBanking {
        #[serde(flatten)]
        details: Option<OpenBankingData>,
    },
    MobilePayment {
        #[serde(flatten)]
        details: Option<MobilePaymentData>,
    },
}

#[derive(Debug, Clone, Eq, PartialEq, serde::Deserialize, serde::Serialize)]
pub struct KlarnaSdkPaymentMethod {
    pub payment_type: Option<String>,
}

#[derive(Debug, Clone, Eq, PartialEq, serde::Deserialize, serde::Serialize, ToSchema)]
#[serde(rename_all = "snake_case")]
pub enum BankRedirectData {
    BancontactCard {
        /// The card number
        #[schema(value_type = String, example = "4242424242424242")]
        card_number: Option<CardNumber>,
        /// The card's expiry month
        #[schema(value_type = String, example = "24")]
        card_exp_month: Option<Secret<String>>,

        /// The card's expiry year
        #[schema(value_type = String, example = "24")]
        card_exp_year: Option<Secret<String>>,

        /// The card holder's name
        #[schema(value_type = String, example = "John Test")]
        card_holder_name: Option<Secret<String>>,

        //Required by Stripes
        billing_details: Option<BankRedirectBilling>,
    },
    Bizum {},
    Blik {
        // Blik Code
        blik_code: Option<String>,
    },
    Eps {
        /// The billing details for bank redirection
        billing_details: Option<BankRedirectBilling>,

        /// The hyperswitch bank code for eps
        #[schema(value_type = BankNames, example = "triodos_bank")]
        bank_name: Option<common_enums::BankNames>,

        /// The country for bank payment
        #[schema(value_type = CountryAlpha2, example = "US")]
        country: Option<api_enums::CountryAlpha2>,
    },
    Giropay {
        /// The billing details for bank redirection
        billing_details: Option<BankRedirectBilling>,

        #[schema(value_type = Option<String>)]
        /// Bank account bic code
        bank_account_bic: Option<Secret<String>>,

        /// Bank account iban
        #[schema(value_type = Option<String>)]
        bank_account_iban: Option<Secret<String>>,

        /// The country for bank payment
        #[schema(value_type = CountryAlpha2, example = "US")]
        country: Option<api_enums::CountryAlpha2>,
    },
    Ideal {
        /// The billing details for bank redirection
        billing_details: Option<BankRedirectBilling>,

        /// The hyperswitch bank code for ideal
        #[schema(value_type = BankNames, example = "abn_amro")]
        bank_name: Option<common_enums::BankNames>,

        /// The country for bank payment
        #[schema(value_type = CountryAlpha2, example = "US")]
        country: Option<api_enums::CountryAlpha2>,
    },
    Interac {
        /// The country for bank payment
        #[schema(value_type = Option<CountryAlpha2>, example = "US")]
        country: Option<api_enums::CountryAlpha2>,

        #[schema(value_type = Option<String>, example = "john.doe@example.com")]
        email: Option<Email>,
    },
    OnlineBankingCzechRepublic {
        // Issuer banks
        #[schema(value_type = BankNames)]
        issuer: common_enums::BankNames,
    },
    OnlineBankingFinland {
        // Shopper Email
        #[schema(value_type = Option<String>)]
        email: Option<Email>,
    },
    OnlineBankingPoland {
        // Issuer banks
        #[schema(value_type = BankNames)]
        issuer: common_enums::BankNames,
    },
    OnlineBankingSlovakia {
        // Issuer value corresponds to the bank
        #[schema(value_type = BankNames)]
        issuer: common_enums::BankNames,
    },
    OpenBankingUk {
        // Issuer banks
        #[schema(value_type = BankNames)]
        issuer: Option<common_enums::BankNames>,
        /// The country for bank payment
        #[schema(value_type = CountryAlpha2, example = "US")]
        country: Option<api_enums::CountryAlpha2>,
    },
    Przelewy24 {
        //Issuer banks
        #[schema(value_type = Option<BankNames>)]
        bank_name: Option<common_enums::BankNames>,

        // The billing details for bank redirect
        billing_details: Option<BankRedirectBilling>,
    },
    Sofort {
        /// The billing details for bank redirection
        billing_details: Option<BankRedirectBilling>,

        /// The country for bank payment
        #[schema(value_type = CountryAlpha2, example = "US")]
        country: Option<api_enums::CountryAlpha2>,

        /// The preferred language
        #[schema(example = "en")]
        preferred_language: Option<String>,
    },
    Trustly {
        /// The country for bank payment
        #[schema(value_type = CountryAlpha2, example = "US")]
        country: api_enums::CountryAlpha2,
    },
    OnlineBankingFpx {
        // Issuer banks
        #[schema(value_type = BankNames)]
        issuer: common_enums::BankNames,
    },
    OnlineBankingThailand {
        #[schema(value_type = BankNames)]
        issuer: common_enums::BankNames,
    },
    LocalBankRedirect {},
}

impl GetAddressFromPaymentMethodData for BankRedirectData {
    fn get_billing_address(&self) -> Option<Address> {
        let get_billing_address_inner = |bank_redirect_billing: Option<&BankRedirectBilling>,
                                         billing_country: Option<&common_enums::CountryAlpha2>,
                                         billing_email: Option<&Email>|
         -> Option<Address> {
            let address = bank_redirect_billing
                .and_then(GetAddressFromPaymentMethodData::get_billing_address);

            let address = match (address, billing_country) {
                (Some(mut address), Some(billing_country)) => {
                    address
                        .address
                        .as_mut()
                        .map(|address| address.country = Some(*billing_country));

                    Some(address)
                }
                (Some(address), None) => Some(address),
                (None, Some(billing_country)) => Some(Address {
                    address: Some(AddressDetails {
                        country: Some(*billing_country),
                        ..AddressDetails::default()
                    }),
                    phone: None,
                    email: None,
                }),
                (None, None) => None,
            };

            match (address, billing_email) {
                (Some(mut address), Some(email)) => {
                    address.email = Some(email.clone());
                    Some(address)
                }
                (Some(address), None) => Some(address),
                (None, Some(billing_email)) => Some(Address {
                    address: None,
                    phone: None,
                    email: Some(billing_email.clone()),
                }),
                (None, None) => None,
            }
        };

        match self {
            Self::BancontactCard {
                billing_details,
                card_holder_name,
                ..
            } => {
                let address = get_billing_address_inner(billing_details.as_ref(), None, None);

                if let Some(mut address) = address {
                    address.address.as_mut().map(|address| {
                        address.first_name = card_holder_name
                            .as_ref()
                            .or(address.first_name.as_ref())
                            .cloned();
                    });

                    Some(address)
                } else {
                    Some(Address {
                        address: Some(AddressDetails {
                            first_name: card_holder_name.clone(),
                            ..AddressDetails::default()
                        }),
                        phone: None,
                        email: None,
                    })
                }
            }
            Self::Eps {
                billing_details,
                country,
                ..
            }
            | Self::Giropay {
                billing_details,
                country,
                ..
            }
            | Self::Ideal {
                billing_details,
                country,
                ..
            }
            | Self::Sofort {
                billing_details,
                country,
                ..
            } => get_billing_address_inner(billing_details.as_ref(), country.as_ref(), None),
            Self::Interac { country, email } => {
                get_billing_address_inner(None, country.as_ref(), email.as_ref())
            }
            Self::OnlineBankingFinland { email } => {
                get_billing_address_inner(None, None, email.as_ref())
            }
            Self::OpenBankingUk { country, .. } => {
                get_billing_address_inner(None, country.as_ref(), None)
            }
            Self::Przelewy24 {
                billing_details, ..
            } => get_billing_address_inner(billing_details.as_ref(), None, None),
            Self::Trustly { country } => get_billing_address_inner(None, Some(country), None),
            Self::OnlineBankingFpx { .. }
            | Self::LocalBankRedirect {}
            | Self::OnlineBankingThailand { .. }
            | Self::Bizum {}
            | Self::OnlineBankingPoland { .. }
            | Self::OnlineBankingSlovakia { .. }
            | Self::OnlineBankingCzechRepublic { .. }
            | Self::Blik { .. } => None,
        }
    }
}

#[derive(Debug, Clone, Eq, PartialEq, serde::Serialize, serde::Deserialize, ToSchema)]
pub struct AlfamartVoucherData {
    /// The billing first name for Alfamart
    #[schema(value_type = Option<String>, example = "Jane")]
    pub first_name: Option<Secret<String>>,
    /// The billing second name for Alfamart
    #[schema(value_type = Option<String>, example = "Doe")]
    pub last_name: Option<Secret<String>>,
    /// The Email ID for Alfamart
    #[schema(value_type = Option<String>, example = "example@me.com")]
    pub email: Option<Email>,
}

#[derive(Debug, Clone, Eq, PartialEq, serde::Serialize, serde::Deserialize, ToSchema)]
pub struct IndomaretVoucherData {
    /// The billing first name for Alfamart
    #[schema(value_type = Option<String>, example = "Jane")]
    pub first_name: Option<Secret<String>>,
    /// The billing second name for Alfamart
    #[schema(value_type = Option<String>, example = "Doe")]
    pub last_name: Option<Secret<String>>,
    /// The Email ID for Alfamart
    #[schema(value_type = Option<String>, example = "example@me.com")]
    pub email: Option<Email>,
}

#[derive(Debug, Clone, Eq, PartialEq, serde::Serialize, serde::Deserialize, ToSchema)]
pub struct JCSVoucherData {
    /// The billing first name for Japanese convenience stores
    #[schema(value_type = Option<String>, example = "Jane")]
    pub first_name: Option<Secret<String>>,
    /// The billing second name Japanese convenience stores
    #[schema(value_type = Option<String>, example = "Doe")]
    pub last_name: Option<Secret<String>>,
    /// The Email ID for Japanese convenience stores
    #[schema(value_type = Option<String>, example = "example@me.com")]
    pub email: Option<Email>,
    /// The telephone number for Japanese convenience stores
    #[schema(value_type = Option<String>, example = "9123456789")]
    pub phone_number: Option<String>,
}

#[derive(Debug, Clone, Eq, PartialEq, serde::Deserialize, serde::Serialize, ToSchema)]
pub struct AchBillingDetails {
    /// The Email ID for ACH billing
    #[schema(value_type = Option<String>, example = "example@me.com")]
    pub email: Option<Email>,
}

#[derive(Debug, Clone, Eq, PartialEq, serde::Deserialize, serde::Serialize, ToSchema)]
pub struct DokuBillingDetails {
    /// The billing first name for Doku
    #[schema(value_type = Option<String>, example = "Jane")]
    pub first_name: Option<Secret<String>>,
    /// The billing second name for Doku
    #[schema(value_type = Option<String>, example = "Doe")]
    pub last_name: Option<Secret<String>>,
    /// The Email ID for Doku billing
    #[schema(value_type = Option<String>, example = "example@me.com")]
    pub email: Option<Email>,
}

#[derive(Debug, Clone, Eq, PartialEq, serde::Deserialize, serde::Serialize, ToSchema)]
pub struct MultibancoBillingDetails {
    #[schema(value_type = Option<String>, example = "example@me.com")]
    pub email: Option<Email>,
}

#[derive(Debug, Clone, Eq, PartialEq, serde::Deserialize, serde::Serialize, ToSchema)]
pub struct SepaAndBacsBillingDetails {
    /// The Email ID for SEPA and BACS billing
    #[schema(value_type = Option<String>, example = "example@me.com")]
    pub email: Option<Email>,
    /// The billing name for SEPA and BACS billing
    #[schema(value_type = Option<String>, example = "Jane Doe")]
    pub name: Option<Secret<String>>,
}

#[derive(Debug, Clone, Eq, PartialEq, serde::Deserialize, serde::Serialize, ToSchema)]
#[serde(rename_all = "snake_case")]
pub struct CryptoData {
    pub pay_currency: Option<String>,
    pub network: Option<String>,
}

#[derive(Debug, Clone, Eq, PartialEq, serde::Deserialize, serde::Serialize, ToSchema)]
#[serde(rename_all = "snake_case")]
pub enum UpiData {
    UpiCollect(UpiCollectData),
    UpiIntent(UpiIntentData),
}

#[derive(Debug, Clone, Eq, PartialEq, serde::Deserialize, serde::Serialize, ToSchema)]
#[serde(rename_all = "snake_case")]
pub struct UpiCollectData {
    #[schema(value_type = Option<String>, example = "successtest@iata")]
    pub vpa_id: Option<Secret<String, pii::UpiVpaMaskingStrategy>>,
}

#[derive(Debug, Clone, Eq, PartialEq, serde::Deserialize, serde::Serialize, ToSchema)]
pub struct UpiIntentData {}

#[derive(Debug, Clone, Eq, PartialEq, serde::Deserialize, serde::Serialize, ToSchema)]
pub struct SofortBilling {
    /// The country associated with the billing
    #[schema(value_type = CountryAlpha2, example = "US")]
    pub billing_country: String,
}

#[derive(Debug, Clone, Eq, PartialEq, serde::Deserialize, serde::Serialize, ToSchema)]
pub struct BankRedirectBilling {
    /// The name for which billing is issued
    #[schema(value_type = String, example = "John Doe")]
    pub billing_name: Option<Secret<String>>,
    /// The billing email for bank redirect
    #[schema(value_type = String, example = "example@example.com")]
    pub email: Option<Email>,
}

impl GetAddressFromPaymentMethodData for BankRedirectBilling {
    fn get_billing_address(&self) -> Option<Address> {
        let address_details = self
            .billing_name
            .as_ref()
            .map(|billing_name| AddressDetails {
                first_name: Some(billing_name.clone()),
                ..AddressDetails::default()
            });

        if address_details.is_some() || self.email.is_some() {
            Some(Address {
                address: address_details,
                phone: None,
                email: self.email.clone(),
            })
        } else {
            None
        }
    }
}

#[derive(Eq, PartialEq, Clone, Debug, serde::Deserialize, serde::Serialize, ToSchema)]
#[serde(rename_all = "snake_case")]
pub enum BankTransferData {
    AchBankTransfer {
        /// The billing details for ACH Bank Transfer
        billing_details: Option<AchBillingDetails>,
    },
    SepaBankTransfer {
        /// The billing details for SEPA
        billing_details: Option<SepaAndBacsBillingDetails>,

        /// The two-letter ISO country code for SEPA and BACS
        #[schema(value_type = CountryAlpha2, example = "US")]
        country: Option<api_enums::CountryAlpha2>,
    },
    BacsBankTransfer {
        /// The billing details for SEPA
        billing_details: Option<SepaAndBacsBillingDetails>,
    },
    MultibancoBankTransfer {
        /// The billing details for Multibanco
        billing_details: Option<MultibancoBillingDetails>,
    },
    PermataBankTransfer {
        /// The billing details for Permata Bank Transfer
        billing_details: Option<DokuBillingDetails>,
    },
    BcaBankTransfer {
        /// The billing details for BCA Bank Transfer
        billing_details: Option<DokuBillingDetails>,
    },
    BniVaBankTransfer {
        /// The billing details for BniVa Bank Transfer
        billing_details: Option<DokuBillingDetails>,
    },
    BriVaBankTransfer {
        /// The billing details for BniVa Bank Transfer
        billing_details: Option<DokuBillingDetails>,
    },
    CimbVaBankTransfer {
        /// The billing details for BniVa Bank Transfer
        billing_details: Option<DokuBillingDetails>,
    },
    DanamonVaBankTransfer {
        /// The billing details for BniVa Bank Transfer
        billing_details: Option<DokuBillingDetails>,
    },
    MandiriVaBankTransfer {
        /// The billing details for BniVa Bank Transfer
        billing_details: Option<DokuBillingDetails>,
    },
    Pix {
        /// Unique key for pix transfer
        #[schema(value_type = Option<String>, example = "a1f4102e-a446-4a57-bcce-6fa48899c1d1")]
        pix_key: Option<Secret<String>>,
        /// CPF is a Brazilian tax identification number
        #[schema(value_type = Option<String>, example = "10599054689")]
        cpf: Option<Secret<String>>,
        /// CNPJ is a Brazilian company tax identification number
        #[schema(value_type = Option<String>, example = "74469027417312")]
        cnpj: Option<Secret<String>>,
    },
    Pse {},
    LocalBankTransfer {
        bank_code: Option<String>,
    },
}

#[derive(Eq, PartialEq, Clone, Debug, serde::Deserialize, serde::Serialize, ToSchema)]
#[serde(rename_all = "snake_case")]
pub enum RealTimePaymentData {
    Fps {},
    DuitNow {},
    PromptPay {},
    VietQr {},
}

impl GetAddressFromPaymentMethodData for BankTransferData {
    fn get_billing_address(&self) -> Option<Address> {
        match self {
            Self::AchBankTransfer { billing_details } => {
                billing_details.as_ref().map(|details| Address {
                    address: None,
                    phone: None,
                    email: details.email.clone(),
                })
            }
            Self::SepaBankTransfer {
                billing_details,
                country,
            } => billing_details.as_ref().map(|details| Address {
                address: Some(AddressDetails {
                    country: *country,
                    first_name: details.name.clone(),
                    ..AddressDetails::default()
                }),
                phone: None,
                email: details.email.clone(),
            }),
            Self::BacsBankTransfer { billing_details } => {
                billing_details.as_ref().map(|details| Address {
                    address: Some(AddressDetails {
                        first_name: details.name.clone(),
                        ..AddressDetails::default()
                    }),
                    phone: None,
                    email: details.email.clone(),
                })
            }
            Self::MultibancoBankTransfer { billing_details } => {
                billing_details.as_ref().map(|details| Address {
                    address: None,
                    phone: None,
                    email: details.email.clone(),
                })
            }
            Self::PermataBankTransfer { billing_details }
            | Self::BcaBankTransfer { billing_details }
            | Self::BniVaBankTransfer { billing_details }
            | Self::BriVaBankTransfer { billing_details }
            | Self::CimbVaBankTransfer { billing_details }
            | Self::DanamonVaBankTransfer { billing_details }
            | Self::MandiriVaBankTransfer { billing_details } => {
                billing_details.as_ref().map(|details| Address {
                    address: Some(AddressDetails {
                        first_name: details.first_name.clone(),
                        last_name: details.last_name.clone(),
                        ..AddressDetails::default()
                    }),
                    phone: None,
                    email: details.email.clone(),
                })
            }
            Self::LocalBankTransfer { .. } | Self::Pix { .. } | Self::Pse {} => None,
        }
    }
}

#[derive(serde::Deserialize, serde::Serialize, Debug, Clone, ToSchema, Eq, PartialEq)]
pub struct BankDebitBilling {
    /// The billing name for bank debits
    #[schema(value_type = Option<String>, example = "John Doe")]
    pub name: Option<Secret<String>>,
    /// The billing email for bank debits
    #[schema(value_type = Option<String>, example = "example@example.com")]
    pub email: Option<Email>,
    /// The billing address for bank debits
    pub address: Option<AddressDetails>,
}

impl GetAddressFromPaymentMethodData for BankDebitBilling {
    fn get_billing_address(&self) -> Option<Address> {
        let address = if let Some(mut address) = self.address.clone() {
            address.first_name = self.name.clone().or(address.first_name);
            Address {
                address: Some(address),
                email: self.email.clone(),
                phone: None,
            }
        } else {
            Address {
                address: Some(AddressDetails {
                    first_name: self.name.clone(),
                    ..AddressDetails::default()
                }),
                email: self.email.clone(),
                phone: None,
            }
        };

        Some(address)
    }
}

#[derive(Eq, PartialEq, Clone, Debug, serde::Deserialize, serde::Serialize, ToSchema)]
#[serde(rename_all = "snake_case")]
pub enum WalletData {
    /// The wallet data for Ali Pay QrCode
    AliPayQr(Box<AliPayQr>),
    /// The wallet data for Ali Pay redirect
    AliPayRedirect(AliPayRedirection),
    /// The wallet data for Ali Pay HK redirect
    AliPayHkRedirect(AliPayHkRedirection),
    /// The wallet data for Amazon Pay redirect
    AmazonPayRedirect(AmazonPayRedirectData),
    /// The wallet data for Momo redirect
    MomoRedirect(MomoRedirection),
    /// The wallet data for KakaoPay redirect
    KakaoPayRedirect(KakaoPayRedirection),
    /// The wallet data for GoPay redirect
    GoPayRedirect(GoPayRedirection),
    /// The wallet data for Gcash redirect
    GcashRedirect(GcashRedirection),
    /// The wallet data for Apple pay
    ApplePay(ApplePayWalletData),
    /// Wallet data for apple pay redirect flow
    ApplePayRedirect(Box<ApplePayRedirectData>),
    /// Wallet data for apple pay third party sdk flow
    ApplePayThirdPartySdk(Box<ApplePayThirdPartySdkData>),
    /// Wallet data for DANA redirect flow
    DanaRedirect {},
    /// The wallet data for Google pay
    GooglePay(GooglePayWalletData),
    /// Wallet data for google pay redirect flow
    GooglePayRedirect(Box<GooglePayRedirectData>),
    /// Wallet data for Google pay third party sdk flow
    GooglePayThirdPartySdk(Box<GooglePayThirdPartySdkData>),
    MbWayRedirect(Box<MbWayRedirection>),
    /// The wallet data for MobilePay redirect
    MobilePayRedirect(Box<MobilePayRedirection>),
    /// This is for paypal redirection
    PaypalRedirect(PaypalRedirection),
    /// The wallet data for Paypal
    PaypalSdk(PayPalWalletData),
    /// The wallet data for Paze
    Paze(PazeWalletData),
    /// The wallet data for Samsung Pay
    SamsungPay(Box<SamsungPayWalletData>),
    /// Wallet data for Twint Redirection
    TwintRedirect {},
    /// Wallet data for Vipps Redirection
    VippsRedirect {},
    /// The wallet data for Touch n Go Redirection
    TouchNGoRedirect(Box<TouchNGoRedirection>),
    /// The wallet data for WeChat Pay Redirection
    WeChatPayRedirect(Box<WeChatPayRedirection>),
    /// The wallet data for WeChat Pay Display QrCode
    WeChatPayQr(Box<WeChatPayQr>),
    /// The wallet data for Cashapp Qr
    CashappQr(Box<CashappQr>),
    // The wallet data for Swish
    SwishQr(SwishQrData),
    // The wallet data for Mifinity Ewallet
    Mifinity(MifinityData),
}

impl GetAddressFromPaymentMethodData for WalletData {
    fn get_billing_address(&self) -> Option<Address> {
        match self {
            Self::MbWayRedirect(mb_way_redirect) => {
                let phone = PhoneDetails {
                    // Portuguese country code, this payment method is applicable only in portugal
                    country_code: Some("+351".into()),
                    number: mb_way_redirect.telephone_number.clone(),
                };

                Some(Address {
                    phone: Some(phone),
                    address: None,
                    email: None,
                })
            }
            Self::MobilePayRedirect(_) => None,
            Self::PaypalRedirect(paypal_redirect) => {
                paypal_redirect.email.clone().map(|email| Address {
                    email: Some(email),
                    address: None,
                    phone: None,
                })
            }
            Self::Mifinity(_)
            | Self::AliPayQr(_)
            | Self::AliPayRedirect(_)
            | Self::AliPayHkRedirect(_)
            | Self::MomoRedirect(_)
            | Self::KakaoPayRedirect(_)
            | Self::GoPayRedirect(_)
            | Self::GcashRedirect(_)
            | Self::AmazonPayRedirect(_)
            | Self::ApplePay(_)
            | Self::ApplePayRedirect(_)
            | Self::ApplePayThirdPartySdk(_)
            | Self::DanaRedirect {}
            | Self::GooglePay(_)
            | Self::GooglePayRedirect(_)
            | Self::GooglePayThirdPartySdk(_)
            | Self::PaypalSdk(_)
            | Self::Paze(_)
            | Self::SamsungPay(_)
            | Self::TwintRedirect {}
            | Self::VippsRedirect {}
            | Self::TouchNGoRedirect(_)
            | Self::WeChatPayRedirect(_)
            | Self::WeChatPayQr(_)
            | Self::CashappQr(_)
            | Self::SwishQr(_) => None,
        }
    }
}

#[derive(Eq, PartialEq, Clone, Debug, serde::Deserialize, serde::Serialize, ToSchema)]
#[serde(rename_all = "snake_case")]
pub struct PazeWalletData {
    #[schema(value_type = String)]
    pub complete_response: Secret<String>,
}

#[derive(Eq, PartialEq, Clone, Debug, serde::Deserialize, serde::Serialize, ToSchema)]
#[serde(rename_all = "snake_case")]
pub struct SamsungPayWalletData {
    pub payment_credential: SamsungPayWalletCredentials,
}

#[derive(Eq, PartialEq, Clone, Debug, serde::Deserialize, serde::Serialize, ToSchema)]
#[serde(rename_all = "snake_case", untagged)]
pub enum SamsungPayWalletCredentials {
    SamsungPayWalletDataForWeb(SamsungPayWebWalletData),
    SamsungPayWalletDataForApp(SamsungPayAppWalletData),
}

impl From<SamsungPayCardBrand> for common_enums::SamsungPayCardBrand {
    fn from(samsung_pay_card_brand: SamsungPayCardBrand) -> Self {
        match samsung_pay_card_brand {
            SamsungPayCardBrand::Visa => Self::Visa,
            SamsungPayCardBrand::MasterCard => Self::MasterCard,
            SamsungPayCardBrand::Amex => Self::Amex,
            SamsungPayCardBrand::Discover => Self::Discover,
            SamsungPayCardBrand::Unknown => Self::Unknown,
        }
    }
}

#[derive(Eq, PartialEq, Clone, Debug, serde::Deserialize, serde::Serialize, ToSchema)]
#[serde(rename_all = "snake_case")]
pub struct SamsungPayAppWalletData {
    /// Samsung Pay token data
    #[serde(rename = "3_d_s")]
    pub token_data: SamsungPayTokenData,
    /// Brand of the payment card
    pub payment_card_brand: SamsungPayCardBrand,
    /// Currency type of the payment
    pub payment_currency_type: String,
    /// Last 4 digits of the device specific card number
    pub payment_last4_dpan: Option<String>,
    /// Last 4 digits of the card number
    pub payment_last4_fpan: String,
    /// Merchant reference id that was passed in the session call request
    pub merchant_ref: Option<String>,
    /// Specifies authentication method used
    pub method: Option<String>,
    /// Value if credential is enabled for recurring payment
    pub recurring_payment: Option<bool>,
}

#[derive(Eq, PartialEq, Clone, Debug, serde::Deserialize, serde::Serialize, ToSchema)]
#[serde(rename_all = "snake_case")]
pub struct SamsungPayWebWalletData {
    /// Specifies authentication method used
    pub method: Option<String>,
    /// Value if credential is enabled for recurring payment
    pub recurring_payment: Option<bool>,
    /// Brand of the payment card
    pub card_brand: SamsungPayCardBrand,
    /// Last 4 digits of the card number
    #[serde(rename = "card_last4digits")]
    pub card_last_four_digits: String,
    /// Samsung Pay token data
    #[serde(rename = "3_d_s")]
    pub token_data: SamsungPayTokenData,
}

#[derive(Eq, PartialEq, Clone, Debug, serde::Deserialize, serde::Serialize, ToSchema)]
#[serde(rename_all = "snake_case")]
pub struct SamsungPayTokenData {
    /// 3DS type used by Samsung Pay
    #[serde(rename = "type")]
    pub three_ds_type: Option<String>,
    /// 3DS version used by Samsung Pay
    pub version: String,
    /// Samsung Pay encrypted payment credential data
    #[schema(value_type = String)]
    pub data: Secret<String>,
}

#[derive(Eq, PartialEq, Clone, Debug, serde::Deserialize, serde::Serialize, ToSchema)]
#[serde(rename_all = "lowercase")]
pub enum SamsungPayCardBrand {
    #[serde(alias = "VI")]
    Visa,
    #[serde(alias = "MC")]
    MasterCard,
    #[serde(alias = "AX")]
    Amex,
    #[serde(alias = "DC")]
    Discover,
    #[serde(other)]
    Unknown,
}

#[derive(Eq, PartialEq, Clone, Debug, serde::Deserialize, serde::Serialize, ToSchema)]
#[serde(rename_all = "snake_case")]
pub enum OpenBankingData {
    #[serde(rename = "open_banking_pis")]
    OpenBankingPIS {},
}

#[derive(Eq, PartialEq, Clone, Debug, serde::Deserialize, serde::Serialize, ToSchema)]
#[serde(rename_all = "snake_case")]
pub enum MobilePaymentData {
    DirectCarrierBilling {
        /// The phone number of the user
        #[schema(value_type = String, example = "1234567890")]
        msisdn: String,
        /// Unique user id
        #[schema(value_type = Option<String>, example = "02iacdYXGI9CnyJdoN8c7")]
        client_uid: Option<String>,
    },
}

#[derive(Eq, PartialEq, Clone, Debug, serde::Deserialize, serde::Serialize, ToSchema)]
#[serde(rename_all = "snake_case")]
pub struct GooglePayWalletData {
    /// The type of payment method
    #[serde(rename = "type")]
    pub pm_type: String,
    /// User-facing message to describe the payment method that funds this transaction.
    pub description: String,
    /// The information of the payment method
    pub info: GooglePayPaymentMethodInfo,
    /// The tokenization data of Google pay
    pub tokenization_data: GpayTokenizationData,
}

#[derive(Eq, PartialEq, Clone, Debug, serde::Deserialize, serde::Serialize, ToSchema)]
pub struct ApplePayRedirectData {}

#[derive(Eq, PartialEq, Clone, Debug, serde::Deserialize, serde::Serialize, ToSchema)]
pub struct AmazonPayRedirectData {}

#[derive(Eq, PartialEq, Clone, Debug, serde::Deserialize, serde::Serialize, ToSchema)]
pub struct GooglePayRedirectData {}

#[derive(Eq, PartialEq, Clone, Debug, serde::Deserialize, serde::Serialize, ToSchema)]
pub struct GooglePayThirdPartySdkData {}

#[derive(Eq, PartialEq, Clone, Debug, serde::Deserialize, serde::Serialize, ToSchema)]
pub struct ApplePayThirdPartySdkData {}

#[derive(Eq, PartialEq, Clone, Debug, serde::Deserialize, serde::Serialize, ToSchema)]
pub struct WeChatPayRedirection {}

#[derive(Eq, PartialEq, Clone, Debug, serde::Deserialize, serde::Serialize, ToSchema)]
pub struct WeChatPay {}

#[derive(Eq, PartialEq, Clone, Debug, serde::Deserialize, serde::Serialize, ToSchema)]
pub struct WeChatPayQr {}

#[derive(Eq, PartialEq, Clone, Debug, serde::Deserialize, serde::Serialize, ToSchema)]
pub struct CashappQr {}

#[derive(Eq, PartialEq, Clone, Debug, serde::Deserialize, serde::Serialize, ToSchema)]
pub struct PaypalRedirection {
    /// paypal's email address
    #[schema(max_length = 255, value_type = Option<String>, example = "johntest@test.com")]
    pub email: Option<Email>,
}

#[derive(Eq, PartialEq, Clone, Debug, serde::Deserialize, serde::Serialize, ToSchema)]
pub struct AliPayQr {}

#[derive(Eq, PartialEq, Clone, Debug, serde::Deserialize, serde::Serialize, ToSchema)]
pub struct AliPayRedirection {}

#[derive(Eq, PartialEq, Clone, Debug, serde::Deserialize, serde::Serialize, ToSchema)]
pub struct AliPayHkRedirection {}

#[derive(Eq, PartialEq, Clone, Debug, serde::Deserialize, serde::Serialize, ToSchema)]
pub struct MomoRedirection {}

#[derive(Eq, PartialEq, Clone, Debug, serde::Deserialize, serde::Serialize, ToSchema)]
pub struct KakaoPayRedirection {}

#[derive(Eq, PartialEq, Clone, Debug, serde::Deserialize, serde::Serialize, ToSchema)]
pub struct GoPayRedirection {}

#[derive(Eq, PartialEq, Clone, Debug, serde::Deserialize, serde::Serialize, ToSchema)]
pub struct GcashRedirection {}

#[derive(Eq, PartialEq, Clone, Debug, serde::Deserialize, serde::Serialize, ToSchema)]
pub struct MobilePayRedirection {}

#[derive(Eq, PartialEq, Clone, Debug, serde::Deserialize, serde::Serialize, ToSchema)]
pub struct MbWayRedirection {
    /// Telephone number of the shopper. Should be Portuguese phone number.
    #[schema(value_type = String)]
    pub telephone_number: Option<Secret<String>>,
}

#[derive(Eq, PartialEq, Clone, Debug, serde::Deserialize, serde::Serialize, ToSchema)]
#[serde(rename_all = "snake_case")]
pub struct GooglePayPaymentMethodInfo {
    /// The name of the card network
    pub card_network: String,
    /// The details of the card
    pub card_details: String,
    //assurance_details of the card
    pub assurance_details: Option<GooglePayAssuranceDetails>,
}

#[derive(Eq, PartialEq, Clone, Debug, serde::Deserialize, serde::Serialize, ToSchema)]
#[serde(rename_all = "snake_case")]
pub struct GooglePayAssuranceDetails {
    ///indicates that Cardholder possession validation has been performed
    pub card_holder_authenticated: bool,
    /// indicates that identification and verifications (ID&V) was performed
    pub account_verified: bool,
}

#[derive(Eq, PartialEq, Clone, Debug, serde::Deserialize, serde::Serialize, ToSchema)]
pub struct PayPalWalletData {
    /// Token generated for the Apple pay
    pub token: String,
}

#[derive(Eq, PartialEq, Clone, Debug, serde::Deserialize, serde::Serialize, ToSchema)]
pub struct TouchNGoRedirection {}

#[derive(Eq, PartialEq, Clone, Debug, serde::Deserialize, serde::Serialize, ToSchema)]
pub struct SwishQrData {}

#[derive(Eq, PartialEq, Clone, Debug, serde::Deserialize, serde::Serialize, ToSchema)]
pub struct MifinityData {
    #[schema(value_type = Date)]
    pub date_of_birth: Secret<Date>,
    pub language_preference: Option<String>,
}

#[derive(Eq, PartialEq, Clone, Debug, serde::Deserialize, serde::Serialize, ToSchema)]
pub struct GpayTokenizationData {
    /// The type of the token
    #[serde(rename = "type")]
    pub token_type: String,
    /// Token generated for the wallet
    pub token: String,
}

#[derive(Eq, PartialEq, Clone, Debug, serde::Deserialize, serde::Serialize, ToSchema)]
pub struct ApplePayWalletData {
    /// The payment data of Apple pay
    pub payment_data: String,
    /// The payment method of Apple pay
    pub payment_method: ApplepayPaymentMethod,
    /// The unique identifier for the transaction
    pub transaction_identifier: String,
}

#[derive(Eq, PartialEq, Clone, Debug, serde::Deserialize, serde::Serialize, ToSchema)]
pub struct ApplepayPaymentMethod {
    /// The name to be displayed on Apple Pay button
    pub display_name: String,
    /// The network of the Apple pay payment method
    pub network: String,
    /// The type of the payment method
    #[serde(rename = "type")]
    pub pm_type: String,
}

#[derive(Eq, PartialEq, Clone, Debug, serde::Serialize, serde::Deserialize, ToSchema)]
pub struct CardResponse {
    pub last4: Option<String>,
    pub card_type: Option<String>,
    #[schema(value_type = Option<CardNetwork>, example = "Visa")]
    pub card_network: Option<api_enums::CardNetwork>,
    pub card_issuer: Option<String>,
    pub card_issuing_country: Option<String>,
    pub card_isin: Option<String>,
    pub card_extended_bin: Option<String>,
    #[schema(value_type = Option<String>)]
    pub card_exp_month: Option<Secret<String>>,
    #[schema(value_type = Option<String>)]
    pub card_exp_year: Option<Secret<String>>,
    #[schema(value_type = Option<String>)]
    pub card_holder_name: Option<Secret<String>>,
    pub payment_checks: Option<serde_json::Value>,
    pub authentication_data: Option<serde_json::Value>,
}

#[derive(Debug, Clone, Eq, PartialEq, serde::Serialize, serde::Deserialize, ToSchema)]
#[serde(rename_all = "snake_case")]
pub struct RewardData {
    /// The merchant ID with which we have to call the connector
    #[schema(value_type = String)]
    pub merchant_id: id_type::MerchantId,
}

#[derive(Debug, Clone, Eq, PartialEq, serde::Serialize, serde::Deserialize, ToSchema)]
pub struct BoletoVoucherData {
    /// The shopper's social security number
    #[schema(value_type = Option<String>)]
    pub social_security_number: Option<Secret<String>>,
}

#[derive(Debug, Clone, Eq, PartialEq, serde::Serialize, serde::Deserialize, ToSchema)]
#[serde(rename_all = "snake_case")]
pub enum VoucherData {
    Boleto(Box<BoletoVoucherData>),
    Efecty,
    PagoEfectivo,
    RedCompra,
    RedPagos,
    Alfamart(Box<AlfamartVoucherData>),
    Indomaret(Box<IndomaretVoucherData>),
    Oxxo,
    SevenEleven(Box<JCSVoucherData>),
    Lawson(Box<JCSVoucherData>),
    MiniStop(Box<JCSVoucherData>),
    FamilyMart(Box<JCSVoucherData>),
    Seicomart(Box<JCSVoucherData>),
    PayEasy(Box<JCSVoucherData>),
}

impl GetAddressFromPaymentMethodData for VoucherData {
    fn get_billing_address(&self) -> Option<Address> {
        match self {
            Self::Alfamart(voucher_data) => Some(Address {
                address: Some(AddressDetails {
                    first_name: voucher_data.first_name.clone(),
                    last_name: voucher_data.last_name.clone(),
                    ..AddressDetails::default()
                }),
                phone: None,
                email: voucher_data.email.clone(),
            }),
            Self::Indomaret(voucher_data) => Some(Address {
                address: Some(AddressDetails {
                    first_name: voucher_data.first_name.clone(),
                    last_name: voucher_data.last_name.clone(),
                    ..AddressDetails::default()
                }),
                phone: None,
                email: voucher_data.email.clone(),
            }),
            Self::Lawson(voucher_data)
            | Self::MiniStop(voucher_data)
            | Self::FamilyMart(voucher_data)
            | Self::Seicomart(voucher_data)
            | Self::PayEasy(voucher_data)
            | Self::SevenEleven(voucher_data) => Some(Address {
                address: Some(AddressDetails {
                    first_name: voucher_data.first_name.clone(),
                    last_name: voucher_data.last_name.clone(),
                    ..AddressDetails::default()
                }),
                phone: Some(PhoneDetails {
                    number: voucher_data.phone_number.clone().map(Secret::new),
                    country_code: None,
                }),
                email: voucher_data.email.clone(),
            }),
            Self::Boleto(_)
            | Self::Efecty
            | Self::PagoEfectivo
            | Self::RedCompra
            | Self::RedPagos
            | Self::Oxxo => None,
        }
    }
}

/// Use custom serializer to provide backwards compatible response for `reward` payment_method_data
pub fn serialize_payment_method_data_response<S>(
    payment_method_data_response: &Option<PaymentMethodDataResponseWithBilling>,
    serializer: S,
) -> Result<S::Ok, S::Error>
where
    S: Serializer,
{
    if let Some(payment_method_data_response) = payment_method_data_response {
        if let Some(payment_method_data) = payment_method_data_response.payment_method_data.as_ref()
        {
            match payment_method_data {
                PaymentMethodDataResponse::Reward {} => serializer.serialize_str("reward"),
                PaymentMethodDataResponse::BankDebit(_)
                | PaymentMethodDataResponse::BankRedirect(_)
                | PaymentMethodDataResponse::Card(_)
                | PaymentMethodDataResponse::CardRedirect(_)
                | PaymentMethodDataResponse::CardToken(_)
                | PaymentMethodDataResponse::Crypto(_)
                | PaymentMethodDataResponse::MandatePayment {}
                | PaymentMethodDataResponse::GiftCard(_)
                | PaymentMethodDataResponse::PayLater(_)
                | PaymentMethodDataResponse::RealTimePayment(_)
                | PaymentMethodDataResponse::MobilePayment(_)
                | PaymentMethodDataResponse::Upi(_)
                | PaymentMethodDataResponse::Wallet(_)
                | PaymentMethodDataResponse::BankTransfer(_)
                | PaymentMethodDataResponse::OpenBanking(_)
                | PaymentMethodDataResponse::Voucher(_) => {
                    payment_method_data_response.serialize(serializer)
                }
            }
        } else {
            // Can serialize directly because there is no `payment_method_data`
            payment_method_data_response.serialize(serializer)
        }
    } else {
        serializer.serialize_none()
    }
}

#[derive(Debug, Clone, Eq, PartialEq, serde::Serialize, serde::Deserialize, ToSchema)]
#[serde(rename_all = "snake_case")]
pub enum PaymentMethodDataResponse {
    Card(Box<CardResponse>),
    BankTransfer(Box<BankTransferResponse>),
    Wallet(Box<WalletResponse>),
    PayLater(Box<PaylaterResponse>),
    BankRedirect(Box<BankRedirectResponse>),
    Crypto(Box<CryptoResponse>),
    BankDebit(Box<BankDebitResponse>),
    MandatePayment {},
    Reward {},
    RealTimePayment(Box<RealTimePaymentDataResponse>),
    Upi(Box<UpiResponse>),
    Voucher(Box<VoucherResponse>),
    GiftCard(Box<GiftCardResponse>),
    CardRedirect(Box<CardRedirectResponse>),
    CardToken(Box<CardTokenResponse>),
    OpenBanking(Box<OpenBankingResponse>),
    MobilePayment(Box<MobilePaymentResponse>),
}

#[derive(Eq, PartialEq, Clone, Debug, serde::Serialize, serde::Deserialize, ToSchema)]
pub struct BankDebitResponse {
    #[serde(flatten)]
    #[schema(value_type = Option<BankDebitAdditionalData>)]
    details: Option<additional_info::BankDebitAdditionalData>,
}

#[derive(Eq, PartialEq, Clone, Debug, serde::Deserialize, serde::Serialize, ToSchema)]
#[serde(rename_all = "snake_case", tag = "type")]
pub struct BankRedirectResponse {
    /// Name of the bank
    #[schema(value_type = Option<BankNames>)]
    pub bank_name: Option<common_enums::BankNames>,
    #[serde(flatten)]
    #[schema(value_type = Option<BankRedirectDetails>)]
    pub details: Option<additional_info::BankRedirectDetails>,
}

#[derive(Eq, PartialEq, Clone, Debug, serde::Serialize, serde::Deserialize, ToSchema)]
pub struct BankTransferResponse {
    #[serde(flatten)]
    #[schema(value_type = Option<BankTransferAdditionalData>)]
    details: Option<additional_info::BankTransferAdditionalData>,
}

#[derive(Eq, PartialEq, Clone, Debug, serde::Serialize, serde::Deserialize, ToSchema)]
pub struct CardRedirectResponse {
    #[serde(flatten)]
    details: Option<CardRedirectData>,
}

#[derive(Eq, PartialEq, Clone, Debug, serde::Serialize, serde::Deserialize, ToSchema)]
pub struct CardTokenResponse {
    #[serde(flatten)]
    #[schema(value_type = Option<CardTokenAdditionalData>)]
    details: Option<additional_info::CardTokenAdditionalData>,
}

#[derive(Eq, PartialEq, Clone, Debug, serde::Serialize, serde::Deserialize, ToSchema)]
pub struct CryptoResponse {
    #[serde(flatten)]
    details: Option<CryptoData>,
}

#[derive(Eq, PartialEq, Clone, Debug, serde::Serialize, serde::Deserialize, ToSchema)]
pub struct GiftCardResponse {
    #[serde(flatten)]
    #[schema(value_type = Option<GiftCardAdditionalData>)]
    details: Option<additional_info::GiftCardAdditionalData>,
}

#[derive(Eq, PartialEq, Clone, Debug, serde::Serialize, serde::Deserialize, ToSchema)]
pub struct OpenBankingResponse {
    #[serde(flatten)]
    details: Option<OpenBankingData>,
}

#[derive(Eq, PartialEq, Clone, Debug, serde::Serialize, serde::Deserialize, ToSchema)]
pub struct MobilePaymentResponse {
    #[serde(flatten)]
    details: Option<MobilePaymentData>,
}

#[derive(Eq, PartialEq, Clone, Debug, serde::Serialize, serde::Deserialize, ToSchema)]
pub struct RealTimePaymentDataResponse {
    #[serde(flatten)]
    details: Option<RealTimePaymentData>,
}

#[derive(Eq, PartialEq, Clone, Debug, serde::Serialize, serde::Deserialize, ToSchema)]
pub struct UpiResponse {
    #[serde(flatten)]
    #[schema(value_type = Option<UpiAdditionalData>)]
    details: Option<additional_info::UpiAdditionalData>,
}

#[derive(Eq, PartialEq, Clone, Debug, serde::Serialize, serde::Deserialize, ToSchema)]
pub struct VoucherResponse {
    #[serde(flatten)]
    details: Option<VoucherData>,
}

#[derive(Eq, PartialEq, Clone, Debug, serde::Serialize, serde::Deserialize, ToSchema)]
pub struct PaylaterResponse {
    klarna_sdk: Option<KlarnaSdkPaymentMethodResponse>,
}

#[derive(Eq, PartialEq, Clone, Debug, serde::Serialize, serde::Deserialize, ToSchema)]
pub struct WalletResponse {
    #[serde(flatten)]
    details: Option<WalletResponseData>,
}

/// Hyperswitch supports SDK integration with Apple Pay and Google Pay wallets. For other wallets, we integrate with their respective connectors, redirecting the customer to the connector for wallet payments. As a result, we don’t receive any payment method data in the confirm call for payments made through other wallets.
#[derive(Debug, Clone, Eq, PartialEq, serde::Deserialize, serde::Serialize, ToSchema)]
#[serde(rename_all = "snake_case")]
pub enum WalletResponseData {
    #[schema(value_type = WalletAdditionalDataForCard)]
    ApplePay(Box<additional_info::WalletAdditionalDataForCard>),
    #[schema(value_type = WalletAdditionalDataForCard)]
    GooglePay(Box<additional_info::WalletAdditionalDataForCard>),
    #[schema(value_type = WalletAdditionalDataForCard)]
    SamsungPay(Box<additional_info::WalletAdditionalDataForCard>),
}

#[derive(Debug, Clone, Eq, PartialEq, serde::Deserialize, serde::Serialize, ToSchema)]
pub struct KlarnaSdkPaymentMethodResponse {
    pub payment_type: Option<String>,
}

#[derive(Debug, Clone, Eq, PartialEq, serde::Deserialize, ToSchema, serde::Serialize)]
pub struct PaymentMethodDataResponseWithBilling {
    // The struct is flattened in order to provide backwards compatibility
    #[serde(flatten)]
    pub payment_method_data: Option<PaymentMethodDataResponse>,
    pub billing: Option<Address>,
}

#[derive(Debug, Clone, PartialEq, Eq, serde::Serialize, serde::Deserialize, ToSchema)]
#[cfg(feature = "v1")]
pub enum PaymentIdType {
    /// The identifier for payment intent
    PaymentIntentId(id_type::PaymentId),
    /// The identifier for connector transaction
    ConnectorTransactionId(String),
    /// The identifier for payment attempt
    PaymentAttemptId(String),
    /// The identifier for preprocessing step
    PreprocessingId(String),
}

#[derive(Debug, Clone, PartialEq, Eq, serde::Serialize, serde::Deserialize, ToSchema)]
#[cfg(feature = "v2")]
pub enum PaymentIdType {
    /// The identifier for payment intent
    PaymentIntentId(id_type::GlobalPaymentId),
    /// The identifier for connector transaction
    ConnectorTransactionId(String),
    /// The identifier for payment attempt
    PaymentAttemptId(String),
    /// The identifier for preprocessing step
    PreprocessingId(String),
}

#[cfg(feature = "v1")]
impl fmt::Display for PaymentIdType {
    fn fmt(&self, f: &mut fmt::Formatter<'_>) -> fmt::Result {
        match self {
            Self::PaymentIntentId(payment_id) => {
                write!(
                    f,
                    "payment_intent_id = \"{}\"",
                    payment_id.get_string_repr()
                )
            }
            Self::ConnectorTransactionId(connector_transaction_id) => write!(
                f,
                "connector_transaction_id = \"{connector_transaction_id}\""
            ),
            Self::PaymentAttemptId(payment_attempt_id) => {
                write!(f, "payment_attempt_id = \"{payment_attempt_id}\"")
            }
            Self::PreprocessingId(preprocessing_id) => {
                write!(f, "preprocessing_id = \"{preprocessing_id}\"")
            }
        }
    }
}

#[cfg(feature = "v1")]
impl Default for PaymentIdType {
    fn default() -> Self {
        Self::PaymentIntentId(Default::default())
    }
}

#[derive(Default, Clone, Debug, Eq, PartialEq, ToSchema, serde::Deserialize, serde::Serialize)]
#[serde(deny_unknown_fields)]
pub struct Address {
    /// Provide the address details
    pub address: Option<AddressDetails>,

    pub phone: Option<PhoneDetails>,

    #[schema(value_type = Option<String>)]
    pub email: Option<Email>,
}

impl masking::SerializableSecret for Address {}

impl Address {
    /// Unify the address, giving priority to `self` when details are present in both
    pub fn unify_address(self, other: Option<&Self>) -> Self {
        let other_address_details = other.and_then(|address| address.address.as_ref());
        Self {
            address: self
                .address
                .map(|address| address.unify_address_details(other_address_details))
                .or(other_address_details.cloned()),
            email: self.email.or(other.and_then(|other| other.email.clone())),
            phone: self.phone.or(other.and_then(|other| other.phone.clone())),
        }
    }
}

// used by customers also, could be moved outside
/// Address details
#[derive(Clone, Default, Debug, Eq, serde::Deserialize, serde::Serialize, PartialEq, ToSchema)]
#[serde(deny_unknown_fields)]
pub struct AddressDetails {
    /// The address city
    #[schema(max_length = 50, example = "New York")]
    pub city: Option<String>,

    /// The two-letter ISO country code for the address
    #[schema(value_type = Option<CountryAlpha2>, example = "US")]
    pub country: Option<api_enums::CountryAlpha2>,

    /// The first line of the address
    #[schema(value_type = Option<String>, max_length = 200, example = "123, King Street")]
    pub line1: Option<Secret<String>>,

    /// The second line of the address
    #[schema(value_type = Option<String>, max_length = 50, example = "Powelson Avenue")]
    pub line2: Option<Secret<String>>,

    /// The third line of the address
    #[schema(value_type = Option<String>, max_length = 50, example = "Bridgewater")]
    pub line3: Option<Secret<String>>,

    /// The zip/postal code for the address
    #[schema(value_type = Option<String>, max_length = 50, example = "08807")]
    pub zip: Option<Secret<String>>,

    /// The address state
    #[schema(value_type = Option<String>, example = "New York")]
    pub state: Option<Secret<String>>,

    /// The first name for the address
    #[schema(value_type = Option<String>, max_length = 255, example = "John")]
    pub first_name: Option<Secret<String>>,

    /// The last name for the address
    #[schema(value_type = Option<String>, max_length = 255, example = "Doe")]
    pub last_name: Option<Secret<String>>,
}

impl AddressDetails {
    pub fn get_optional_full_name(&self) -> Option<Secret<String>> {
        match (self.first_name.as_ref(), self.last_name.as_ref()) {
            (Some(first_name), Some(last_name)) => Some(Secret::new(format!(
                "{} {}",
                first_name.peek(),
                last_name.peek()
            ))),
            (Some(name), None) | (None, Some(name)) => Some(name.to_owned()),
            _ => None,
        }
    }

    pub fn unify_address_details(self, other: Option<&Self>) -> Self {
        if let Some(other) = other {
            let (first_name, last_name) = if self
                .first_name
                .as_ref()
                .is_some_and(|first_name| !first_name.is_empty_after_trim())
            {
                (self.first_name, self.last_name)
            } else {
                (other.first_name.clone(), other.last_name.clone())
            };

            Self {
                first_name,
                last_name,
                city: self.city.or(other.city.clone()),
                country: self.country.or(other.country),
                line1: self.line1.or(other.line1.clone()),
                line2: self.line2.or(other.line2.clone()),
                line3: self.line3.or(other.line3.clone()),
                zip: self.zip.or(other.zip.clone()),
                state: self.state.or(other.state.clone()),
            }
        } else {
            self
        }
    }
}

pub struct AddressDetailsWithPhone {
    pub address: Option<AddressDetails>,
    pub phone_number: Option<Secret<String>>,
    pub email: Option<Email>,
}

pub struct EncryptableAddressDetails {
    pub line1: crypto::OptionalEncryptableSecretString,
    pub line2: crypto::OptionalEncryptableSecretString,
    pub line3: crypto::OptionalEncryptableSecretString,
    pub state: crypto::OptionalEncryptableSecretString,
    pub zip: crypto::OptionalEncryptableSecretString,
    pub first_name: crypto::OptionalEncryptableSecretString,
    pub last_name: crypto::OptionalEncryptableSecretString,
    pub phone_number: crypto::OptionalEncryptableSecretString,
    pub email: crypto::OptionalEncryptableEmail,
}

#[derive(Debug, Clone, Default, Eq, PartialEq, ToSchema, serde::Deserialize, serde::Serialize)]
pub struct PhoneDetails {
    /// The contact number
    #[schema(value_type = Option<String>, example = "9123456789")]
    pub number: Option<Secret<String>>,
    /// The country code attached to the number
    #[schema(example = "+1")]
    pub country_code: Option<String>,
}

#[cfg(feature = "v1")]
#[derive(Debug, Clone, Default, Eq, PartialEq, serde::Deserialize, serde::Serialize, ToSchema)]
pub struct PaymentsCaptureRequest {
    /// The unique identifier for the payment
    #[serde(skip_deserializing)]
    pub payment_id: id_type::PaymentId,
    /// The unique identifier for the merchant
    #[schema(value_type = Option<String>)]
    pub merchant_id: Option<id_type::MerchantId>,
    /// The Amount to be captured/ debited from the user's payment method. If not passed the full amount will be captured.
    #[schema(value_type = i64, example = 6540)]
    pub amount_to_capture: Option<MinorUnit>,
    /// Decider to refund the uncaptured amount
    pub refund_uncaptured_amount: Option<bool>,
    /// Provides information about a card payment that customers see on their statements.
    pub statement_descriptor_suffix: Option<String>,
    /// Concatenated with the statement descriptor suffix that’s set on the account to form the complete statement descriptor.
    pub statement_descriptor_prefix: Option<String>,
    /// Merchant connector details used to make payments.
    #[schema(value_type = Option<MerchantConnectorDetailsWrap>, deprecated)]
    pub merchant_connector_details: Option<admin::MerchantConnectorDetailsWrap>,
}

#[cfg(feature = "v2")]
#[derive(Debug, Clone, Default, Eq, PartialEq, serde::Deserialize, serde::Serialize, ToSchema)]
pub struct PaymentsCaptureRequest {
    /// The Amount to be captured/ debited from the user's payment method. If not passed the full amount will be captured.
    #[schema(value_type = Option<i64>, example = 6540)]
    pub amount_to_capture: Option<MinorUnit>,
}

#[cfg(feature = "v2")]
#[derive(Debug, Clone, serde::Serialize, ToSchema)]
pub struct PaymentsCaptureResponse {
    /// The unique identifier for the payment
    pub id: id_type::GlobalPaymentId,

    /// Status of the payment
    #[schema(value_type = IntentStatus, example = "succeeded")]
    pub status: common_enums::IntentStatus,

    /// Amount details related to the payment
    pub amount: PaymentAmountDetailsResponse,
}

#[derive(Default, Clone, Debug, Eq, PartialEq, serde::Serialize)]
pub struct UrlDetails {
    pub url: String,
    pub method: String,
}
#[derive(Default, Clone, Debug, Eq, PartialEq, serde::Serialize)]
pub struct AuthenticationForStartResponse {
    pub authentication: UrlDetails,
}
#[derive(Clone, Debug, Eq, PartialEq, serde::Serialize, ToSchema)]
#[serde(rename_all = "snake_case")]
pub enum NextActionType {
    RedirectToUrl,
    DisplayQrCode,
    InvokeSdkClient,
    TriggerApi,
    DisplayBankTransferInformation,
    DisplayWaitScreen,
    CollectOtp,
}

#[derive(Clone, Debug, Eq, PartialEq, serde::Serialize, ToSchema)]
#[serde(tag = "type", rename_all = "snake_case")]
pub enum NextActionData {
    /// Contains the url for redirection flow
    #[cfg(feature = "v1")]
    RedirectToUrl {
        redirect_to_url: String,
    },
    /// Contains the url for redirection flow
    #[cfg(feature = "v2")]
    RedirectToUrl {
        #[schema(value_type = String)]
        redirect_to_url: Url,
    },
    /// Informs the next steps for bank transfer and also contains the charges details (ex: amount received, amount charged etc)
    DisplayBankTransferInformation {
        bank_transfer_steps_and_charges_details: BankTransferNextStepsData,
    },
    /// Contains third party sdk session token response
    ThirdPartySdkSessionToken {
        session_token: Option<SessionToken>,
    },
    /// Contains url for Qr code image, this qr code has to be shown in sdk
    QrCodeInformation {
        #[schema(value_type = String)]
        /// Hyperswitch generated image data source url
        image_data_url: Option<Url>,
        display_to_timestamp: Option<i64>,
        #[schema(value_type = String)]
        /// The url for Qr code given by the connector
        qr_code_url: Option<Url>,
    },
    /// Contains url to fetch Qr code data
    FetchQrCodeInformation {
        #[schema(value_type = String)]
        qr_code_fetch_url: Url,
    },
    /// Contains the download url and the reference number for transaction
    DisplayVoucherInformation {
        #[schema(value_type = String)]
        voucher_details: VoucherNextStepData,
    },
    /// Contains duration for displaying a wait screen, wait screen with timer is displayed by sdk
    WaitScreenInformation {
        display_from_timestamp: i128,
        display_to_timestamp: Option<i128>,
    },
    /// Contains the information regarding three_ds_method_data submission, three_ds authentication, and authorization flows
    ThreeDsInvoke {
        three_ds_data: ThreeDsData,
    },
    InvokeSdkClient {
        next_action_data: SdkNextActionData,
    },
    /// Contains consent to collect otp for mobile payment
    CollectOtp {
        consent_data_required: MobilePaymentConsent,
    },
}

#[derive(Clone, Debug, Eq, PartialEq, serde::Serialize, ToSchema)]
pub struct ThreeDsData {
    /// ThreeDS authentication url - to initiate authentication
    pub three_ds_authentication_url: String,
    /// ThreeDS authorize url - to complete the payment authorization after authentication
    pub three_ds_authorize_url: String,
    /// ThreeDS method details
    pub three_ds_method_details: ThreeDsMethodData,
    /// Poll config for a connector
    pub poll_config: PollConfigResponse,
    /// Message Version
    pub message_version: Option<String>,
    /// Directory Server ID
    pub directory_server_id: Option<String>,
}

#[derive(Clone, Debug, Eq, PartialEq, serde::Serialize, ToSchema)]
#[serde(tag = "three_ds_method_key")]
pub enum ThreeDsMethodData {
    #[serde(rename = "threeDSMethodData")]
    AcsThreeDsMethodData {
        /// Whether ThreeDS method data submission is required
        three_ds_method_data_submission: bool,
        /// ThreeDS method data
        three_ds_method_data: Option<String>,
        /// ThreeDS method url
        three_ds_method_url: Option<String>,
    },
}

#[derive(Clone, Debug, Eq, PartialEq, serde::Serialize, ToSchema)]
pub struct PollConfigResponse {
    /// Poll Id
    pub poll_id: String,
    /// Interval of the poll
    pub delay_in_secs: i8,
    /// Frequency of the poll
    pub frequency: i8,
}

#[derive(Clone, Debug, serde::Serialize, serde::Deserialize)]
#[serde(rename_all = "snake_case")]
#[serde(untagged)]
// the enum order shouldn't be changed as this is being used during serialization and deserialization
pub enum QrCodeInformation {
    QrCodeUrl {
        image_data_url: Url,
        qr_code_url: Url,
        display_to_timestamp: Option<i64>,
    },
    QrDataUrl {
        image_data_url: Url,
        display_to_timestamp: Option<i64>,
    },
    QrCodeImageUrl {
        qr_code_url: Url,
        display_to_timestamp: Option<i64>,
    },
}

#[derive(Clone, Debug, serde::Serialize, serde::Deserialize, Eq, PartialEq, ToSchema)]
#[serde(rename_all = "snake_case")]
pub struct SdkNextActionData {
    pub next_action: NextActionCall,
    pub order_id: Option<String>,
}

#[derive(Clone, Debug, Eq, PartialEq, serde::Serialize, serde::Deserialize, ToSchema)]
pub struct FetchQrCodeInformation {
    pub qr_code_fetch_url: Url,
}

#[derive(Clone, Debug, Eq, PartialEq, serde::Serialize, serde::Deserialize, ToSchema)]
pub struct BankTransferNextStepsData {
    /// The instructions for performing a bank transfer
    #[serde(flatten)]
    pub bank_transfer_instructions: BankTransferInstructions,
    /// The details received by the receiver
    pub receiver: Option<ReceiverDetails>,
}

#[derive(Clone, Debug, Eq, PartialEq, serde::Serialize, serde::Deserialize, ToSchema)]
pub struct VoucherNextStepData {
    /// Voucher expiry date and time
    pub expires_at: Option<i64>,
    /// Reference number required for the transaction
    pub reference: String,
    /// Url to download the payment instruction
    pub download_url: Option<Url>,
    /// Url to payment instruction page
    pub instructions_url: Option<Url>,
}

#[derive(Clone, Debug, Eq, PartialEq, serde::Serialize, serde::Deserialize, ToSchema)]
pub struct MobilePaymentNextStepData {
    /// is consent details required to be shown by sdk
    pub consent_data_required: MobilePaymentConsent,
}

#[derive(Clone, Debug, Eq, PartialEq, serde::Serialize, serde::Deserialize, ToSchema)]
#[serde(rename_all = "snake_case")]
pub enum MobilePaymentConsent {
    ConsentRequired,
    ConsentNotRequired,
    ConsentOptional,
}

#[derive(Clone, Debug, serde::Deserialize, serde::Serialize)]
pub struct QrCodeNextStepsInstruction {
    pub image_data_url: Url,
    pub display_to_timestamp: Option<i64>,
    pub qr_code_url: Option<Url>,
}

#[derive(Clone, Debug, serde::Deserialize)]
pub struct WaitScreenInstructions {
    pub display_from_timestamp: i128,
    pub display_to_timestamp: Option<i128>,
}

#[derive(Clone, Debug, Eq, PartialEq, serde::Serialize, serde::Deserialize, ToSchema)]
#[serde(rename_all = "snake_case")]
pub enum BankTransferInstructions {
    /// The instructions for Doku bank transactions
    DokuBankTransferInstructions(Box<DokuBankTransferInstructions>),
    /// The credit transfer for ACH transactions
    AchCreditTransfer(Box<AchTransfer>),
    /// The instructions for SEPA bank transactions
    SepaBankInstructions(Box<SepaBankTransferInstructions>),
    /// The instructions for BACS bank transactions
    BacsBankInstructions(Box<BacsBankTransferInstructions>),
    /// The instructions for Multibanco bank transactions
    Multibanco(Box<MultibancoTransferInstructions>),
}

#[derive(Clone, Debug, Eq, PartialEq, serde::Deserialize, serde::Serialize, ToSchema)]
pub struct SepaBankTransferInstructions {
    #[schema(value_type = String, example = "Jane Doe")]
    pub account_holder_name: Secret<String>,
    #[schema(value_type = String, example = "9123456789")]
    pub bic: Secret<String>,
    pub country: String,
    #[schema(value_type = String, example = "123456789")]
    pub iban: Secret<String>,
    #[schema(value_type = String, example = "U2PVVSEV4V9Y")]
    pub reference: Secret<String>,
}

#[derive(Clone, Debug, Eq, PartialEq, serde::Deserialize, serde::Serialize, ToSchema)]
pub struct BacsBankTransferInstructions {
    #[schema(value_type = String, example = "Jane Doe")]
    pub account_holder_name: Secret<String>,
    #[schema(value_type = String, example = "10244123908")]
    pub account_number: Secret<String>,
    #[schema(value_type = String, example = "012")]
    pub sort_code: Secret<String>,
}

#[derive(Clone, Debug, Eq, PartialEq, serde::Serialize, serde::Deserialize, ToSchema)]
pub struct MultibancoTransferInstructions {
    #[schema(value_type = String, example = "122385736258")]
    pub reference: Secret<String>,
    #[schema(value_type = String, example = "12345")]
    pub entity: String,
}

#[derive(Clone, Debug, Eq, PartialEq, serde::Serialize, serde::Deserialize, ToSchema)]
pub struct DokuBankTransferInstructions {
    #[schema(value_type = String, example = "1707091200000")]
    pub expires_at: Option<i64>,
    #[schema(value_type = String, example = "122385736258")]
    pub reference: Secret<String>,
    #[schema(value_type = String)]
    pub instructions_url: Option<Url>,
}

#[derive(Clone, Debug, Eq, PartialEq, serde::Serialize, serde::Deserialize, ToSchema)]
pub struct AchTransfer {
    #[schema(value_type = String, example = "122385736258")]
    pub account_number: Secret<String>,
    pub bank_name: String,
    #[schema(value_type = String, example = "012")]
    pub routing_number: Secret<String>,
    #[schema(value_type = String, example = "234")]
    pub swift_code: Secret<String>,
}

#[derive(Clone, Debug, Eq, PartialEq, serde::Serialize, serde::Deserialize, ToSchema)]
pub struct ReceiverDetails {
    /// The amount received by receiver
    amount_received: i64,
    /// The amount charged by ACH
    amount_charged: Option<i64>,
    /// The amount remaining to be sent via ACH
    amount_remaining: Option<i64>,
}

#[cfg(feature = "v1")]
#[derive(Clone, Debug, PartialEq, serde::Serialize, ToSchema, router_derive::PolymorphicSchema)]
#[generate_schemas(PaymentsCreateResponseOpenApi)]
pub struct PaymentsResponse {
    /// Unique identifier for the payment. This ensures idempotency for multiple payments
    /// that have been done by a single merchant.
    #[schema(
        min_length = 30,
        max_length = 30,
        example = "pay_mbabizu24mvu3mela5njyhpit4",
        value_type = String,
    )]
    pub payment_id: id_type::PaymentId,

    /// This is an identifier for the merchant account. This is inferred from the API key
    /// provided during the request
    #[schema(max_length = 255, example = "merchant_1668273825", value_type = String)]
    pub merchant_id: id_type::MerchantId,

    #[schema(value_type = IntentStatus, example = "failed", default = "requires_confirmation")]
    pub status: api_enums::IntentStatus,

    /// The payment amount. Amount for the payment in lowest denomination of the currency. (i.e) in cents for USD denomination, in paisa for INR denomination etc.,
    #[schema(value_type = i64, example = 6540)]
    pub amount: MinorUnit,

    /// The payment net amount. net_amount = amount + surcharge_details.surcharge_amount + surcharge_details.tax_amount + shipping_cost + order_tax_amount,
    /// If no surcharge_details, shipping_cost, order_tax_amount, net_amount = amount
    #[schema(value_type = i64, example = 6540)]
    pub net_amount: MinorUnit,

    /// The shipping cost for the payment.
    #[schema(value_type = Option<i64>, example = 6540)]
    pub shipping_cost: Option<MinorUnit>,

    /// The maximum amount that could be captured from the payment
    #[schema(value_type = i64, minimum = 100, example = 6540)]
    pub amount_capturable: MinorUnit,

    /// The amount which is already captured from the payment, this helps in the cases where merchants can't capture all capturable amount at once.
    #[schema(value_type = Option<i64>, example = 6540)]
    pub amount_received: Option<MinorUnit>,

    /// The connector used for the payment
    #[schema(example = "stripe")]
    pub connector: Option<String>,

    /// It's a token used for client side verification.
    #[schema(value_type = Option<String>, example = "pay_U42c409qyHwOkWo3vK60_secret_el9ksDkiB8hi6j9N78yo")]
    pub client_secret: Option<Secret<String>>,

    /// Time when the payment was created
    #[schema(example = "2022-09-10T10:11:12Z")]
    #[serde(with = "common_utils::custom_serde::iso8601::option")]
    pub created: Option<PrimitiveDateTime>,

    /// The currency of the amount of the payment
    #[schema(value_type = Currency, example = "USD")]
    pub currency: String,

    /// The identifier for the customer object. If not provided the customer ID will be autogenerated.
    /// This field will be deprecated soon. Please refer to `customer.id`
    #[schema(
        max_length = 64,
        min_length = 1,
        example = "cus_y3oqhf46pyzuxjbcn2giaqnb44",
        deprecated,
        value_type = Option<String>,
    )]
    pub customer_id: Option<id_type::CustomerId>,

    pub customer: Option<CustomerDetailsResponse>,

    /// A description of the payment
    #[schema(example = "It's my first payment request")]
    pub description: Option<String>,

    /// List of refunds that happened on this intent, as same payment intent can have multiple refund requests depending on the nature of order
    #[schema(value_type = Option<Vec<RefundResponse>>)]
    pub refunds: Option<Vec<refunds::RefundResponse>>,

    /// List of disputes that happened on this intent
    #[schema(value_type = Option<Vec<DisputeResponsePaymentsRetrieve>>)]
    pub disputes: Option<Vec<disputes::DisputeResponsePaymentsRetrieve>>,

    /// List of attempts that happened on this intent
    #[schema(value_type = Option<Vec<PaymentAttemptResponse>>)]
    #[serde(skip_serializing_if = "Option::is_none")]
    pub attempts: Option<Vec<PaymentAttemptResponse>>,

    /// List of captures done on latest attempt
    #[schema(value_type = Option<Vec<CaptureResponse>>)]
    #[serde(skip_serializing_if = "Option::is_none")]
    pub captures: Option<Vec<CaptureResponse>>,

    /// A unique identifier to link the payment to a mandate, can be used instead of payment_method_data, in case of setting up recurring payments
    #[schema(max_length = 255, example = "mandate_iwer89rnjef349dni3")]
    pub mandate_id: Option<String>,

    /// Provided mandate information for creating a mandate
    pub mandate_data: Option<MandateData>,

    /// Indicates that you intend to make future payments with this Payment’s payment method. Providing this parameter will attach the payment method to the Customer, if present, after the Payment is confirmed and any required actions from the user are complete.
    #[schema(value_type = Option<FutureUsage>, example = "off_session")]
    pub setup_future_usage: Option<api_enums::FutureUsage>,

    /// Set to true to indicate that the customer is not in your checkout flow during this payment, and therefore is unable to authenticate. This parameter is intended for scenarios where you collect card details and charge them later. This parameter can only be used with confirm=true.
    #[schema(example = true)]
    pub off_session: Option<bool>,

    /// A timestamp (ISO 8601 code) that determines when the payment should be captured.
    /// Providing this field will automatically set `capture` to true
    #[schema(example = "2022-09-10T10:11:12Z")]
    #[serde(with = "common_utils::custom_serde::iso8601::option")]
    #[remove_in(PaymentsCreateResponseOpenApi)]
    pub capture_on: Option<PrimitiveDateTime>,

    /// This is the instruction for capture/ debit the money from the users' card. On the other hand authorization refers to blocking the amount on the users' payment method.
    #[schema(value_type = Option<CaptureMethod>, example = "automatic")]
    pub capture_method: Option<api_enums::CaptureMethod>,

    /// The payment method that is to be used
    #[schema(value_type = PaymentMethod, example = "bank_transfer")]
    pub payment_method: Option<api_enums::PaymentMethod>,

    /// The payment method information provided for making a payment
    #[schema(value_type = Option<PaymentMethodDataResponseWithBilling>, example = "bank_transfer")]
    #[serde(serialize_with = "serialize_payment_method_data_response")]
    pub payment_method_data: Option<PaymentMethodDataResponseWithBilling>,

    /// Provide a reference to a stored payment method
    #[schema(example = "187282ab-40ef-47a9-9206-5099ba31e432")]
    pub payment_token: Option<String>,

    /// The shipping address for the payment
    pub shipping: Option<Address>,

    /// The billing address for the payment
    pub billing: Option<Address>,

    /// Information about the product , quantity and amount for connectors. (e.g. Klarna)
    #[schema(value_type = Option<Vec<OrderDetailsWithAmount>>, example = r#"[{
        "product_name": "gillete creme",
        "quantity": 15,
        "amount" : 900
    }]"#)]
    pub order_details: Option<Vec<pii::SecretSerdeValue>>,

    /// description: The customer's email address
    /// This field will be deprecated soon. Please refer to `customer.email` object
    #[schema(max_length = 255, value_type = Option<String>, example = "johntest@test.com", deprecated)]
    pub email: crypto::OptionalEncryptableEmail,

    /// description: The customer's name
    /// This field will be deprecated soon. Please refer to `customer.name` object
    #[schema(value_type = Option<String>, max_length = 255, example = "John Test", deprecated)]
    pub name: crypto::OptionalEncryptableName,

    /// The customer's phone number
    /// This field will be deprecated soon. Please refer to `customer.phone` object
    #[schema(value_type = Option<String>, max_length = 255, example = "9123456789", deprecated)]
    pub phone: crypto::OptionalEncryptablePhone,

    /// The URL to redirect after the completion of the operation
    #[schema(example = "https://hyperswitch.io")]
    pub return_url: Option<String>,

    /// The transaction authentication can be set to undergo payer authentication. By default, the authentication will be marked as NO_THREE_DS, as the 3DS method helps with more robust payer authentication
    #[schema(value_type = Option<AuthenticationType>, example = "no_three_ds", default = "three_ds")]
    pub authentication_type: Option<api_enums::AuthenticationType>,

    /// For non-card charges, you can use this value as the complete description that appears on your customers’ statements. Must contain at least one letter, maximum 22 characters.
    #[schema(max_length = 255, example = "Hyperswitch Router")]
    pub statement_descriptor_name: Option<String>,

    /// Provides information about a card payment that customers see on their statements. Concatenated with the prefix (shortened descriptor) or statement descriptor that’s set on the account to form the complete statement descriptor. Maximum 255 characters for the concatenated descriptor.
    #[schema(max_length = 255, example = "Payment for shoes purchase")]
    pub statement_descriptor_suffix: Option<String>,

    /// Additional information required for redirection
    pub next_action: Option<NextActionData>,

    /// If the payment was cancelled the reason will be provided here
    pub cancellation_reason: Option<String>,

    /// If there was an error while calling the connectors the code is received here
    #[schema(example = "E0001")]
    pub error_code: Option<String>,

    /// If there was an error while calling the connector the error message is received here
    #[schema(example = "Failed while verifying the card")]
    pub error_message: Option<String>,

    /// error code unified across the connectors is received here if there was an error while calling connector
    #[remove_in(PaymentsCreateResponseOpenApi)]
    pub unified_code: Option<String>,

    /// error message unified across the connectors is received here if there was an error while calling connector
    #[remove_in(PaymentsCreateResponseOpenApi)]
    pub unified_message: Option<String>,

    /// Payment Experience for the current payment
    #[schema(value_type = Option<PaymentExperience>, example = "redirect_to_url")]
    pub payment_experience: Option<api_enums::PaymentExperience>,

    /// Can be used to specify the Payment Method Type
    #[schema(value_type = Option<PaymentMethodType>, example = "gpay")]
    pub payment_method_type: Option<api_enums::PaymentMethodType>,

    /// The connector used for this payment along with the country and business details
    #[schema(example = "stripe_US_food")]
    pub connector_label: Option<String>,

    /// The business country of merchant for this payment
    #[schema(value_type = Option<CountryAlpha2>, example = "US")]
    pub business_country: Option<api_enums::CountryAlpha2>,

    /// The business label of merchant for this payment
    pub business_label: Option<String>,

    /// The business_sub_label for this payment
    pub business_sub_label: Option<String>,

    /// Allowed Payment Method Types for a given PaymentIntent
    #[schema(value_type = Option<Vec<PaymentMethodType>>)]
    pub allowed_payment_method_types: Option<serde_json::Value>,

    /// ephemeral_key for the customer_id mentioned
    pub ephemeral_key: Option<EphemeralKeyCreateResponse>,

    /// If true the payment can be retried with same or different payment method which means the confirm call can be made again.
    pub manual_retry_allowed: Option<bool>,

    /// A unique identifier for a payment provided by the connector
    #[schema(value_type = Option<String>, example = "993672945374576J")]
    pub connector_transaction_id: Option<String>,

    /// Frm message contains information about the frm response
    pub frm_message: Option<FrmMessage>,

    /// You can specify up to 50 keys, with key names up to 40 characters long and values up to 500 characters long. Metadata is useful for storing additional, structured information on an object.
    #[schema(value_type = Option<Object>, example = r#"{ "udf1": "some-value", "udf2": "some-value" }"#)]
    pub metadata: Option<serde_json::Value>,

    /// Additional data related to some connectors
    #[schema(value_type = Option<ConnectorMetadata>)]
    pub connector_metadata: Option<serde_json::Value>, // This is Value because it is fetched from DB and before putting in DB the type is validated

    /// Additional data that might be required by hyperswitch, to enable some specific features.
    #[schema(value_type = Option<FeatureMetadata>)]
    pub feature_metadata: Option<serde_json::Value>, // This is Value because it is fetched from DB and before putting in DB the type is validated

    /// reference(Identifier) to the payment at connector side
    #[schema(value_type = Option<String>, example = "993672945374576J")]
    pub reference_id: Option<String>,

    /// Details for Payment link
    pub payment_link: Option<PaymentLinkResponse>,
    /// The business profile that is associated with this payment
    #[schema(value_type = Option<String>)]
    pub profile_id: Option<id_type::ProfileId>,

    /// Details of surcharge applied on this payment
    pub surcharge_details: Option<RequestSurchargeDetails>,

    /// Total number of attempts associated with this payment
    pub attempt_count: i16,

    /// Denotes the action(approve or reject) taken by merchant in case of manual review. Manual review can occur when the transaction is marked as risky by the frm_processor, payment processor or when there is underpayment/over payment incase of crypto payment
    pub merchant_decision: Option<String>,

    /// Identifier of the connector ( merchant connector account ) which was chosen to make the payment
    #[schema(value_type = Option<String>)]
    pub merchant_connector_id: Option<id_type::MerchantConnectorAccountId>,

    /// If true, incremental authorization can be performed on this payment, in case the funds authorized initially fall short.
    pub incremental_authorization_allowed: Option<bool>,

    /// Total number of authorizations happened in an incremental_authorization payment
    pub authorization_count: Option<i32>,

    /// List of incremental authorizations happened to the payment
    pub incremental_authorizations: Option<Vec<IncrementalAuthorizationResponse>>,

    /// Details of external authentication
    pub external_authentication_details: Option<ExternalAuthenticationDetailsResponse>,

    /// Flag indicating if external 3ds authentication is made or not
    pub external_3ds_authentication_attempted: Option<bool>,

    /// Date Time for expiry of the payment
    #[schema(example = "2022-09-10T10:11:12Z")]
    #[serde(default, with = "common_utils::custom_serde::iso8601::option")]
    pub expires_on: Option<PrimitiveDateTime>,

    /// Payment Fingerprint, to identify a particular card.
    /// It is a 20 character long alphanumeric code.
    pub fingerprint: Option<String>,

    #[schema(value_type = Option<BrowserInformation>)]
    /// The browser information used for this payment
    pub browser_info: Option<serde_json::Value>,

    /// Identifier for Payment Method used for the payment
    pub payment_method_id: Option<String>,

    /// Payment Method Status, refers to the status of the payment method used for this payment.
    #[schema(value_type = Option<PaymentMethodStatus>)]
    pub payment_method_status: Option<common_enums::PaymentMethodStatus>,

    /// Date time at which payment was updated
    #[schema(example = "2022-09-10T10:11:12Z")]
    #[serde(default, with = "common_utils::custom_serde::iso8601::option")]
    pub updated: Option<PrimitiveDateTime>,

    /// Fee information to be charged on the payment being collected
    #[schema(value_type = Option<ConnectorChargeResponseData>)]
    pub split_payments: Option<common_types::payments::ConnectorChargeResponseData>,

    /// You can specify up to 50 keys, with key names up to 40 characters long and values up to 500 characters long. FRM Metadata is useful for storing additional, structured information on an object related to FRM.
    #[schema(value_type = Option<Object>, example = r#"{ "fulfillment_method" : "deliver", "coverage_request" : "fraud" }"#)]
    pub frm_metadata: Option<pii::SecretSerdeValue>,

    /// flag that indicates if extended authorization is applied on this payment or not
    #[schema(value_type = Option<bool>)]
    pub extended_authorization_applied: Option<ExtendedAuthorizationAppliedBool>,

    /// date and time after which this payment cannot be captured
    #[serde(default, with = "common_utils::custom_serde::iso8601::option")]
    pub capture_before: Option<PrimitiveDateTime>,

    /// Merchant's identifier for the payment/invoice. This will be sent to the connector
    /// if the connector provides support to accept multiple reference ids.
    /// In case the connector supports only one reference id, Hyperswitch's Payment ID will be sent as reference.
    #[schema(
        value_type = Option<String>,
        max_length = 255,
        example = "Custom_Order_id_123"
    )]
    pub merchant_order_reference_id: Option<String>,
    /// order tax amount calculated by tax connectors
    pub order_tax_amount: Option<MinorUnit>,

    /// Connector Identifier for the payment method
    pub connector_mandate_id: Option<String>,

<<<<<<< HEAD
    /// Whether the payment is overcaptureable or not
    #[schema(value_type = Option<OverCaptureStatus>)]
    pub overcapture_status: Option<common_enums::OverCaptureStatus>,
=======
    /// Method through which card was discovered
    #[schema(value_type = Option<CardDiscovery>, example = "manual")]
    pub card_discovery: Option<enums::CardDiscovery>,
}

#[cfg(feature = "v2")]
#[derive(Clone, Debug, serde::Serialize, ToSchema)]
pub struct PaymentsListResponseItem {
    /// Unique identifier for the payment
    #[schema(
        min_length = 32,
        max_length = 64,
        example = "12345_pay_01926c58bc6e77c09e809964e72af8c8",
        value_type = String,
    )]
    pub id: id_type::GlobalPaymentId,

    /// This is an identifier for the merchant account. This is inferred from the API key
    /// provided during the request
    #[schema(max_length = 255, example = "merchant_1668273825", value_type = String)]
    pub merchant_id: id_type::MerchantId,

    /// The business profile that is associated with this payment
    #[schema(value_type = String)]
    pub profile_id: id_type::ProfileId,

    /// The identifier for the customer
    #[schema(
        min_length = 32,
        max_length = 64,
        example = "12345_cus_01926c58bc6e77c09e809964e72af8c8",
        value_type = Option<String>
    )]
    pub customer_id: Option<id_type::GlobalCustomerId>,

    /// Identifier for Payment Method used for the payment
    #[schema(value_type = Option<String>)]
    pub payment_method_id: Option<id_type::GlobalPaymentMethodId>,

    /// Status of the payment
    #[schema(value_type = IntentStatus, example = "failed", default = "requires_confirmation")]
    pub status: api_enums::IntentStatus,

    /// Amount related information for this payment and attempt
    pub amount: PaymentAmountDetailsResponse,

    /// Time when the payment was created
    #[schema(example = "2022-09-10T10:11:12Z")]
    #[serde(with = "common_utils::custom_serde::iso8601")]
    pub created: PrimitiveDateTime,

    /// The payment method type for this payment attempt
    #[schema(value_type = Option<PaymentMethod>, example = "wallet")]
    pub payment_method_type: Option<api_enums::PaymentMethod>,

    #[schema(value_type = Option<PaymentMethodType>, example = "apple_pay")]
    pub payment_method_subtype: Option<api_enums::PaymentMethodType>,

    /// The connector used for the payment
    #[schema(value_type = Option<Connector>, example = "stripe")]
    pub connector: Option<String>,

    /// Identifier of the connector ( merchant connector account ) which was chosen to make the payment
    #[schema(value_type = Option<String>)]
    pub merchant_connector_id: Option<id_type::MerchantConnectorAccountId>,

    /// Details of the customer
    pub customer: Option<CustomerDetailsResponse>,

    /// The reference id for the order in the merchant's system. This value can be passed by the merchant.
    #[schema(value_type = Option<String>)]
    pub merchant_reference_id: Option<id_type::PaymentReferenceId>,

    /// A unique identifier for a payment provided by the connector
    #[schema(value_type = Option<String>, example = "993672945374576J")]
    pub connector_payment_id: Option<String>,

    /// Reference to the capture at connector side
    pub connector_response_reference_id: Option<String>,

    /// Metadata is useful for storing additional, unstructured information on an object.
    #[schema(value_type = Option<Object>, example = r#"{ "udf1": "some-value", "udf2": "some-value" }"#)]
    pub metadata: Option<Secret<serde_json::Value>>,

    /// A description of the payment
    #[schema(example = "It's my first payment request")]
    pub description: Option<String>,

    /// The transaction authentication can be set to undergo payer authentication. By default, the authentication will be marked as NO_THREE_DS
    #[schema(value_type = Option<AuthenticationType>, example = "no_three_ds", default = "three_ds")]
    pub authentication_type: Option<api_enums::AuthenticationType>,

    /// This is the instruction for capture/ debit the money from the users' card. On the other hand authorization refers to blocking the amount on the users' payment method.
    #[schema(value_type = Option<CaptureMethod>, example = "automatic")]
    pub capture_method: Option<api_enums::CaptureMethod>,

    /// Indicates that you intend to make future payments with this Payment’s payment method. Providing this parameter will attach the payment method to the Customer, if present, after the Payment is confirmed and any required actions from the user are complete.
    #[schema(value_type = Option<FutureUsage>, example = "off_session")]
    pub setup_future_usage: Option<api_enums::FutureUsage>,

    /// Total number of attempts associated with this payment
    pub attempt_count: i16,

    /// Error details for the payment if any
    pub error: Option<ErrorDetails>,

    /// If the payment was cancelled the reason will be provided here
    pub cancellation_reason: Option<String>,

    /// Information about the product , quantity and amount for connectors. (e.g. Klarna)
    #[schema(value_type = Option<Vec<OrderDetailsWithAmount>>, example = r#"[{
        "product_name": "gillete creme",
        "quantity": 15,
        "amount" : 900
    }]"#)]
    pub order_details: Option<Vec<Secret<OrderDetailsWithAmount>>>,

    /// The URL to redirect after the completion of the operation
    #[schema(value_type = String, example = "https://hyperswitch.io")]
    pub return_url: Option<common_utils::types::Url>,

    /// For non-card charges, you can use this value as the complete description that appears on your customers’ statements. Must contain at least one letter, maximum 22 characters.
    #[schema(value_type = Option<String>, max_length = 255, example = "Hyperswitch Router")]
    pub statement_descriptor: Option<common_utils::types::StatementDescriptor>,

    /// Allowed Payment Method Types for a given PaymentIntent
    #[schema(value_type = Option<Vec<PaymentMethodType>>)]
    pub allowed_payment_method_types: Option<Vec<common_enums::PaymentMethodType>>,

    /// Total number of authorizations happened in an incremental_authorization payment
    pub authorization_count: Option<i32>,

    /// Date time at which payment was updated
    #[schema(example = "2022-09-10T10:11:12Z")]
    #[serde(default, with = "common_utils::custom_serde::iso8601::option")]
    pub modified_at: Option<PrimitiveDateTime>,
>>>>>>> db498c27
}

// Serialize is implemented because, this will be serialized in the api events.
// Usually request types should not have serialize implemented.
//
/// Request for Payment Intent Confirm
#[cfg(feature = "v2")]
#[derive(Debug, serde::Deserialize, serde::Serialize, ToSchema)]
#[serde(deny_unknown_fields)]
pub struct PaymentsConfirmIntentRequest {
    /// The URL to which you want the user to be redirected after the completion of the payment operation
    /// If this url is not passed, the url configured in the business profile will be used
    #[schema(value_type = Option<String>, example = "https://hyperswitch.io")]
    pub return_url: Option<common_utils::types::Url>,

    /// The payment instrument data to be used for the payment
    pub payment_method_data: PaymentMethodDataRequest,

    /// The payment method type to be used for the payment. This should match with the `payment_method_data` provided
    #[schema(value_type = PaymentMethod, example = "card")]
    pub payment_method_type: api_enums::PaymentMethod,

    /// The payment method subtype to be used for the payment. This should match with the `payment_method_data` provided
    #[schema(value_type = PaymentMethodType, example = "apple_pay")]
    pub payment_method_subtype: api_enums::PaymentMethodType,

    /// The shipping address for the payment. This will override the shipping address provided in the create-intent request
    pub shipping: Option<Address>,

    /// This "CustomerAcceptance" object is passed during Payments-Confirm request, it enlists the type, time, and mode of acceptance properties related to an acceptance done by the customer. The customer_acceptance sub object is usually passed by the SDK or client.
    #[schema(value_type = Option<CustomerAcceptance>)]
    pub customer_acceptance: Option<CustomerAcceptance>,

    /// Additional details required by 3DS 2.0
    #[schema(value_type = Option<BrowserInformation>)]
    pub browser_info: Option<common_utils::types::BrowserInformation>,
}

// This struct contains the union of fields in `PaymentsCreateIntentRequest` and
// `PaymentsConfirmIntentRequest`
#[derive(Clone, Debug, serde::Serialize, serde::Deserialize, ToSchema)]
#[serde(deny_unknown_fields)]
#[cfg(feature = "v2")]
pub struct PaymentsRequest {
    /// The amount details for the payment
    pub amount_details: AmountDetails,

    /// Unique identifier for the payment. This ensures idempotency for multiple payments
    /// that have been done by a single merchant.
    #[schema(
        value_type = Option<String>,
        min_length = 30,
        max_length = 30,
        example = "pay_mbabizu24mvu3mela5njyhpit4"
    )]
    pub merchant_reference_id: Option<id_type::PaymentReferenceId>,

    /// The routing algorithm id to be used for the payment
    #[schema(value_type = Option<String>)]
    pub routing_algorithm_id: Option<id_type::RoutingId>,

    #[schema(value_type = Option<CaptureMethod>, example = "automatic")]
    pub capture_method: Option<api_enums::CaptureMethod>,

    #[schema(value_type = Option<AuthenticationType>, example = "no_three_ds", default = "no_three_ds")]
    pub authentication_type: Option<api_enums::AuthenticationType>,

    /// The billing details of the payment. This address will be used for invoicing.
    pub billing: Option<Address>,

    /// The shipping address for the payment
    pub shipping: Option<Address>,

    /// The identifier for the customer
    #[schema(
        min_length = 32,
        max_length = 64,
        example = "12345_cus_01926c58bc6e77c09e809964e72af8c8",
        value_type = String
    )]
    pub customer_id: Option<id_type::GlobalCustomerId>,

    /// Set to `present` to indicate that the customer is in your checkout flow during this payment, and therefore is able to authenticate. This parameter should be `absent` when merchant's doing merchant initiated payments and customer is not present while doing the payment.
    #[schema(example = "present", value_type = Option<PresenceOfCustomerDuringPayment>)]
    pub customer_present: Option<common_enums::PresenceOfCustomerDuringPayment>,

    /// A description for the payment
    #[schema(example = "It's my first payment request", value_type = Option<String>)]
    pub description: Option<common_utils::types::Description>,

    /// The URL to which you want the user to be redirected after the completion of the payment operation
    #[schema(value_type = Option<String>, example = "https://hyperswitch.io")]
    pub return_url: Option<common_utils::types::Url>,

    #[schema(value_type = Option<FutureUsage>, example = "off_session")]
    pub setup_future_usage: Option<api_enums::FutureUsage>,

    /// Apply MIT exemption for a payment
    #[schema(value_type = Option<MitExemptionRequest>)]
    pub apply_mit_exemption: Option<common_enums::MitExemptionRequest>,

    /// For non-card charges, you can use this value as the complete description that appears on your customers’ statements. Must contain at least one letter, maximum 22 characters.
    #[schema(max_length = 22, example = "Hyperswitch Router", value_type = Option<String>)]
    pub statement_descriptor: Option<common_utils::types::StatementDescriptor>,

    /// Use this object to capture the details about the different products for which the payment is being made. The sum of amount across different products here should be equal to the overall payment amount
    #[schema(value_type = Option<Vec<OrderDetailsWithAmount>>, example = r#"[{
        "product_name": "Apple iPhone 16",
        "quantity": 1,
        "amount" : 69000
        "product_img_link" : "https://dummy-img-link.com"
    }]"#)]
    pub order_details: Option<Vec<OrderDetailsWithAmount>>,

    /// Use this parameter to restrict the Payment Method Types to show for a given PaymentIntent
    #[schema(value_type = Option<Vec<PaymentMethodType>>)]
    pub allowed_payment_method_types: Option<Vec<api_enums::PaymentMethodType>>,

    /// Metadata is useful for storing additional, unstructured information on an object.
    #[schema(value_type = Option<Object>, example = r#"{ "udf1": "some-value", "udf2": "some-value" }"#)]
    pub metadata: Option<pii::SecretSerdeValue>,

    /// Some connectors like Apple pay, Airwallex and Noon might require some additional information, find specific details in the child attributes below.
    pub connector_metadata: Option<ConnectorMetadata>,

    /// Additional data that might be required by hyperswitch based on the requested features by the merchants.
    pub feature_metadata: Option<FeatureMetadata>,

    /// Whether to generate the payment link for this payment or not (if applicable)
    #[schema(value_type = Option<EnablePaymentLinkRequest>)]
    pub payment_link_enabled: Option<common_enums::EnablePaymentLinkRequest>,

    /// Configure a custom payment link for the particular payment
    #[schema(value_type = Option<PaymentLinkConfigRequest>)]
    pub payment_link_config: Option<admin::PaymentLinkConfigRequest>,

    ///Request an incremental authorization, i.e., increase the authorized amount on a confirmed payment before you capture it.
    #[schema(value_type = Option<RequestIncrementalAuthorization>)]
    pub request_incremental_authorization: Option<common_enums::RequestIncrementalAuthorization>,

    ///Will be used to expire client secret after certain amount of time to be supplied in seconds, if not sent it will be taken from profile config
    ///(900) for 15 mins
    #[schema(example = 900)]
    pub session_expiry: Option<u32>,

    /// Additional data related to some frm(Fraud Risk Management) connectors
    #[schema(value_type = Option<Object>, example = r#"{ "coverage_request" : "fraud", "fulfillment_method" : "delivery" }"#)]
    pub frm_metadata: Option<pii::SecretSerdeValue>,

    /// Whether to perform external authentication (if applicable)
    #[schema(value_type = Option<External3dsAuthenticationRequest>)]
    pub request_external_three_ds_authentication:
        Option<common_enums::External3dsAuthenticationRequest>,

    /// The payment instrument data to be used for the payment
    pub payment_method_data: PaymentMethodDataRequest,

    /// The payment method type to be used for the payment. This should match with the `payment_method_data` provided
    #[schema(value_type = PaymentMethod, example = "card")]
    pub payment_method_type: api_enums::PaymentMethod,

    /// The payment method subtype to be used for the payment. This should match with the `payment_method_data` provided
    #[schema(value_type = PaymentMethodType, example = "apple_pay")]
    pub payment_method_subtype: api_enums::PaymentMethodType,

    /// This "CustomerAcceptance" object is passed during Payments-Confirm request, it enlists the type, time, and mode of acceptance properties related to an acceptance done by the customer. The customer_acceptance sub object is usually passed by the SDK or client.
    #[schema(value_type = Option<CustomerAcceptance>)]
    pub customer_acceptance: Option<CustomerAcceptance>,

    /// Additional details required by 3DS 2.0
    #[schema(value_type = Option<BrowserInformation>)]
    pub browser_info: Option<common_utils::types::BrowserInformation>,
}

#[cfg(feature = "v2")]
impl From<&PaymentsRequest> for PaymentsCreateIntentRequest {
    fn from(request: &PaymentsRequest) -> Self {
        Self {
            amount_details: request.amount_details.clone(),
            merchant_reference_id: request.merchant_reference_id.clone(),
            routing_algorithm_id: request.routing_algorithm_id.clone(),
            capture_method: request.capture_method,
            authentication_type: request.authentication_type,
            billing: request.billing.clone(),
            shipping: request.shipping.clone(),
            customer_id: request.customer_id.clone(),
            customer_present: request.customer_present.clone(),
            description: request.description.clone(),
            return_url: request.return_url.clone(),
            setup_future_usage: request.setup_future_usage,
            apply_mit_exemption: request.apply_mit_exemption.clone(),
            statement_descriptor: request.statement_descriptor.clone(),
            order_details: request.order_details.clone(),
            allowed_payment_method_types: request.allowed_payment_method_types.clone(),
            metadata: request.metadata.clone(),
            connector_metadata: request.connector_metadata.clone(),
            feature_metadata: request.feature_metadata.clone(),
            payment_link_enabled: request.payment_link_enabled.clone(),
            payment_link_config: request.payment_link_config.clone(),
            request_incremental_authorization: request.request_incremental_authorization,
            session_expiry: request.session_expiry,
            frm_metadata: request.frm_metadata.clone(),
            request_external_three_ds_authentication: request
                .request_external_three_ds_authentication
                .clone(),
        }
    }
}

#[cfg(feature = "v2")]
impl From<&PaymentsRequest> for PaymentsConfirmIntentRequest {
    fn from(request: &PaymentsRequest) -> Self {
        Self {
            return_url: request.return_url.clone(),
            payment_method_data: request.payment_method_data.clone(),
            payment_method_type: request.payment_method_type,
            payment_method_subtype: request.payment_method_subtype,
            shipping: request.shipping.clone(),
            customer_acceptance: request.customer_acceptance.clone(),
            browser_info: request.browser_info.clone(),
        }
    }
}

#[cfg(feature = "v2")]
#[derive(Debug, serde::Serialize, ToSchema)]
pub struct PaymentsResponse {
    /// Unique identifier for the payment. This ensures idempotency for multiple payments
    /// that have been done by a single merchant.
    #[schema(
        min_length = 32,
        max_length = 64,
        example = "12345_pay_01926c58bc6e77c09e809964e72af8c8",
        value_type = String,
    )]
    pub id: id_type::GlobalPaymentId,

    #[schema(value_type = IntentStatus, example = "success")]
    pub status: api_enums::IntentStatus,

    /// Amount related information for this payment and attempt
    pub amount: PaymentAmountDetailsResponse,

    /// The identifier for the customer
    #[schema(
        min_length = 32,
        max_length = 64,
        example = "12345_cus_01926c58bc6e77c09e809964e72af8c8",
        value_type = String
    )]
    pub customer_id: Option<id_type::GlobalCustomerId>,

    /// The connector used for the payment
    #[schema(example = "stripe")]
    pub connector: String,

    /// It's a token used for client side verification.
    #[schema(value_type = String)]
    pub client_secret: common_utils::types::ClientSecret,

    /// Time when the payment was created
    #[schema(example = "2022-09-10T10:11:12Z")]
    #[serde(with = "common_utils::custom_serde::iso8601")]
    pub created: PrimitiveDateTime,

    /// The payment method information provided for making a payment
    #[schema(value_type = Option<PaymentMethodDataResponseWithBilling>)]
    #[serde(serialize_with = "serialize_payment_method_data_response")]
    pub payment_method_data: Option<PaymentMethodDataResponseWithBilling>,

    /// The payment method type for this payment attempt
    #[schema(value_type = PaymentMethod, example = "wallet")]
    pub payment_method_type: api_enums::PaymentMethod,

    #[schema(value_type = PaymentMethodType, example = "apple_pay")]
    pub payment_method_subtype: api_enums::PaymentMethodType,

    /// Additional information required for redirection
    pub next_action: Option<NextActionData>,

    /// A unique identifier for a payment provided by the connector
    #[schema(value_type = Option<String>, example = "993672945374576J")]
    pub connector_transaction_id: Option<String>,

    /// reference(Identifier) to the payment at connector side
    #[schema(value_type = Option<String>, example = "993672945374576J")]
    pub connector_reference_id: Option<String>,

    /// Connector token information that can be used to make payments directly by the merchant.
    pub connector_token_details: Option<ConnectorTokenDetails>,

    /// Identifier of the connector ( merchant connector account ) which was chosen to make the payment
    #[schema(value_type = String)]
    pub merchant_connector_id: id_type::MerchantConnectorAccountId,

    /// The browser information used for this payment
    #[schema(value_type = Option<BrowserInformation>)]
    pub browser_info: Option<common_utils::types::BrowserInformation>,

    /// Error details for the payment if any
    pub error: Option<ErrorDetails>,
}

// Serialize is implemented because, this will be serialized in the api events.
// Usually request types should not have serialize implemented.
//
/// Request for Payment Status
#[cfg(feature = "v2")]
#[derive(Debug, serde::Deserialize, serde::Serialize, ToSchema)]
pub struct PaymentsRetrieveRequest {
    /// A boolean used to indicate if the payment status should be fetched from the connector
    /// If this is set to true, the status will be fetched from the connector
    #[serde(default)]
    pub force_sync: bool,
    /// A boolean used to indicate if all the attempts needs to be fetched for the intent.
    /// If this is set to true, attempts list will be available in the response.
    #[serde(default)]
    pub expand_attempts: bool,
    /// These are the query params that are sent in case of redirect response.
    /// These can be ingested by the connector to take necessary actions.
    pub param: Option<String>,
}

/// Error details for the payment
#[cfg(feature = "v2")]
#[derive(Debug, serde::Serialize, Clone, PartialEq, ToSchema)]
pub struct ErrorDetails {
    /// The error code
    pub code: String,
    /// The error message
    pub message: String,
    /// The unified error code across all connectors.
    /// This can be relied upon for taking decisions based on the error.
    pub unified_code: Option<String>,
    /// The unified error message across all connectors.
    /// If there is a translation available, this will have the translated message
    pub unified_message: Option<String>,
}

/// Response for Payment Intent Confirm
#[cfg(feature = "v2")]
#[derive(Debug, serde::Serialize, ToSchema)]
pub struct PaymentsConfirmIntentResponse {
    /// Unique identifier for the payment. This ensures idempotency for multiple payments
    /// that have been done by a single merchant.
    #[schema(
        min_length = 32,
        max_length = 64,
        example = "12345_pay_01926c58bc6e77c09e809964e72af8c8",
        value_type = String,
    )]
    pub id: id_type::GlobalPaymentId,

    #[schema(value_type = IntentStatus, example = "success")]
    pub status: api_enums::IntentStatus,

    /// Amount related information for this payment and attempt
    pub amount: PaymentAmountDetailsResponse,

    /// The identifier for the customer
    #[schema(
        min_length = 32,
        max_length = 64,
        example = "12345_cus_01926c58bc6e77c09e809964e72af8c8",
        value_type = String
    )]
    pub customer_id: Option<id_type::GlobalCustomerId>,

    /// The connector used for the payment
    #[schema(example = "stripe")]
    pub connector: String,

    /// It's a token used for client side verification.
    #[schema(value_type = String)]
    pub client_secret: common_utils::types::ClientSecret,

    /// Time when the payment was created
    #[schema(example = "2022-09-10T10:11:12Z")]
    #[serde(with = "common_utils::custom_serde::iso8601")]
    pub created: PrimitiveDateTime,

    /// The payment method information provided for making a payment
    #[schema(value_type = Option<PaymentMethodDataResponseWithBilling>)]
    #[serde(serialize_with = "serialize_payment_method_data_response")]
    pub payment_method_data: Option<PaymentMethodDataResponseWithBilling>,

    /// The payment method type for this payment attempt
    #[schema(value_type = PaymentMethod, example = "wallet")]
    pub payment_method_type: api_enums::PaymentMethod,

    #[schema(value_type = PaymentMethodType, example = "apple_pay")]
    pub payment_method_subtype: api_enums::PaymentMethodType,

    /// Additional information required for redirection
    pub next_action: Option<NextActionData>,

    /// A unique identifier for a payment provided by the connector
    #[schema(value_type = Option<String>, example = "993672945374576J")]
    pub connector_transaction_id: Option<String>,

    /// reference(Identifier) to the payment at connector side
    #[schema(value_type = Option<String>, example = "993672945374576J")]
    pub connector_reference_id: Option<String>,

    /// Connector token information that can be used to make payments directly by the merchant.
    pub connector_token_details: Option<ConnectorTokenDetails>,

    /// Identifier of the connector ( merchant connector account ) which was chosen to make the payment
    #[schema(value_type = String)]
    pub merchant_connector_id: id_type::MerchantConnectorAccountId,

    /// The browser information used for this payment
    #[schema(value_type = Option<BrowserInformation>)]
    pub browser_info: Option<common_utils::types::BrowserInformation>,

    /// Error details for the payment if any
    pub error: Option<ErrorDetails>,

    /// The transaction authentication can be set to undergo payer authentication. By default, the authentication will be marked as NO_THREE_DS
    #[schema(value_type = Option<AuthenticationType>, example = "no_three_ds")]
    pub authentication_type: Option<api_enums::AuthenticationType>,

    /// The authentication type applied for the payment
    #[schema(value_type = AuthenticationType, example = "no_three_ds")]
    pub applied_authentication_type: api_enums::AuthenticationType,
}

/// Token information that can be used to initiate transactions by the merchant.
#[cfg(feature = "v2")]
#[derive(Debug, Serialize, ToSchema)]
pub struct ConnectorTokenDetails {
    /// A token that can be used to make payments directly with the connector.
    #[schema(example = "pm_9UhMqBMEOooRIvJFFdeW")]
    pub token: String,
}

// TODO: have a separate response for detailed, summarized
/// Response for Payment Intent Confirm
#[cfg(feature = "v2")]
#[derive(Debug, serde::Serialize, Clone, ToSchema)]
pub struct PaymentsRetrieveResponse {
    /// Unique identifier for the payment. This ensures idempotency for multiple payments
    /// that have been done by a single merchant.
    #[schema(
        min_length = 32,
        max_length = 64,
        example = "12345_pay_01926c58bc6e77c09e809964e72af8c8",
        value_type = String,
    )]
    pub id: id_type::GlobalPaymentId,

    #[schema(value_type = IntentStatus, example = "succeeded")]
    pub status: api_enums::IntentStatus,

    /// Amount related information for this payment and attempt
    pub amount: PaymentAmountDetailsResponse,

    /// The identifier for the customer
    #[schema(
        min_length = 32,
        max_length = 64,
        example = "12345_cus_01926c58bc6e77c09e809964e72af8c8",
        value_type = String
    )]
    pub customer_id: Option<id_type::GlobalCustomerId>,

    /// The connector used for the payment
    #[schema(example = "stripe")]
    pub connector: Option<String>,

    /// It's a token used for client side verification.
    #[schema(value_type = String)]
    pub client_secret: common_utils::types::ClientSecret,

    /// Time when the payment was created
    #[schema(example = "2022-09-10T10:11:12Z")]
    #[serde(with = "common_utils::custom_serde::iso8601")]
    pub created: PrimitiveDateTime,

    /// The payment method information provided for making a payment
    #[schema(value_type = Option<PaymentMethodDataResponseWithBilling>)]
    #[serde(serialize_with = "serialize_payment_method_data_response")]
    pub payment_method_data: Option<PaymentMethodDataResponseWithBilling>,

    /// The payment method type for this payment attempt
    #[schema(value_type = Option<PaymentMethod>, example = "wallet")]
    pub payment_method_type: Option<api_enums::PaymentMethod>,

    #[schema(value_type = Option<PaymentMethodType>, example = "apple_pay")]
    pub payment_method_subtype: Option<api_enums::PaymentMethodType>,

    /// A unique identifier for a payment provided by the connector
    #[schema(value_type = Option<String>, example = "993672945374576J")]
    pub connector_transaction_id: Option<String>,

    /// reference(Identifier) to the payment at connector side
    #[schema(value_type = Option<String>, example = "993672945374576J")]
    pub connector_reference_id: Option<String>,

    /// Identifier of the connector ( merchant connector account ) which was chosen to make the payment
    #[schema(value_type = Option<String>)]
    pub merchant_connector_id: Option<id_type::MerchantConnectorAccountId>,

    /// The browser information used for this payment
    #[schema(value_type = Option<BrowserInformation>)]
    pub browser_info: Option<common_utils::types::BrowserInformation>,

    /// Error details for the payment if any
    pub error: Option<ErrorDetails>,

    /// The shipping address associated with the payment intent
    pub shipping: Option<Address>,

    /// The billing address associated with the payment intent
    pub billing: Option<Address>,

    /// List of payment attempts associated with payment intent
    pub attempts: Option<Vec<PaymentAttemptResponse>>,
}

#[cfg(feature = "v2")]
impl PaymentsRetrieveResponse {
    pub fn find_attempt_in_attempts_list_using_connector_transaction_id(
        self,
        connector_transaction_id: &common_utils::types::ConnectorTransactionId,
    ) -> Option<PaymentAttemptResponse> {
        self.attempts
            .as_ref()
            .and_then(|attempts| {
                attempts.iter().find(|attempt| {
                    attempt
                        .connector_payment_id
                        .as_ref()
                        .is_some_and(|txn_id| txn_id == connector_transaction_id)
                })
            })
            .cloned()
    }
}

#[derive(Debug, serde::Deserialize, serde::Serialize, Clone)]
#[cfg(feature = "v2")]
pub struct PaymentStartRedirectionRequest {
    /// Global Payment ID
    pub id: id_type::GlobalPaymentId,
}

#[derive(Debug, serde::Deserialize, serde::Serialize, Clone)]
#[cfg(feature = "v2")]
pub struct PaymentStartRedirectionParams {
    /// The identifier for the Merchant Account.
    pub publishable_key: String,
    /// The identifier for business profile
    pub profile_id: id_type::ProfileId,
}

/// Details of external authentication
#[derive(Setter, Clone, Default, Debug, PartialEq, serde::Serialize, ToSchema)]
pub struct ExternalAuthenticationDetailsResponse {
    /// Authentication Type - Challenge / Frictionless
    #[schema(value_type = Option<DecoupledAuthenticationType>)]
    pub authentication_flow: Option<enums::DecoupledAuthenticationType>,
    /// Electronic Commerce Indicator (eci)
    pub electronic_commerce_indicator: Option<String>,
    /// Authentication Status
    #[schema(value_type = AuthenticationStatus)]
    pub status: enums::AuthenticationStatus,
    /// DS Transaction ID
    pub ds_transaction_id: Option<String>,
    /// Message Version
    pub version: Option<String>,
    /// Error Code
    pub error_code: Option<String>,
    /// Error Message
    pub error_message: Option<String>,
}

#[cfg(feature = "v1")]
#[derive(Clone, Debug, serde::Deserialize, ToSchema, serde::Serialize)]
#[serde(deny_unknown_fields)]
pub struct PaymentListConstraints {
    /// The identifier for customer
    #[schema(
        max_length = 64,
        min_length = 1,
        example = "cus_y3oqhf46pyzuxjbcn2giaqnb44",
        value_type = Option<String>,
    )]
    pub customer_id: Option<id_type::CustomerId>,

    /// A cursor for use in pagination, fetch the next list after some object
    #[schema(example = "pay_fafa124123", value_type = Option<String>)]
    pub starting_after: Option<id_type::PaymentId>,

    /// A cursor for use in pagination, fetch the previous list before some object
    #[schema(example = "pay_fafa124123", value_type = Option<String>)]
    pub ending_before: Option<id_type::PaymentId>,

    /// limit on the number of objects to return
    #[schema(default = 10, maximum = 100)]
    #[serde(default = "default_payments_list_limit")]
    pub limit: u32,

    /// The time at which payment is created
    #[schema(example = "2022-09-10T10:11:12Z")]
    #[serde(default, with = "common_utils::custom_serde::iso8601::option")]
    pub created: Option<PrimitiveDateTime>,

    /// Time less than the payment created time
    #[schema(example = "2022-09-10T10:11:12Z")]
    #[serde(
        default,
        with = "common_utils::custom_serde::iso8601::option",
        rename = "created.lt"
    )]
    pub created_lt: Option<PrimitiveDateTime>,

    /// Time greater than the payment created time
    #[schema(example = "2022-09-10T10:11:12Z")]
    #[serde(
        default,
        with = "common_utils::custom_serde::iso8601::option",
        rename = "created.gt"
    )]
    pub created_gt: Option<PrimitiveDateTime>,

    /// Time less than or equals to the payment created time
    #[schema(example = "2022-09-10T10:11:12Z")]
    #[serde(
        default,
        with = "common_utils::custom_serde::iso8601::option",
        rename = "created.lte"
    )]
    pub created_lte: Option<PrimitiveDateTime>,

    /// Time greater than or equals to the payment created time
    #[schema(example = "2022-09-10T10:11:12Z")]
    #[serde(default, with = "common_utils::custom_serde::iso8601::option")]
    #[serde(rename = "created.gte")]
    pub created_gte: Option<PrimitiveDateTime>,
}

#[cfg(feature = "v2")]
#[derive(Clone, Debug, serde::Deserialize, serde::Serialize, utoipa::IntoParams)]
#[serde(deny_unknown_fields)]
pub struct PaymentListConstraints {
    /// The identifier for payment
    #[param(example = "pay_fafa124123", value_type = Option<String>)]
    pub payment_id: Option<id_type::GlobalPaymentId>,

    /// The identifier for business profile
    #[param(example = "pay_fafa124123", value_type = Option<String>)]
    pub profile_id: Option<id_type::ProfileId>,

    /// The identifier for customer
    #[param(
        max_length = 64,
        min_length = 1,
        example = "cus_y3oqhf46pyzuxjbcn2giaqnb44",
        value_type = Option<String>,
    )]
    pub customer_id: Option<id_type::GlobalCustomerId>,

    /// A cursor for use in pagination, fetch the next list after some object
    #[param(example = "pay_fafa124123", value_type = Option<String>)]
    pub starting_after: Option<id_type::GlobalPaymentId>,

    /// A cursor for use in pagination, fetch the previous list before some object
    #[param(example = "pay_fafa124123", value_type = Option<String>)]
    pub ending_before: Option<id_type::GlobalPaymentId>,

    /// limit on the number of objects to return
    #[param(default = 10, maximum = 100)]
    #[serde(default = "default_payments_list_limit")]
    pub limit: u32,

    /// The starting point within a list of objects
    pub offset: Option<u32>,

    /// The time at which payment is created
    #[param(example = "2022-09-10T10:11:12Z")]
    #[serde(default, with = "common_utils::custom_serde::iso8601::option")]
    pub created: Option<PrimitiveDateTime>,

    /// Time less than the payment created time
    #[param(example = "2022-09-10T10:11:12Z")]
    #[serde(
        default,
        with = "common_utils::custom_serde::iso8601::option",
        rename = "created.lt"
    )]
    pub created_lt: Option<PrimitiveDateTime>,

    /// Time greater than the payment created time
    #[param(example = "2022-09-10T10:11:12Z")]
    #[serde(
        default,
        with = "common_utils::custom_serde::iso8601::option",
        rename = "created.gt"
    )]
    pub created_gt: Option<PrimitiveDateTime>,

    /// Time less than or equals to the payment created time
    #[param(example = "2022-09-10T10:11:12Z")]
    #[serde(
        default,
        with = "common_utils::custom_serde::iso8601::option",
        rename = "created.lte"
    )]
    pub created_lte: Option<PrimitiveDateTime>,

    /// Time greater than or equals to the payment created time
    #[param(example = "2022-09-10T10:11:12Z")]
    #[serde(default, with = "common_utils::custom_serde::iso8601::option")]
    #[serde(rename = "created.gte")]
    pub created_gte: Option<PrimitiveDateTime>,

    /// The start amount to filter list of transactions which are greater than or equal to the start amount
    pub start_amount: Option<i64>,
    /// The end amount to filter list of transactions which are less than or equal to the end amount
    pub end_amount: Option<i64>,
    /// The connector to filter payments list
    #[param(value_type = Option<Connector>)]
    pub connector: Option<api_enums::Connector>,
    /// The currency to filter payments list
    #[param(value_type = Option<Currency>)]
    pub currency: Option<enums::Currency>,
    /// The payment status to filter payments list
    #[param(value_type = Option<IntentStatus>)]
    pub status: Option<enums::IntentStatus>,
    /// The payment method type to filter payments list
    #[param(value_type = Option<PaymentMethod>)]
    pub payment_method_type: Option<enums::PaymentMethod>,
    /// The payment method subtype to filter payments list
    #[param(value_type = Option<PaymentMethodType>)]
    pub payment_method_subtype: Option<enums::PaymentMethodType>,
    /// The authentication type to filter payments list
    #[param(value_type = Option<AuthenticationType>)]
    pub authentication_type: Option<enums::AuthenticationType>,
    /// The merchant connector id to filter payments list
    #[param(value_type = Option<String>)]
    pub merchant_connector_id: Option<id_type::MerchantConnectorAccountId>,
    /// The field on which the payments list should be sorted
    #[serde(default)]
    pub order_on: SortOn,
    /// The order in which payments list should be sorted
    #[serde(default)]
    pub order_by: SortBy,
    /// The card networks to filter payments list
    #[param(value_type = Option<CardNetwork>)]
    pub card_network: Option<enums::CardNetwork>,
    /// The identifier for merchant order reference id
    pub merchant_order_reference_id: Option<String>,
}

#[cfg(feature = "v2")]
impl PaymentListConstraints {
    pub fn has_no_attempt_filters(&self) -> bool {
        self.connector.is_none()
            && self.payment_method_type.is_none()
            && self.payment_method_subtype.is_none()
            && self.authentication_type.is_none()
            && self.merchant_connector_id.is_none()
            && self.card_network.is_none()
    }
}

#[cfg(feature = "v1")]
#[derive(Clone, Debug, serde::Serialize, ToSchema)]
pub struct PaymentListResponse {
    /// The number of payments included in the list
    pub size: usize,
    // The list of payments response objects
    pub data: Vec<PaymentsResponse>,
}

#[cfg(feature = "v2")]
#[derive(Clone, Debug, serde::Serialize, ToSchema)]
pub struct PaymentListResponse {
    /// The number of payments included in the current response
    pub count: usize,
    /// The total number of available payments for given constraints
    pub total_count: i64,
    /// The list of payments response objects
    pub data: Vec<PaymentsListResponseItem>,
}
#[derive(Setter, Clone, Default, Debug, PartialEq, serde::Serialize, ToSchema)]
pub struct IncrementalAuthorizationResponse {
    /// The unique identifier of authorization
    pub authorization_id: String,
    /// Amount the authorization has been made for
    #[schema(value_type = i64, example = 6540)]
    pub amount: MinorUnit,
    #[schema(value_type= AuthorizationStatus)]
    /// The status of the authorization
    pub status: common_enums::AuthorizationStatus,
    /// Error code sent by the connector for authorization
    pub error_code: Option<String>,
    /// Error message sent by the connector for authorization
    pub error_message: Option<String>,
    /// Previously authorized amount for the payment
    pub previously_authorized_amount: MinorUnit,
}

#[cfg(feature = "v1")]
#[derive(Clone, Debug, serde::Serialize)]
pub struct PaymentListResponseV2 {
    /// The number of payments included in the list for given constraints
    pub count: usize,
    /// The total number of available payments for given constraints
    pub total_count: i64,
    /// The list of payments response objects
    pub data: Vec<PaymentsResponse>,
}

#[cfg(feature = "v1")]
#[derive(Clone, Debug, serde::Deserialize, serde::Serialize)]
pub struct PaymentListFilterConstraints {
    /// The identifier for payment
    pub payment_id: Option<id_type::PaymentId>,
    /// The identifier for business profile
    pub profile_id: Option<id_type::ProfileId>,
    /// The identifier for customer
    pub customer_id: Option<id_type::CustomerId>,
    /// The limit on the number of objects. The default limit is 10 and max limit is 20
    #[serde(default = "default_payments_list_limit")]
    pub limit: u32,
    /// The starting point within a list of objects
    pub offset: Option<u32>,
    /// The amount to filter payments list
    pub amount_filter: Option<AmountFilter>,
    /// The time range for which objects are needed. TimeRange has two fields start_time and end_time from which objects can be filtered as per required scenarios (created_at, time less than, greater than etc).
    #[serde(flatten)]
    pub time_range: Option<common_utils::types::TimeRange>,
    /// The list of connectors to filter payments list
    pub connector: Option<Vec<api_enums::Connector>>,
    /// The list of currencies to filter payments list
    pub currency: Option<Vec<enums::Currency>>,
    /// The list of payment status to filter payments list
    pub status: Option<Vec<enums::IntentStatus>>,
    /// The list of payment methods to filter payments list
    pub payment_method: Option<Vec<enums::PaymentMethod>>,
    /// The list of payment method types to filter payments list
    pub payment_method_type: Option<Vec<enums::PaymentMethodType>>,
    /// The list of authentication types to filter payments list
    pub authentication_type: Option<Vec<enums::AuthenticationType>>,
    /// The list of merchant connector ids to filter payments list for selected label
    pub merchant_connector_id: Option<Vec<id_type::MerchantConnectorAccountId>>,
    /// The order in which payments list should be sorted
    #[serde(default)]
    pub order: Order,
    /// The List of all the card networks to filter payments list
    pub card_network: Option<Vec<enums::CardNetwork>>,
    /// The identifier for merchant order reference id
    pub merchant_order_reference_id: Option<String>,
    /// Indicates the method by which a card is discovered during a payment
    pub card_discovery: Option<Vec<enums::CardDiscovery>>,
}

#[cfg(feature = "v1")]
impl PaymentListFilterConstraints {
    pub fn has_no_attempt_filters(&self) -> bool {
        self.connector.is_none()
            && self.payment_method.is_none()
            && self.payment_method_type.is_none()
            && self.authentication_type.is_none()
            && self.merchant_connector_id.is_none()
            && self.card_network.is_none()
            && self.card_discovery.is_none()
    }
}

#[derive(Clone, Debug, serde::Serialize)]
pub struct PaymentListFilters {
    /// The list of available connector filters
    pub connector: Vec<String>,
    /// The list of available currency filters
    pub currency: Vec<enums::Currency>,
    /// The list of available payment status filters
    pub status: Vec<enums::IntentStatus>,
    /// The list of available payment method filters
    pub payment_method: Vec<enums::PaymentMethod>,
    /// The list of available payment method types
    pub payment_method_type: Vec<enums::PaymentMethodType>,
    /// The list of available authentication types
    pub authentication_type: Vec<enums::AuthenticationType>,
}

#[derive(Clone, Debug, serde::Serialize)]
pub struct PaymentListFiltersV2 {
    /// The list of available connector filters
    pub connector: HashMap<String, Vec<MerchantConnectorInfo>>,
    /// The list of available currency filters
    pub currency: Vec<enums::Currency>,
    /// The list of available payment status filters
    pub status: Vec<enums::IntentStatus>,
    /// The list payment method and their corresponding types
    pub payment_method: HashMap<enums::PaymentMethod, HashSet<enums::PaymentMethodType>>,
    /// The list of available authentication types
    pub authentication_type: Vec<enums::AuthenticationType>,
    /// The list of available card networks
    pub card_network: Vec<enums::CardNetwork>,
    /// The list of available Card discovery methods
    pub card_discovery: Vec<enums::CardDiscovery>,
}

#[derive(Clone, Debug, serde::Serialize)]
pub struct PaymentsAggregateResponse {
    /// The list of intent status with their count
    pub status_with_count: HashMap<enums::IntentStatus, i64>,
}

#[derive(Clone, Debug, Eq, PartialEq, serde::Deserialize, serde::Serialize, ToSchema)]
pub struct AmountFilter {
    /// The start amount to filter list of transactions which are greater than or equal to the start amount
    pub start_amount: Option<i64>,
    /// The end amount to filter list of transactions which are less than or equal to the end amount
    pub end_amount: Option<i64>,
}

#[derive(Clone, Debug, Default, Eq, PartialEq, serde::Deserialize, serde::Serialize, ToSchema)]
pub struct Order {
    /// The field to sort, such as Amount or Created etc.
    pub on: SortOn,
    /// The order in which to sort the items, either Ascending or Descending
    pub by: SortBy,
}

#[derive(Clone, Debug, Default, Eq, PartialEq, serde::Deserialize, serde::Serialize, ToSchema)]
#[serde(rename_all = "snake_case")]
pub enum SortOn {
    /// Sort by the amount field
    Amount,
    /// Sort by the created_at field
    #[default]
    Created,
}

#[derive(Clone, Debug, Default, Eq, PartialEq, serde::Deserialize, serde::Serialize, ToSchema)]
#[serde(rename_all = "snake_case")]
pub enum SortBy {
    /// Sort in ascending order
    Asc,
    /// Sort in descending order
    #[default]
    Desc,
}

#[derive(Setter, Clone, Default, Debug, PartialEq, serde::Serialize)]
pub struct VerifyResponse {
    pub verify_id: Option<id_type::PaymentId>,
    pub merchant_id: Option<id_type::MerchantId>,
    // pub status: enums::VerifyStatus,
    pub client_secret: Option<Secret<String>>,
    pub customer_id: Option<id_type::CustomerId>,
    pub email: crypto::OptionalEncryptableEmail,
    pub name: crypto::OptionalEncryptableName,
    pub phone: crypto::OptionalEncryptablePhone,
    pub mandate_id: Option<String>,
    #[auth_based]
    pub payment_method: Option<api_enums::PaymentMethod>,
    #[auth_based]
    pub payment_method_data: Option<PaymentMethodDataResponse>,
    pub payment_token: Option<String>,
    pub error_code: Option<String>,
    pub error_message: Option<String>,
}

#[derive(Default, Debug, serde::Deserialize, serde::Serialize)]
pub struct PaymentsRedirectionResponse {
    pub redirect_url: String,
}

pub struct MandateValidationFields {
    pub recurring_details: Option<RecurringDetails>,
    pub confirm: Option<bool>,
    pub customer_id: Option<id_type::CustomerId>,
    pub mandate_data: Option<MandateData>,
    pub setup_future_usage: Option<api_enums::FutureUsage>,
    pub off_session: Option<bool>,
}

#[cfg(feature = "v1")]
impl From<&PaymentsRequest> for MandateValidationFields {
    fn from(req: &PaymentsRequest) -> Self {
        let recurring_details = req
            .mandate_id
            .clone()
            .map(RecurringDetails::MandateId)
            .or(req.recurring_details.clone());

        Self {
            recurring_details,
            confirm: req.confirm,
            customer_id: req
                .customer
                .as_ref()
                .map(|customer_details| &customer_details.id)
                .or(req.customer_id.as_ref())
                .map(ToOwned::to_owned),
            mandate_data: req.mandate_data.clone(),
            setup_future_usage: req.setup_future_usage,
            off_session: req.off_session,
        }
    }
}

impl From<&VerifyRequest> for MandateValidationFields {
    fn from(req: &VerifyRequest) -> Self {
        Self {
            recurring_details: None,
            confirm: Some(true),
            customer_id: req.customer_id.clone(),
            mandate_data: req.mandate_data.clone(),
            off_session: req.off_session,
            setup_future_usage: req.setup_future_usage,
        }
    }
}

// #[cfg(all(feature = "v2", feature = "payment_v2"))]
// impl From<PaymentsSessionRequest> for PaymentsSessionResponse {
//     fn from(item: PaymentsSessionRequest) -> Self {
//         let client_secret: Secret<String, pii::ClientSecret> = Secret::new(item.client_secret);
//         Self {
//             session_token: vec![],
//             payment_id: item.payment_id,
//             client_secret,
//         }
//     }
// }

#[cfg(feature = "v1")]
impl From<PaymentsSessionRequest> for PaymentsSessionResponse {
    fn from(item: PaymentsSessionRequest) -> Self {
        let client_secret: Secret<String, pii::ClientSecret> = Secret::new(item.client_secret);
        Self {
            session_token: vec![],
            payment_id: item.payment_id,
            client_secret,
        }
    }
}

#[cfg(feature = "v1")]
impl From<PaymentsStartRequest> for PaymentsRequest {
    fn from(item: PaymentsStartRequest) -> Self {
        Self {
            payment_id: Some(PaymentIdType::PaymentIntentId(item.payment_id)),
            merchant_id: Some(item.merchant_id),
            ..Default::default()
        }
    }
}

impl From<AdditionalCardInfo> for CardResponse {
    fn from(card: AdditionalCardInfo) -> Self {
        Self {
            last4: card.last4,
            card_type: card.card_type,
            card_network: card.card_network,
            card_issuer: card.card_issuer,
            card_issuing_country: card.card_issuing_country,
            card_isin: card.card_isin,
            card_extended_bin: card.card_extended_bin,
            card_exp_month: card.card_exp_month,
            card_exp_year: card.card_exp_year,
            card_holder_name: card.card_holder_name,
            payment_checks: card.payment_checks,
            authentication_data: card.authentication_data,
        }
    }
}

impl From<KlarnaSdkPaymentMethod> for PaylaterResponse {
    fn from(klarna_sdk: KlarnaSdkPaymentMethod) -> Self {
        Self {
            klarna_sdk: Some(KlarnaSdkPaymentMethodResponse {
                payment_type: klarna_sdk.payment_type,
            }),
        }
    }
}

impl From<AdditionalPaymentData> for PaymentMethodDataResponse {
    fn from(payment_method_data: AdditionalPaymentData) -> Self {
        match payment_method_data {
            AdditionalPaymentData::Card(card) => Self::Card(Box::new(CardResponse::from(*card))),
            AdditionalPaymentData::PayLater { klarna_sdk } => match klarna_sdk {
                Some(sdk) => Self::PayLater(Box::new(PaylaterResponse::from(sdk))),
                None => Self::PayLater(Box::new(PaylaterResponse { klarna_sdk: None })),
            },
            AdditionalPaymentData::Wallet {
                apple_pay,
                google_pay,
                samsung_pay,
            } => match (apple_pay, google_pay, samsung_pay) {
                (Some(apple_pay_pm), _, _) => Self::Wallet(Box::new(WalletResponse {
                    details: Some(WalletResponseData::ApplePay(Box::new(
                        additional_info::WalletAdditionalDataForCard {
                            last4: apple_pay_pm
                                .display_name
                                .clone()
                                .chars()
                                .rev()
                                .take(4)
                                .collect::<String>()
                                .chars()
                                .rev()
                                .collect::<String>(),
                            card_network: apple_pay_pm.network.clone(),
                            card_type: Some(apple_pay_pm.pm_type.clone()),
                        },
                    ))),
                })),
                (_, Some(google_pay_pm), _) => Self::Wallet(Box::new(WalletResponse {
                    details: Some(WalletResponseData::GooglePay(Box::new(google_pay_pm))),
                })),
                (_, _, Some(samsung_pay_pm)) => Self::Wallet(Box::new(WalletResponse {
                    details: Some(WalletResponseData::SamsungPay(Box::new(samsung_pay_pm))),
                })),
                _ => Self::Wallet(Box::new(WalletResponse { details: None })),
            },
            AdditionalPaymentData::BankRedirect { bank_name, details } => {
                Self::BankRedirect(Box::new(BankRedirectResponse { bank_name, details }))
            }
            AdditionalPaymentData::Crypto { details } => {
                Self::Crypto(Box::new(CryptoResponse { details }))
            }
            AdditionalPaymentData::BankDebit { details } => {
                Self::BankDebit(Box::new(BankDebitResponse { details }))
            }
            AdditionalPaymentData::MandatePayment {} => Self::MandatePayment {},
            AdditionalPaymentData::Reward {} => Self::Reward {},
            AdditionalPaymentData::RealTimePayment { details } => {
                Self::RealTimePayment(Box::new(RealTimePaymentDataResponse { details }))
            }
            AdditionalPaymentData::Upi { details } => Self::Upi(Box::new(UpiResponse { details })),
            AdditionalPaymentData::BankTransfer { details } => {
                Self::BankTransfer(Box::new(BankTransferResponse { details }))
            }
            AdditionalPaymentData::Voucher { details } => {
                Self::Voucher(Box::new(VoucherResponse { details }))
            }
            AdditionalPaymentData::GiftCard { details } => {
                Self::GiftCard(Box::new(GiftCardResponse { details }))
            }
            AdditionalPaymentData::CardRedirect { details } => {
                Self::CardRedirect(Box::new(CardRedirectResponse { details }))
            }
            AdditionalPaymentData::CardToken { details } => {
                Self::CardToken(Box::new(CardTokenResponse { details }))
            }
            AdditionalPaymentData::OpenBanking { details } => {
                Self::OpenBanking(Box::new(OpenBankingResponse { details }))
            }
            AdditionalPaymentData::MobilePayment { details } => {
                Self::MobilePayment(Box::new(MobilePaymentResponse { details }))
            }
        }
    }
}

#[derive(Debug, Clone, serde::Serialize)]
pub struct PgRedirectResponse {
    pub payment_id: id_type::PaymentId,
    pub status: api_enums::IntentStatus,
    pub gateway_id: String,
    pub customer_id: Option<id_type::CustomerId>,
    pub amount: Option<MinorUnit>,
}

#[cfg(feature = "v1")]
#[derive(Debug, serde::Serialize, PartialEq, Eq, serde::Deserialize)]
pub struct RedirectionResponse {
    pub return_url: String,
    pub params: Vec<(String, String)>,
    pub return_url_with_query_params: String,
    pub http_method: String,
    pub headers: Vec<(String, String)>,
}

#[cfg(feature = "v2")]
#[derive(Debug, serde::Serialize, PartialEq, Eq, serde::Deserialize)]
pub struct RedirectionResponse {
    pub return_url_with_query_params: String,
}

#[derive(Debug, serde::Deserialize)]
pub struct PaymentsResponseForm {
    pub transaction_id: String,
    // pub transaction_reference_id: String,
    pub merchant_id: id_type::MerchantId,
    pub order_id: String,
}

#[cfg(feature = "v1")]
#[derive(Default, Debug, serde::Deserialize, serde::Serialize, Clone, ToSchema)]
pub struct PaymentsRetrieveRequest {
    /// The type of ID (ex: payment intent id, payment attempt id or connector txn id)
    #[schema(value_type = String)]
    pub resource_id: PaymentIdType,
    /// The identifier for the Merchant Account.
    #[schema(value_type = Option<String>)]
    pub merchant_id: Option<id_type::MerchantId>,
    /// Decider to enable or disable the connector call for retrieve request
    pub force_sync: bool,
    /// The parameters passed to a retrieve request
    pub param: Option<String>,
    /// The name of the connector
    pub connector: Option<String>,
    /// Merchant connector details used to make payments.
    #[schema(value_type = Option<MerchantConnectorDetailsWrap>)]
    pub merchant_connector_details: Option<admin::MerchantConnectorDetailsWrap>,
    /// This is a token which expires after 15 minutes, used from the client to authenticate and create sessions from the SDK
    pub client_secret: Option<String>,
    /// If enabled provides list of captures linked to latest attempt
    pub expand_captures: Option<bool>,
    /// If enabled provides list of attempts linked to payment intent
    pub expand_attempts: Option<bool>,
}

#[derive(Debug, Default, PartialEq, serde::Deserialize, serde::Serialize, Clone, ToSchema)]
pub struct OrderDetailsWithAmount {
    /// Name of the product that is being purchased
    #[schema(max_length = 255, example = "shirt")]
    pub product_name: String,
    /// The quantity of the product to be purchased
    #[schema(example = 1)]
    pub quantity: u16,
    /// the amount per quantity of product
    #[schema(value_type = i64)]
    pub amount: MinorUnit,
    /// tax rate applicable to the product
    pub tax_rate: Option<f64>,
    /// total tax amount applicable to the product
    #[schema(value_type = Option<i64>)]
    pub total_tax_amount: Option<MinorUnit>,
    // Does the order includes shipping
    pub requires_shipping: Option<bool>,
    /// The image URL of the product
    pub product_img_link: Option<String>,
    /// ID of the product that is being purchased
    pub product_id: Option<String>,
    /// Category of the product that is being purchased
    pub category: Option<String>,
    /// Sub category of the product that is being purchased
    pub sub_category: Option<String>,
    /// Brand of the product that is being purchased
    pub brand: Option<String>,
    /// Type of the product that is being purchased
    pub product_type: Option<ProductType>,
    /// The tax code for the product
    pub product_tax_code: Option<String>,
}

impl masking::SerializableSecret for OrderDetailsWithAmount {}

#[derive(Default, Debug, Eq, PartialEq, serde::Deserialize, serde::Serialize, Clone, ToSchema)]
pub struct RedirectResponse {
    #[schema(value_type = Option<String>)]
    pub param: Option<Secret<String>>,
    #[schema(value_type = Option<Object>)]
    pub json_payload: Option<pii::SecretSerdeValue>,
}

#[cfg(feature = "v2")]
#[derive(Debug, serde::Deserialize, serde::Serialize, Clone, ToSchema)]
pub struct PaymentsSessionRequest {}

#[cfg(feature = "v1")]
#[derive(Debug, serde::Deserialize, serde::Serialize, Clone, ToSchema)]
pub struct PaymentsSessionRequest {
    /// The identifier for the payment
    #[schema(value_type = String)]
    pub payment_id: id_type::PaymentId,
    /// This is a token which expires after 15 minutes, used from the client to authenticate and create sessions from the SDK
    pub client_secret: String,
    /// The list of the supported wallets
    #[schema(value_type = Vec<PaymentMethodType>)]
    pub wallets: Vec<api_enums::PaymentMethodType>,
    /// Merchant connector details used to make payments.
    #[schema(value_type = Option<MerchantConnectorDetailsWrap>)]
    pub merchant_connector_details: Option<admin::MerchantConnectorDetailsWrap>,
}

#[derive(Debug, serde::Deserialize, serde::Serialize, Clone, ToSchema)]
pub struct PaymentsPostSessionTokensRequest {
    /// The unique identifier for the payment
    #[serde(skip_deserializing)]
    #[schema(value_type = String)]
    pub payment_id: id_type::PaymentId,
    /// It's a token used for client side verification.
    #[schema(value_type = String)]
    pub client_secret: Secret<String>,
    /// Payment method type
    #[schema(value_type = PaymentMethodType)]
    pub payment_method_type: api_enums::PaymentMethodType,
    /// The payment method that is to be used for the payment
    #[schema(value_type = PaymentMethod, example = "card")]
    pub payment_method: api_enums::PaymentMethod,
}

#[derive(Debug, serde::Serialize, Clone, ToSchema)]
pub struct PaymentsPostSessionTokensResponse {
    /// The identifier for the payment
    #[schema(value_type = String)]
    pub payment_id: id_type::PaymentId,
    /// Additional information required for redirection
    pub next_action: Option<NextActionData>,
    #[schema(value_type = IntentStatus, example = "failed", default = "requires_confirmation")]
    pub status: api_enums::IntentStatus,
}

#[derive(Debug, serde::Serialize, serde::Deserialize, Clone, ToSchema)]
pub struct PaymentsDynamicTaxCalculationRequest {
    /// The unique identifier for the payment
    #[serde(skip_deserializing)]
    #[schema(value_type = String)]
    pub payment_id: id_type::PaymentId,
    /// The shipping address for the payment
    pub shipping: Address,
    /// Client Secret
    #[schema(value_type = String)]
    pub client_secret: Secret<String>,
    /// Payment method type
    #[schema(value_type = PaymentMethodType)]
    pub payment_method_type: api_enums::PaymentMethodType,
    /// Session Id
    pub session_id: Option<String>,
}

#[derive(Debug, serde::Serialize, serde::Deserialize, Clone, ToSchema)]
pub struct PaymentsDynamicTaxCalculationResponse {
    /// The identifier for the payment
    #[schema(value_type = String)]
    pub payment_id: id_type::PaymentId,
    /// net amount = amount + order_tax_amount + shipping_cost
    pub net_amount: MinorUnit,
    /// order tax amount calculated by tax connectors
    pub order_tax_amount: Option<MinorUnit>,
    /// shipping cost for the order
    pub shipping_cost: Option<MinorUnit>,
    /// amount in Base Unit display format
    pub display_amount: DisplayAmountOnSdk,
}

#[derive(Debug, serde::Serialize, serde::Deserialize, Clone, ToSchema)]
pub struct DisplayAmountOnSdk {
    /// net amount = amount + order_tax_amount + shipping_cost
    #[schema(value_type = String)]
    pub net_amount: StringMajorUnit,
    /// order tax amount calculated by tax connectors
    #[schema(value_type = String)]
    pub order_tax_amount: Option<StringMajorUnit>,
    /// shipping cost for the order
    #[schema(value_type = String)]
    pub shipping_cost: Option<StringMajorUnit>,
}

#[derive(Debug, Clone, Eq, PartialEq, serde::Serialize, serde::Deserialize, ToSchema)]
pub struct GpayAllowedMethodsParameters {
    /// The list of allowed auth methods (ex: 3DS, No3DS, PAN_ONLY etc)
    pub allowed_auth_methods: Vec<String>,
    /// The list of allowed card networks (ex: AMEX,JCB etc)
    pub allowed_card_networks: Vec<String>,
    /// Is billing address required
    #[serde(skip_serializing_if = "Option::is_none")]
    pub billing_address_required: Option<bool>,
    /// Billing address parameters
    #[serde(skip_serializing_if = "Option::is_none")]
    pub billing_address_parameters: Option<GpayBillingAddressParameters>,
    /// Whether assurance details are required
    #[serde(skip_serializing_if = "Option::is_none")]
    pub assurance_details_required: Option<bool>,
}

#[derive(Debug, Clone, Eq, PartialEq, serde::Serialize, serde::Deserialize, ToSchema)]
pub struct GpayBillingAddressParameters {
    /// Is billing phone number required
    pub phone_number_required: bool,
    /// Billing address format
    pub format: GpayBillingAddressFormat,
}

#[derive(Debug, Clone, Eq, PartialEq, serde::Serialize, serde::Deserialize, ToSchema)]
pub enum GpayBillingAddressFormat {
    FULL,
    MIN,
}

#[derive(Debug, Clone, Eq, PartialEq, serde::Serialize, serde::Deserialize, ToSchema)]
pub struct GpayTokenParameters {
    /// The name of the connector
    #[serde(skip_serializing_if = "Option::is_none")]
    pub gateway: Option<String>,
    /// The merchant ID registered in the connector associated
    #[serde(skip_serializing_if = "Option::is_none")]
    pub gateway_merchant_id: Option<String>,
    #[serde(skip_serializing_if = "Option::is_none", rename = "stripe:version")]
    pub stripe_version: Option<String>,
    #[serde(
        skip_serializing_if = "Option::is_none",
        rename = "stripe:publishableKey"
    )]
    pub stripe_publishable_key: Option<String>,
    /// The protocol version for encryption
    #[serde(skip_serializing_if = "Option::is_none")]
    pub protocol_version: Option<String>,
    /// The public key provided by the merchant
    #[serde(skip_serializing_if = "Option::is_none")]
    #[schema(value_type = Option<String>)]
    pub public_key: Option<Secret<String>>,
}

#[derive(Debug, Clone, Eq, PartialEq, serde::Serialize, serde::Deserialize, ToSchema)]
pub struct GpayTokenizationSpecification {
    /// The token specification type(ex: PAYMENT_GATEWAY)
    #[serde(rename = "type")]
    pub token_specification_type: String,
    /// The parameters for the token specification Google Pay
    pub parameters: GpayTokenParameters,
}

#[derive(Debug, Clone, Eq, PartialEq, serde::Serialize, serde::Deserialize, ToSchema)]
pub struct GpayAllowedPaymentMethods {
    /// The type of payment method
    #[serde(rename = "type")]
    pub payment_method_type: String,
    /// The parameters Google Pay requires
    pub parameters: GpayAllowedMethodsParameters,
    /// The tokenization specification for Google Pay
    pub tokenization_specification: GpayTokenizationSpecification,
}

#[derive(Debug, Clone, Eq, PartialEq, serde::Serialize, serde::Deserialize, ToSchema)]
pub struct GpayTransactionInfo {
    /// The country code
    #[schema(value_type = CountryAlpha2, example = "US")]
    pub country_code: api_enums::CountryAlpha2,
    /// The currency code
    #[schema(value_type = Currency, example = "USD")]
    pub currency_code: api_enums::Currency,
    /// The total price status (ex: 'FINAL')
    pub total_price_status: String,
    /// The total price
    #[schema(value_type = String, example = "38.02")]
    pub total_price: StringMajorUnit,
}

#[derive(Debug, Clone, Eq, PartialEq, serde::Serialize, serde::Deserialize, ToSchema)]
pub struct GpayMerchantInfo {
    /// The merchant Identifier that needs to be passed while invoking Gpay SDK
    #[serde(skip_serializing_if = "Option::is_none")]
    pub merchant_id: Option<String>,
    /// The name of the merchant that needs to be displayed on Gpay PopUp
    pub merchant_name: String,
}

#[derive(Debug, Clone, serde::Serialize, serde::Deserialize)]
pub struct GpayMetaData {
    pub merchant_info: GpayMerchantInfo,
    pub allowed_payment_methods: Vec<GpayAllowedPaymentMethods>,
}

#[derive(Debug, Clone, serde::Serialize, serde::Deserialize)]
pub struct GpaySessionTokenData {
    #[serde(rename = "google_pay")]
    pub data: GpayMetaData,
}

#[derive(Debug, Clone, serde::Serialize, serde::Deserialize)]
pub struct PazeSessionTokenData {
    #[serde(rename = "paze")]
    pub data: PazeMetadata,
}

#[derive(Debug, Clone, serde::Serialize, serde::Deserialize)]
pub struct PazeMetadata {
    pub client_id: String,
    pub client_name: String,
    pub client_profile_id: String,
}

#[derive(Debug, Clone, serde::Serialize, serde::Deserialize)]
#[serde(rename_all = "snake_case")]
pub enum SamsungPayCombinedMetadata {
    // This is to support the Samsung Pay decryption flow with application credentials,
    // where the private key, certificates, or any other information required for decryption
    // will be obtained from the application configuration.
    ApplicationCredentials(SamsungPayApplicationCredentials),
    MerchantCredentials(SamsungPayMerchantCredentials),
}

#[derive(Debug, Clone, serde::Serialize, serde::Deserialize)]
pub struct SamsungPaySessionTokenData {
    #[serde(rename = "samsung_pay")]
    pub data: SamsungPayCombinedMetadata,
}

#[derive(Debug, Clone, serde::Serialize, serde::Deserialize)]
pub struct SamsungPayMerchantCredentials {
    pub service_id: String,
    pub merchant_display_name: String,
    pub merchant_business_country: api_enums::CountryAlpha2,
    pub allowed_brands: Vec<String>,
}

#[derive(Debug, Clone, serde::Serialize, serde::Deserialize)]
pub struct SamsungPayApplicationCredentials {
    pub merchant_display_name: String,
    pub merchant_business_country: api_enums::CountryAlpha2,
    pub allowed_brands: Vec<String>,
}

#[derive(Debug, Clone, serde::Serialize, serde::Deserialize)]
pub struct PaypalSdkMetaData {
    pub client_id: String,
}

#[derive(Debug, Clone, serde::Serialize, serde::Deserialize)]
pub struct PaypalSdkSessionTokenData {
    #[serde(rename = "paypal_sdk")]
    pub data: PaypalSdkMetaData,
}

#[derive(Debug, Clone, serde::Serialize, serde::Deserialize)]
#[serde(rename_all = "camelCase")]
pub struct ApplepaySessionRequest {
    pub merchant_identifier: String,
    pub display_name: String,
    pub initiative: String,
    pub initiative_context: String,
}

/// Some connectors like Apple Pay, Airwallex and Noon might require some additional information, find specific details in the child attributes below.
#[derive(Debug, Clone, serde::Serialize, serde::Deserialize, ToSchema)]
pub struct ConnectorMetadata {
    pub apple_pay: Option<ApplepayConnectorMetadataRequest>,
    pub airwallex: Option<AirwallexData>,
    pub noon: Option<NoonData>,
}

impl ConnectorMetadata {
    pub fn from_value(
        value: pii::SecretSerdeValue,
    ) -> common_utils::errors::CustomResult<Self, common_utils::errors::ParsingError> {
        value
            .parse_value::<Self>("ConnectorMetadata")
            .change_context(common_utils::errors::ParsingError::StructParseFailure(
                "Metadata",
            ))
    }
    pub fn get_apple_pay_certificates(self) -> Option<(Secret<String>, Secret<String>)> {
        self.apple_pay.and_then(|applepay_metadata| {
            applepay_metadata
                .session_token_data
                .map(|session_token_data| {
                    let SessionTokenInfo {
                        certificate,
                        certificate_keys,
                        ..
                    } = session_token_data;
                    (certificate, certificate_keys)
                })
        })
    }
}

#[derive(Debug, Clone, serde::Serialize, serde::Deserialize, ToSchema)]
pub struct AirwallexData {
    /// payload required by airwallex
    payload: Option<String>,
}

#[derive(Debug, Clone, serde::Serialize, serde::Deserialize, ToSchema)]
pub struct NoonData {
    /// Information about the order category that merchant wants to specify at connector level. (e.g. In Noon Payments it can take values like "pay", "food", or any other custom string set by the merchant in Noon's Dashboard)
    pub order_category: Option<String>,
}

#[derive(Debug, Clone, serde::Serialize, serde::Deserialize, ToSchema)]
pub struct ApplepayConnectorMetadataRequest {
    pub session_token_data: Option<SessionTokenInfo>,
}

#[derive(Debug, Clone, serde::Serialize, serde::Deserialize)]
pub struct ApplepaySessionTokenData {
    pub apple_pay: ApplePayMetadata,
}

#[derive(Debug, Clone, serde::Serialize, serde::Deserialize)]
pub struct ApplepayCombinedSessionTokenData {
    pub apple_pay_combined: ApplePayCombinedMetadata,
}

#[derive(Debug, Clone, serde::Serialize, serde::Deserialize)]
#[serde(rename_all = "snake_case")]
pub enum ApplepaySessionTokenMetadata {
    ApplePayCombined(ApplePayCombinedMetadata),
    ApplePay(ApplePayMetadata),
}

#[derive(Debug, Clone, serde::Serialize, serde::Deserialize)]
pub struct ApplePayMetadata {
    pub payment_request_data: PaymentRequestMetadata,
    pub session_token_data: SessionTokenInfo,
}

#[derive(Debug, Clone, serde::Serialize, serde::Deserialize)]
#[serde(rename_all = "snake_case")]
pub enum ApplePayCombinedMetadata {
    Simplified {
        payment_request_data: PaymentRequestMetadata,
        session_token_data: SessionTokenForSimplifiedApplePay,
    },
    Manual {
        payment_request_data: PaymentRequestMetadata,
        session_token_data: SessionTokenInfo,
    },
}

#[derive(Debug, Clone, serde::Serialize, serde::Deserialize)]
pub struct PaymentRequestMetadata {
    pub supported_networks: Vec<String>,
    pub merchant_capabilities: Vec<String>,
    pub label: String,
}

#[derive(Debug, Clone, serde::Serialize, serde::Deserialize, ToSchema)]
pub struct SessionTokenInfo {
    #[schema(value_type = String)]
    pub certificate: Secret<String>,
    #[schema(value_type = String)]
    pub certificate_keys: Secret<String>,
    pub merchant_identifier: String,
    pub display_name: String,
    pub initiative: ApplepayInitiative,
    pub initiative_context: Option<String>,
    #[schema(value_type = Option<CountryAlpha2>)]
    pub merchant_business_country: Option<api_enums::CountryAlpha2>,
    #[serde(flatten)]
    pub payment_processing_details_at: Option<PaymentProcessingDetailsAt>,
}

#[derive(Debug, Clone, serde::Serialize, serde::Deserialize, Display, ToSchema)]
#[serde(rename_all = "snake_case")]
pub enum ApplepayInitiative {
    Web,
    Ios,
}

#[derive(Debug, Clone, serde::Serialize, serde::Deserialize, ToSchema)]
#[serde(tag = "payment_processing_details_at")]
pub enum PaymentProcessingDetailsAt {
    Hyperswitch(PaymentProcessingDetails),
    Connector,
}

#[derive(Debug, Clone, serde::Serialize, serde::Deserialize, PartialEq, Eq, ToSchema)]
pub struct PaymentProcessingDetails {
    #[schema(value_type = String)]
    pub payment_processing_certificate: Secret<String>,
    #[schema(value_type = String)]
    pub payment_processing_certificate_key: Secret<String>,
}

#[derive(Debug, Clone, serde::Serialize, serde::Deserialize, ToSchema)]
pub struct SessionTokenForSimplifiedApplePay {
    pub initiative_context: String,
    #[schema(value_type = Option<CountryAlpha2>)]
    pub merchant_business_country: Option<api_enums::CountryAlpha2>,
}

#[derive(Debug, Clone, serde::Serialize, serde::Deserialize)]
pub struct GooglePayWalletDetails {
    pub google_pay: GooglePayDetails,
}

#[derive(Debug, Clone, serde::Serialize, serde::Deserialize)]
pub struct GooglePayDetails {
    pub provider_details: GooglePayProviderDetails,
    pub cards: GpayAllowedMethodsParameters,
}

// Google Pay Provider Details can of two types: GooglePayMerchantDetails or GooglePayHyperSwitchDetails
// GooglePayHyperSwitchDetails is not implemented yet
#[derive(Debug, Clone, serde::Serialize, serde::Deserialize)]
#[serde(untagged)]
pub enum GooglePayProviderDetails {
    GooglePayMerchantDetails(GooglePayMerchantDetails),
}

#[derive(Debug, Clone, serde::Serialize, serde::Deserialize)]
pub struct GooglePayMerchantDetails {
    pub merchant_info: GooglePayMerchantInfo,
}

#[derive(Debug, Clone, serde::Serialize, serde::Deserialize)]
pub struct GooglePayMerchantInfo {
    pub merchant_name: String,
    pub merchant_id: Option<String>,
    pub tokenization_specification: GooglePayTokenizationSpecification,
}

#[derive(Debug, Clone, serde::Serialize, serde::Deserialize)]
pub struct GooglePayTokenizationSpecification {
    #[serde(rename = "type")]
    pub tokenization_type: GooglePayTokenizationType,
    pub parameters: GooglePayTokenizationParameters,
}

#[derive(Debug, Clone, Copy, serde::Serialize, serde::Deserialize, strum::Display)]
#[serde(rename_all = "SCREAMING_SNAKE_CASE")]
#[strum(serialize_all = "SCREAMING_SNAKE_CASE")]
pub enum GooglePayTokenizationType {
    PaymentGateway,
    Direct,
}

#[derive(Debug, Clone, serde::Serialize, serde::Deserialize)]
pub struct GooglePayTokenizationParameters {
    pub gateway: Option<String>,
    pub public_key: Option<Secret<String>>,
    pub private_key: Option<Secret<String>>,
    pub recipient_id: Option<Secret<String>>,
    pub gateway_merchant_id: Option<Secret<String>>,
    pub stripe_publishable_key: Option<Secret<String>>,
    pub stripe_version: Option<Secret<String>>,
}

#[derive(Debug, Clone, Eq, PartialEq, serde::Serialize, ToSchema)]
#[serde(tag = "wallet_name")]
#[serde(rename_all = "snake_case")]
pub enum SessionToken {
    /// The session response structure for Google Pay
    GooglePay(Box<GpaySessionTokenResponse>),
    /// The session response structure for Samsung Pay
    SamsungPay(Box<SamsungPaySessionTokenResponse>),
    /// The session response structure for Klarna
    Klarna(Box<KlarnaSessionTokenResponse>),
    /// The session response structure for PayPal
    Paypal(Box<PaypalSessionTokenResponse>),
    /// The session response structure for Apple Pay
    ApplePay(Box<ApplepaySessionTokenResponse>),
    /// Session token for OpenBanking PIS flow
    OpenBanking(OpenBankingSessionToken),
    /// The session response structure for Paze
    Paze(Box<PazeSessionTokenResponse>),
    /// The sessions response structure for ClickToPay
    ClickToPay(Box<ClickToPaySessionResponse>),
    /// Whenever there is no session token response or an error in session response
    NoSessionTokenReceived,
}

#[derive(Debug, Clone, Eq, PartialEq, serde::Serialize, ToSchema)]
#[serde(rename_all = "lowercase")]
pub struct PazeSessionTokenResponse {
    /// Paze Client ID
    pub client_id: String,
    /// Client Name to be displayed on the Paze screen
    pub client_name: String,
    /// Paze Client Profile ID
    pub client_profile_id: String,
    /// The transaction currency code
    #[schema(value_type = Currency, example = "USD")]
    pub transaction_currency_code: api_enums::Currency,
    /// The transaction amount
    #[schema(value_type = String, example = "38.02")]
    pub transaction_amount: StringMajorUnit,
    /// Email Address
    #[schema(max_length = 255, value_type = Option<String>, example = "johntest@test.com")]
    pub email_address: Option<Email>,
}

#[derive(Debug, Clone, Eq, PartialEq, serde::Serialize, ToSchema)]
#[serde(untagged)]
pub enum GpaySessionTokenResponse {
    /// Google pay response involving third party sdk
    ThirdPartyResponse(GooglePayThirdPartySdk),
    /// Google pay session response for non third party sdk
    GooglePaySession(GooglePaySessionResponse),
}

#[derive(Debug, Clone, Eq, PartialEq, serde::Serialize, ToSchema)]
#[serde(rename_all = "lowercase")]
pub struct GooglePayThirdPartySdk {
    /// Identifier for the delayed session response
    pub delayed_session_token: bool,
    /// The name of the connector
    pub connector: String,
    /// The next action for the sdk (ex: calling confirm or sync call)
    pub sdk_next_action: SdkNextAction,
}

#[derive(Debug, Clone, Eq, PartialEq, serde::Serialize, ToSchema)]
#[serde(rename_all = "lowercase")]
pub struct GooglePaySessionResponse {
    /// The merchant info
    pub merchant_info: GpayMerchantInfo,
    /// Is shipping address required
    pub shipping_address_required: bool,
    /// Is email required
    pub email_required: bool,
    /// Shipping address parameters
    pub shipping_address_parameters: GpayShippingAddressParameters,
    /// List of the allowed payment meythods
    pub allowed_payment_methods: Vec<GpayAllowedPaymentMethods>,
    /// The transaction info Google Pay requires
    pub transaction_info: GpayTransactionInfo,
    /// Identifier for the delayed session response
    pub delayed_session_token: bool,
    /// The name of the connector
    pub connector: String,
    /// The next action for the sdk (ex: calling confirm or sync call)
    pub sdk_next_action: SdkNextAction,
    /// Secrets for sdk display and payment
    pub secrets: Option<SecretInfoToInitiateSdk>,
}

#[derive(Debug, Clone, Eq, PartialEq, serde::Serialize, ToSchema)]
#[serde(rename_all = "lowercase")]
pub struct SamsungPaySessionTokenResponse {
    /// Samsung Pay API version
    pub version: String,
    /// Samsung Pay service ID to which session call needs to be made
    pub service_id: String,
    /// Order number of the transaction
    pub order_number: String,
    /// Field containing merchant information
    #[serde(rename = "merchant")]
    pub merchant_payment_information: SamsungPayMerchantPaymentInformation,
    /// Field containing the payment amount
    pub amount: SamsungPayAmountDetails,
    /// Payment protocol type
    pub protocol: SamsungPayProtocolType,
    /// List of supported card brands
    pub allowed_brands: Vec<String>,
    /// Is billing address required to be collected from wallet
    pub billing_address_required: bool,
    /// Is shipping address required to be collected from wallet
    pub shipping_address_required: bool,
}

#[derive(Debug, Clone, Eq, PartialEq, serde::Serialize, ToSchema)]
#[serde(rename_all = "SCREAMING_SNAKE_CASE")]
pub enum SamsungPayProtocolType {
    Protocol3ds,
}

#[derive(Debug, Clone, Eq, PartialEq, serde::Serialize, ToSchema)]
#[serde(rename_all = "lowercase")]
pub struct SamsungPayMerchantPaymentInformation {
    /// Merchant name, this will be displayed on the Samsung Pay screen
    pub name: String,
    /// Merchant domain that process payments, required for web payments
    pub url: Option<String>,
    /// Merchant country code
    #[schema(value_type = CountryAlpha2, example = "US")]
    pub country_code: api_enums::CountryAlpha2,
}

#[derive(Debug, Clone, Eq, PartialEq, serde::Serialize, ToSchema)]
#[serde(rename_all = "lowercase")]
pub struct SamsungPayAmountDetails {
    #[serde(rename = "option")]
    /// Amount format to be displayed
    pub amount_format: SamsungPayAmountFormat,
    /// The currency code
    #[schema(value_type = Currency, example = "USD")]
    pub currency_code: api_enums::Currency,
    /// The total amount of the transaction
    #[serde(rename = "total")]
    #[schema(value_type = String, example = "38.02")]
    pub total_amount: StringMajorUnit,
}

#[derive(Debug, Clone, Eq, PartialEq, serde::Serialize, ToSchema)]
#[serde(rename_all = "SCREAMING_SNAKE_CASE")]
pub enum SamsungPayAmountFormat {
    /// Display the total amount only
    FormatTotalPriceOnly,
    /// Display "Total (Estimated amount)" and total amount
    FormatTotalEstimatedAmount,
}

#[derive(Debug, Clone, Eq, PartialEq, serde::Serialize, ToSchema)]
#[serde(rename_all = "lowercase")]
pub struct GpayShippingAddressParameters {
    /// Is shipping phone number required
    pub phone_number_required: bool,
}

#[derive(Debug, Clone, Eq, PartialEq, serde::Serialize, ToSchema)]
#[serde(rename_all = "lowercase")]
pub struct KlarnaSessionTokenResponse {
    /// The session token for Klarna
    pub session_token: String,
    /// The identifier for the session
    pub session_id: String,
}

#[derive(Debug, Clone, Eq, PartialEq, serde::Serialize, ToSchema)]
#[serde(rename_all = "lowercase")]
pub struct PaypalSessionTokenResponse {
    /// Name of the connector
    pub connector: String,
    /// The session token for PayPal
    pub session_token: String,
    /// The next action for the sdk (ex: calling confirm or sync call)
    pub sdk_next_action: SdkNextAction,
}

#[derive(Debug, Clone, Eq, PartialEq, serde::Serialize, ToSchema)]
#[serde(rename_all = "lowercase")]
pub struct OpenBankingSessionToken {
    /// The session token for OpenBanking Connectors
    pub open_banking_session_token: String,
}

#[derive(Debug, Clone, Eq, PartialEq, serde::Serialize, ToSchema)]
#[serde(rename_all = "lowercase")]
pub struct ApplepaySessionTokenResponse {
    /// Session object for Apple Pay
    /// The session_token_data will be null for iOS devices because the Apple Pay session call is skipped, as there is no web domain involved
    #[serde(skip_serializing_if = "Option::is_none")]
    pub session_token_data: Option<ApplePaySessionResponse>,
    /// Payment request object for Apple Pay
    pub payment_request_data: Option<ApplePayPaymentRequest>,
    /// The session token is w.r.t this connector
    pub connector: String,
    /// Identifier for the delayed session response
    pub delayed_session_token: bool,
    /// The next action for the sdk (ex: calling confirm or sync call)
    pub sdk_next_action: SdkNextAction,
    /// The connector transaction id
    pub connector_reference_id: Option<String>,
    /// The public key id is to invoke third party sdk
    pub connector_sdk_public_key: Option<String>,
    /// The connector merchant id
    pub connector_merchant_id: Option<String>,
}

#[derive(Debug, Eq, PartialEq, serde::Serialize, Clone, ToSchema)]
pub struct SdkNextAction {
    /// The type of next action
    pub next_action: NextActionCall,
}

#[derive(Debug, Eq, PartialEq, serde::Serialize, serde::Deserialize, Clone, ToSchema)]
#[serde(rename_all = "snake_case")]
pub enum NextActionCall {
    /// The next action call is Post Session Tokens
    PostSessionTokens,
    /// The next action call is confirm
    Confirm,
    /// The next action call is sync
    Sync,
    /// The next action call is Complete Authorize
    CompleteAuthorize,
}

#[derive(Debug, Clone, Eq, PartialEq, serde::Serialize, ToSchema)]
#[serde(untagged)]
pub enum ApplePaySessionResponse {
    ///  We get this session response, when third party sdk is involved
    ThirdPartySdk(ThirdPartySdkSessionResponse),
    ///  We get this session response, when there is no involvement of third party sdk
    /// This is the common response most of the times
    NoThirdPartySdk(NoThirdPartySdkSessionResponse),
    /// This is for the empty session response
    NoSessionResponse,
}

#[derive(Debug, Clone, Eq, PartialEq, serde::Serialize, ToSchema, serde::Deserialize)]
#[serde(rename_all(deserialize = "camelCase"))]
pub struct NoThirdPartySdkSessionResponse {
    /// Timestamp at which session is requested
    pub epoch_timestamp: u64,
    /// Timestamp at which session expires
    pub expires_at: u64,
    /// The identifier for the merchant session
    pub merchant_session_identifier: String,
    /// Apple pay generated unique ID (UUID) value
    pub nonce: String,
    /// The identifier for the merchant
    pub merchant_identifier: String,
    /// The domain name of the merchant which is registered in Apple Pay
    pub domain_name: String,
    /// The name to be displayed on Apple Pay button
    pub display_name: String,
    /// A string which represents the properties of a payment
    pub signature: String,
    /// The identifier for the operational analytics
    pub operational_analytics_identifier: String,
    /// The number of retries to get the session response
    pub retries: u8,
    /// The identifier for the connector transaction
    pub psp_id: String,
}

#[derive(Debug, Clone, Eq, PartialEq, serde::Serialize, ToSchema)]
pub struct ThirdPartySdkSessionResponse {
    pub secrets: SecretInfoToInitiateSdk,
}

#[derive(Debug, Clone, Eq, PartialEq, serde::Serialize, ToSchema, serde::Deserialize)]
pub struct SecretInfoToInitiateSdk {
    // Authorization secrets used by client to initiate sdk
    #[schema(value_type = String)]
    pub display: Secret<String>,
    // Authorization secrets used by client for payment
    #[schema(value_type = String)]
    pub payment: Secret<String>,
}

#[derive(Debug, Clone, Eq, PartialEq, serde::Serialize, ToSchema, serde::Deserialize)]
pub struct ApplePayPaymentRequest {
    /// The code for country
    #[schema(value_type = CountryAlpha2, example = "US")]
    pub country_code: api_enums::CountryAlpha2,
    /// The code for currency
    #[schema(value_type = Currency, example = "USD")]
    pub currency_code: api_enums::Currency,
    /// Represents the total for the payment.
    pub total: AmountInfo,
    /// The list of merchant capabilities(ex: whether capable of 3ds or no-3ds)
    pub merchant_capabilities: Option<Vec<String>>,
    /// The list of supported networks
    pub supported_networks: Option<Vec<String>>,
    pub merchant_identifier: Option<String>,
    /// The required billing contact fields for connector
    #[serde(skip_serializing_if = "Option::is_none")]
    pub required_billing_contact_fields: Option<ApplePayBillingContactFields>,
    #[serde(skip_serializing_if = "Option::is_none")]
    /// The required shipping contacht fields for connector
    pub required_shipping_contact_fields: Option<ApplePayShippingContactFields>,
    /// Recurring payment request for apple pay Merchant Token
    #[serde(skip_serializing_if = "Option::is_none")]
    pub recurring_payment_request: Option<ApplePayRecurringPaymentRequest>,
}

#[derive(Debug, Clone, Eq, PartialEq, serde::Deserialize, serde::Serialize, ToSchema)]
pub struct ApplePayRecurringPaymentRequest {
    /// A description of the recurring payment that Apple Pay displays to the user in the payment sheet
    pub payment_description: String,
    /// The regular billing cycle for the recurring payment, including start and end dates, an interval, and an interval count
    pub regular_billing: ApplePayRegularBillingRequest,
    /// A localized billing agreement that the payment sheet displays to the user before the user authorizes the payment
    #[serde(skip_serializing_if = "Option::is_none")]
    pub billing_agreement: Option<String>,
    /// A URL to a web page where the user can update or delete the payment method for the recurring payment
    #[schema(value_type = String, example = "https://hyperswitch.io")]
    pub management_u_r_l: common_utils::types::Url,
}

#[derive(Debug, Clone, Eq, PartialEq, serde::Deserialize, serde::Serialize, ToSchema)]
pub struct ApplePayRegularBillingRequest {
    /// The amount of the recurring payment
    #[schema(value_type = String, example = "38.02")]
    pub amount: StringMajorUnit,
    /// The label that Apple Pay displays to the user in the payment sheet with the recurring details
    pub label: String,
    /// The time that the payment occurs as part of a successful transaction
    pub payment_timing: ApplePayPaymentTiming,
    /// The date of the first payment
    #[serde(skip_serializing_if = "Option::is_none")]
    #[serde(with = "common_utils::custom_serde::iso8601::option")]
    pub recurring_payment_start_date: Option<PrimitiveDateTime>,
    /// The date of the final payment
    #[serde(skip_serializing_if = "Option::is_none")]
    #[serde(with = "common_utils::custom_serde::iso8601::option")]
    pub recurring_payment_end_date: Option<PrimitiveDateTime>,
    /// The amount of time — in calendar units, such as day, month, or year — that represents a fraction of the total payment interval
    #[serde(skip_serializing_if = "Option::is_none")]
    pub recurring_payment_interval_unit: Option<RecurringPaymentIntervalUnit>,
    /// The number of interval units that make up the total payment interval
    #[serde(skip_serializing_if = "Option::is_none")]
    pub recurring_payment_interval_count: Option<i32>,
}

#[derive(Debug, Clone, Eq, PartialEq, serde::Deserialize, serde::Serialize, ToSchema)]
#[serde(rename_all = "snake_case")]
pub enum ApplePayPaymentTiming {
    /// A value that specifies that the payment occurs when the transaction is complete
    Immediate,
    /// A value that specifies that the payment occurs on a regular basis
    Recurring,
}

#[derive(Debug, Clone, Eq, PartialEq, serde::Serialize, ToSchema, serde::Deserialize)]
pub struct ApplePayBillingContactFields(pub Vec<ApplePayAddressParameters>);
#[derive(Debug, Clone, Eq, PartialEq, serde::Serialize, ToSchema, serde::Deserialize)]
pub struct ApplePayShippingContactFields(pub Vec<ApplePayAddressParameters>);

#[derive(Debug, Clone, Eq, PartialEq, serde::Serialize, ToSchema, serde::Deserialize)]
#[serde(rename_all = "camelCase")]
pub enum ApplePayAddressParameters {
    PostalAddress,
    Phone,
    Email,
}

#[derive(Debug, Clone, Eq, PartialEq, serde::Serialize, ToSchema, serde::Deserialize)]
pub struct AmountInfo {
    /// The label must be the name of the merchant.
    pub label: String,
    /// A value that indicates whether the line item(Ex: total, tax, discount, or grand total) is final or pending.
    #[serde(rename = "type")]
    pub total_type: Option<String>,
    /// The total amount for the payment in majot unit string (Ex: 38.02)
    #[schema(value_type = String, example = "38.02")]
    pub amount: StringMajorUnit,
}

#[derive(Debug, Clone, serde::Deserialize)]
#[serde(rename_all = "camelCase")]
pub struct ApplepayErrorResponse {
    pub status_code: String,
    pub status_message: String,
}

#[cfg(feature = "v1")]
#[derive(Default, Debug, serde::Serialize, Clone, ToSchema)]
pub struct PaymentsSessionResponse {
    /// The identifier for the payment
    #[schema(value_type = String)]
    pub payment_id: id_type::PaymentId,
    /// This is a token which expires after 15 minutes, used from the client to authenticate and create sessions from the SDK
    #[schema(value_type = String)]
    pub client_secret: Secret<String, pii::ClientSecret>,
    /// The list of session token object
    pub session_token: Vec<SessionToken>,
}

#[cfg(feature = "v2")]
#[derive(Debug, serde::Serialize, Clone, ToSchema)]
pub struct PaymentsSessionResponse {
    /// The identifier for the payment
    #[schema(value_type = String)]
    pub payment_id: id_type::GlobalPaymentId,
    /// The list of session token object
    pub session_token: Vec<SessionToken>,
}

#[derive(Default, Debug, serde::Deserialize, serde::Serialize, Clone, ToSchema)]
pub struct PaymentRetrieveBody {
    /// The identifier for the Merchant Account.
    #[schema(value_type = Option<String>)]
    pub merchant_id: Option<id_type::MerchantId>,
    /// Decider to enable or disable the connector call for retrieve request
    pub force_sync: Option<bool>,
    /// This is a token which expires after 15 minutes, used from the client to authenticate and create sessions from the SDK
    pub client_secret: Option<String>,
    /// If enabled provides list of captures linked to latest attempt
    pub expand_captures: Option<bool>,
    /// If enabled provides list of attempts linked to payment intent
    pub expand_attempts: Option<bool>,
}

#[derive(Default, Debug, serde::Deserialize, serde::Serialize, Clone, ToSchema)]
pub struct PaymentRetrieveBodyWithCredentials {
    /// The identifier for payment.
    pub payment_id: id_type::PaymentId,
    /// The identifier for the Merchant Account.
    #[schema(value_type = Option<String>)]
    pub merchant_id: Option<id_type::MerchantId>,
    /// Decider to enable or disable the connector call for retrieve request
    pub force_sync: Option<bool>,
    /// Merchant connector details used to make payments.
    pub merchant_connector_details: Option<admin::MerchantConnectorDetailsWrap>,
}

#[derive(Default, Debug, serde::Deserialize, serde::Serialize, Clone, ToSchema)]
pub struct PaymentsCompleteAuthorizeRequest {
    /// The unique identifier for the payment
    #[serde(skip_deserializing)]
    pub payment_id: id_type::PaymentId,
    /// The shipping address for the payment
    pub shipping: Option<Address>,
    /// Client Secret
    #[schema(value_type = String)]
    pub client_secret: Secret<String>,
}

#[derive(Default, Debug, serde::Deserialize, serde::Serialize, Clone, ToSchema)]
pub struct PaymentsCancelRequest {
    /// The identifier for the payment
    #[serde(skip)]
    pub payment_id: id_type::PaymentId,
    /// The reason for the payment cancel
    pub cancellation_reason: Option<String>,
    /// Merchant connector details used to make payments.
    #[schema(value_type = Option<MerchantConnectorDetailsWrap>, deprecated)]
    pub merchant_connector_details: Option<admin::MerchantConnectorDetailsWrap>,
}

#[derive(Default, Debug, serde::Serialize, serde::Deserialize, Clone, ToSchema)]
pub struct PaymentsIncrementalAuthorizationRequest {
    /// The identifier for the payment
    #[serde(skip)]
    pub payment_id: id_type::PaymentId,
    /// The total amount including previously authorized amount and additional amount
    #[schema(value_type = i64, example = 6540)]
    pub amount: MinorUnit,
    /// Reason for incremental authorization
    pub reason: Option<String>,
}

#[derive(Debug, serde::Serialize, serde::Deserialize, Clone, ToSchema)]
pub struct PaymentsExternalAuthenticationRequest {
    /// The identifier for the payment
    #[serde(skip)]
    pub payment_id: id_type::PaymentId,
    /// Client Secret
    #[schema(value_type = String)]
    pub client_secret: Secret<String>,
    /// SDK Information if request is from SDK
    pub sdk_information: Option<SdkInformation>,
    /// Device Channel indicating whether request is coming from App or Browser
    pub device_channel: DeviceChannel,
    /// Indicates if 3DS method data was successfully completed or not
    pub threeds_method_comp_ind: ThreeDsCompletionIndicator,
}

/// Indicates if 3DS method data was successfully completed or not
#[derive(Debug, serde::Serialize, serde::Deserialize, Clone, ToSchema)]
pub struct PaymentsManualUpdateRequest {
    /// The identifier for the payment
    #[serde(skip)]
    pub payment_id: id_type::PaymentId,
    /// The identifier for the payment attempt
    pub attempt_id: String,
    /// Merchant ID
    #[schema(value_type = String)]
    pub merchant_id: id_type::MerchantId,
    /// The status of the attempt
    pub attempt_status: Option<enums::AttemptStatus>,
    /// Error code of the connector
    pub error_code: Option<String>,
    /// Error message of the connector
    pub error_message: Option<String>,
    /// Error reason of the connector
    pub error_reason: Option<String>,
    /// A unique identifier for a payment provided by the connector
    pub connector_transaction_id: Option<String>,
}

#[derive(Debug, serde::Serialize, serde::Deserialize, Clone, ToSchema)]
pub struct PaymentsManualUpdateResponse {
    /// The identifier for the payment
    pub payment_id: id_type::PaymentId,
    /// The identifier for the payment attempt
    pub attempt_id: String,
    /// Merchant ID
    #[schema(value_type = String)]
    pub merchant_id: id_type::MerchantId,
    /// The status of the attempt
    pub attempt_status: enums::AttemptStatus,
    /// Error code of the connector
    pub error_code: Option<String>,
    /// Error message of the connector
    pub error_message: Option<String>,
    /// Error reason of the connector
    pub error_reason: Option<String>,
    /// A unique identifier for a payment provided by the connector
    pub connector_transaction_id: Option<String>,
}

#[derive(Debug, serde::Serialize, serde::Deserialize, Clone, ToSchema)]
pub enum ThreeDsCompletionIndicator {
    /// 3DS method successfully completed
    #[serde(rename = "Y")]
    Success,
    /// 3DS method was not successful
    #[serde(rename = "N")]
    Failure,
    /// 3DS method URL was unavailable
    #[serde(rename = "U")]
    NotAvailable,
}

/// Device Channel indicating whether request is coming from App or Browser
#[derive(Debug, serde::Serialize, serde::Deserialize, Clone, ToSchema, Eq, PartialEq)]
pub enum DeviceChannel {
    #[serde(rename = "APP")]
    App,
    #[serde(rename = "BRW")]
    Browser,
}

/// SDK Information if request is from SDK
#[derive(Default, Debug, serde::Serialize, serde::Deserialize, Clone, ToSchema)]
pub struct SdkInformation {
    /// Unique ID created on installations of the 3DS Requestor App on a Consumer Device
    pub sdk_app_id: String,
    /// JWE Object containing data encrypted by the SDK for the DS to decrypt
    pub sdk_enc_data: String,
    /// Public key component of the ephemeral key pair generated by the 3DS SDK
    pub sdk_ephem_pub_key: HashMap<String, String>,
    /// Unique transaction identifier assigned by the 3DS SDK
    pub sdk_trans_id: String,
    /// Identifies the vendor and version for the 3DS SDK that is integrated in a 3DS Requestor App
    pub sdk_reference_number: String,
    /// Indicates maximum amount of time in minutes
    pub sdk_max_timeout: u8,
    /// Indicates the type of 3DS SDK
    pub sdk_type: Option<SdkType>,
}

/// Enum representing the type of 3DS SDK.
#[derive(Serialize, Deserialize, Debug, Clone, ToSchema)]
pub enum SdkType {
    #[serde(rename = "01")]
    DefaultSdk,
    #[serde(rename = "02")]
    SplitSdk,
    #[serde(rename = "03")]
    LimitedSdk,
    #[serde(rename = "04")]
    BrowserSdk,
    #[serde(rename = "05")]
    ShellSdk,
}

#[cfg(feature = "v2")]
#[derive(Debug, serde::Serialize, serde::Deserialize, Clone, ToSchema)]
pub struct PaymentMethodsListRequest {}

#[cfg(feature = "v2")]
#[derive(Debug, serde::Serialize, ToSchema)]
pub struct PaymentMethodListResponseForPayments {
    /// The list of payment methods that are enabled for the business profile
    pub payment_methods_enabled: Vec<ResponsePaymentMethodTypesForPayments>,

    /// The list of payment methods that are saved by the given customer
    /// This field is only returned if the customer_id is provided in the request
    #[schema(value_type = Option<Vec<CustomerPaymentMethod>>)]
    pub customer_payment_methods: Option<Vec<payment_methods::CustomerPaymentMethod>>,
}

#[cfg(all(feature = "v2", feature = "payment_methods_v2"))]
#[derive(Debug, Clone, serde::Serialize, ToSchema, PartialEq)]
pub struct ResponsePaymentMethodTypesForPayments {
    /// The payment method type enabled
    #[schema(example = "pay_later", value_type = PaymentMethod)]
    pub payment_method_type: common_enums::PaymentMethod,

    /// The payment method subtype enabled
    #[schema(example = "klarna", value_type = PaymentMethodType)]
    pub payment_method_subtype: common_enums::PaymentMethodType,

    /// payment method subtype specific information
    #[serde(flatten)]
    #[schema(value_type = Option<PaymentMethodSubtypeSpecificData>)]
    pub extra_information: Option<payment_methods::PaymentMethodSubtypeSpecificData>,

    /// Required fields for the payment_method_type.
    /// This is the union of all the required fields for the payment method type enabled in all the connectors.
    #[schema(value_type = Option<RequiredFieldInfo>)]
    pub required_fields: Option<Vec<payment_methods::RequiredFieldInfo>>,

    /// surcharge details for this payment method type if exists
    #[schema(value_type = Option<SurchargeDetailsResponse>)]
    pub surcharge_details: Option<payment_methods::SurchargeDetailsResponse>,
}

#[derive(Debug, serde::Serialize, serde::Deserialize, Clone, ToSchema)]
pub struct PaymentsExternalAuthenticationResponse {
    /// Indicates the transaction status
    #[serde(rename = "trans_status")]
    #[schema(value_type = TransactionStatus)]
    pub transaction_status: common_enums::TransactionStatus,
    /// Access Server URL to be used for challenge submission
    pub acs_url: Option<String>,
    /// Challenge request which should be sent to acs_url
    pub challenge_request: Option<String>,
    /// Unique identifier assigned by the EMVCo(Europay, Mastercard and Visa)
    pub acs_reference_number: Option<String>,
    /// Unique identifier assigned by the ACS to identify a single transaction
    pub acs_trans_id: Option<String>,
    /// Unique identifier assigned by the 3DS Server to identify a single transaction
    pub three_dsserver_trans_id: Option<String>,
    /// Contains the JWS object created by the ACS for the ARes(Authentication Response) message
    pub acs_signed_content: Option<String>,
    /// Three DS Requestor URL
    pub three_ds_requestor_url: String,
}

#[derive(Default, Debug, serde::Deserialize, serde::Serialize, Clone, ToSchema)]
pub struct PaymentsApproveRequest {
    /// The identifier for the payment
    #[serde(skip)]
    pub payment_id: id_type::PaymentId,
}

#[derive(Default, Debug, serde::Deserialize, serde::Serialize, Clone, ToSchema)]
pub struct PaymentsRejectRequest {
    /// The identifier for the payment
    #[serde(skip)]
    pub payment_id: id_type::PaymentId,
}

#[derive(Default, Debug, serde::Deserialize, serde::Serialize, Clone)]
pub struct PaymentsStartRequest {
    /// Unique identifier for the payment. This ensures idempotency for multiple payments
    /// that have been done by a single merchant. This field is auto generated and is returned in the API response.
    pub payment_id: id_type::PaymentId,
    /// The identifier for the Merchant Account.
    pub merchant_id: id_type::MerchantId,
    /// The identifier for the payment transaction
    pub attempt_id: String,
}

/// additional data that might be required by hyperswitch
#[cfg(feature = "v2")]
#[derive(Debug, Clone, serde::Deserialize, serde::Serialize, ToSchema)]
pub struct FeatureMetadata {
    /// Redirection response coming in request as metadata field only for redirection scenarios
    #[schema(value_type = Option<RedirectResponse>)]
    pub redirect_response: Option<RedirectResponse>,
    /// Additional tags to be used for global search
    #[schema(value_type = Option<Vec<String>>)]
    pub search_tags: Option<Vec<HashedString<WithType>>>,
    /// Recurring payment details required for apple pay Merchant Token
    pub apple_pay_recurring_details: Option<ApplePayRecurringDetails>,
    /// revenue recovery data for payment intent
    pub payment_revenue_recovery_metadata: Option<PaymentRevenueRecoveryMetadata>,
}

/// additional data that might be required by hyperswitch
#[cfg(feature = "v1")]
#[derive(Debug, Clone, serde::Deserialize, serde::Serialize, ToSchema)]
pub struct FeatureMetadata {
    /// Redirection response coming in request as metadata field only for redirection scenarios
    #[schema(value_type = Option<RedirectResponse>)]
    pub redirect_response: Option<RedirectResponse>,
    /// Additional tags to be used for global search
    #[schema(value_type = Option<Vec<String>>)]
    pub search_tags: Option<Vec<HashedString<WithType>>>,
    /// Recurring payment details required for apple pay Merchant Token
    pub apple_pay_recurring_details: Option<ApplePayRecurringDetails>,
}

#[derive(Debug, Clone, serde::Deserialize, serde::Serialize, ToSchema)]
pub struct ApplePayRecurringDetails {
    /// A description of the recurring payment that Apple Pay displays to the user in the payment sheet
    pub payment_description: String,
    /// The regular billing cycle for the recurring payment, including start and end dates, an interval, and an interval count
    pub regular_billing: ApplePayRegularBillingDetails,
    /// A localized billing agreement that the payment sheet displays to the user before the user authorizes the payment
    pub billing_agreement: Option<String>,
    /// A URL to a web page where the user can update or delete the payment method for the recurring payment
    #[schema(value_type = String, example = "https://hyperswitch.io")]
    pub management_url: common_utils::types::Url,
}

#[derive(Debug, Clone, serde::Deserialize, serde::Serialize, ToSchema)]
pub struct ApplePayRegularBillingDetails {
    /// The label that Apple Pay displays to the user in the payment sheet with the recurring details
    pub label: String,
    /// The date of the first payment
    #[schema(example = "2023-09-10T23:59:59Z")]
    #[serde(default, with = "common_utils::custom_serde::iso8601::option")]
    pub recurring_payment_start_date: Option<PrimitiveDateTime>,
    /// The date of the final payment
    #[schema(example = "2023-09-10T23:59:59Z")]
    #[serde(default, with = "common_utils::custom_serde::iso8601::option")]
    pub recurring_payment_end_date: Option<PrimitiveDateTime>,
    /// The amount of time — in calendar units, such as day, month, or year — that represents a fraction of the total payment interval
    pub recurring_payment_interval_unit: Option<RecurringPaymentIntervalUnit>,
    /// The number of interval units that make up the total payment interval
    pub recurring_payment_interval_count: Option<i32>,
}

#[derive(Debug, Clone, Eq, PartialEq, serde::Deserialize, serde::Serialize, ToSchema)]
#[serde(rename_all = "snake_case")]
pub enum RecurringPaymentIntervalUnit {
    Year,
    Month,
    Day,
    Hour,
    Minute,
}

///frm message is an object sent inside the payments response...when frm is invoked, its value is Some(...), else its None
#[derive(Clone, Debug, serde::Deserialize, serde::Serialize, PartialEq, ToSchema)]
pub struct FrmMessage {
    pub frm_name: String,
    pub frm_transaction_id: Option<String>,
    pub frm_transaction_type: Option<String>,
    pub frm_status: Option<String>,
    pub frm_score: Option<i32>,
    pub frm_reason: Option<serde_json::Value>,
    pub frm_error: Option<String>,
}

#[cfg(feature = "v2")]
mod payment_id_type {
    use std::{borrow::Cow, fmt};

    use serde::{
        de::{self, Visitor},
        Deserializer,
    };

    use super::PaymentIdType;

    struct PaymentIdVisitor;
    struct OptionalPaymentIdVisitor;

    impl Visitor<'_> for PaymentIdVisitor {
        type Value = PaymentIdType;

        fn expecting(&self, formatter: &mut fmt::Formatter<'_>) -> fmt::Result {
            formatter.write_str("payment id")
        }

        fn visit_str<E>(self, value: &str) -> Result<Self::Value, E>
        where
            E: de::Error,
        {
            common_utils::id_type::GlobalPaymentId::try_from(Cow::Owned(value.to_string()))
                .map_err(de::Error::custom)
                .map(PaymentIdType::PaymentIntentId)
        }
    }

    impl<'de> Visitor<'de> for OptionalPaymentIdVisitor {
        type Value = Option<PaymentIdType>;

        fn expecting(&self, formatter: &mut fmt::Formatter<'_>) -> fmt::Result {
            formatter.write_str("payment id")
        }

        fn visit_some<D>(self, deserializer: D) -> Result<Self::Value, D::Error>
        where
            D: Deserializer<'de>,
        {
            deserializer.deserialize_any(PaymentIdVisitor).map(Some)
        }

        fn visit_none<E>(self) -> Result<Self::Value, E>
        where
            E: de::Error,
        {
            Ok(None)
        }

        fn visit_unit<E>(self) -> Result<Self::Value, E>
        where
            E: de::Error,
        {
            Ok(None)
        }
    }

    #[allow(dead_code)]
    pub(crate) fn deserialize<'a, D>(deserializer: D) -> Result<PaymentIdType, D::Error>
    where
        D: Deserializer<'a>,
    {
        deserializer.deserialize_any(PaymentIdVisitor)
    }

    pub(crate) fn deserialize_option<'a, D>(
        deserializer: D,
    ) -> Result<Option<PaymentIdType>, D::Error>
    where
        D: Deserializer<'a>,
    {
        deserializer.deserialize_option(OptionalPaymentIdVisitor)
    }
}

#[cfg(feature = "v1")]
mod payment_id_type {
    use std::{borrow::Cow, fmt};

    use serde::{
        de::{self, Visitor},
        Deserializer,
    };

    use super::PaymentIdType;

    struct PaymentIdVisitor;
    struct OptionalPaymentIdVisitor;

    impl Visitor<'_> for PaymentIdVisitor {
        type Value = PaymentIdType;

        fn expecting(&self, formatter: &mut fmt::Formatter<'_>) -> fmt::Result {
            formatter.write_str("payment id")
        }

        fn visit_str<E>(self, value: &str) -> Result<Self::Value, E>
        where
            E: de::Error,
        {
            common_utils::id_type::PaymentId::try_from(Cow::Owned(value.to_string()))
                .map_err(de::Error::custom)
                .map(PaymentIdType::PaymentIntentId)
        }
    }

    impl<'de> Visitor<'de> for OptionalPaymentIdVisitor {
        type Value = Option<PaymentIdType>;

        fn expecting(&self, formatter: &mut fmt::Formatter<'_>) -> fmt::Result {
            formatter.write_str("payment id")
        }

        fn visit_some<D>(self, deserializer: D) -> Result<Self::Value, D::Error>
        where
            D: Deserializer<'de>,
        {
            deserializer.deserialize_any(PaymentIdVisitor).map(Some)
        }

        fn visit_none<E>(self) -> Result<Self::Value, E>
        where
            E: de::Error,
        {
            Ok(None)
        }

        fn visit_unit<E>(self) -> Result<Self::Value, E>
        where
            E: de::Error,
        {
            Ok(None)
        }
    }

    #[allow(dead_code)]
    pub(crate) fn deserialize<'a, D>(deserializer: D) -> Result<PaymentIdType, D::Error>
    where
        D: Deserializer<'a>,
    {
        deserializer.deserialize_any(PaymentIdVisitor)
    }

    pub(crate) fn deserialize_option<'a, D>(
        deserializer: D,
    ) -> Result<Option<PaymentIdType>, D::Error>
    where
        D: Deserializer<'a>,
    {
        deserializer.deserialize_option(OptionalPaymentIdVisitor)
    }
}

pub mod amount {
    use serde::de;

    use super::Amount;
    struct AmountVisitor;
    struct OptionalAmountVisitor;
    use crate::payments::MinorUnit;

    // This is defined to provide guarded deserialization of amount
    // which itself handles zero and non-zero values internally
    impl de::Visitor<'_> for AmountVisitor {
        type Value = Amount;

        fn expecting(&self, formatter: &mut std::fmt::Formatter<'_>) -> std::fmt::Result {
            write!(formatter, "amount as integer")
        }

        fn visit_u64<E>(self, v: u64) -> Result<Self::Value, E>
        where
            E: de::Error,
        {
            let v = i64::try_from(v).map_err(|_| {
                E::custom(format!(
                    "invalid value `{v}`, expected an integer between 0 and {}",
                    i64::MAX
                ))
            })?;
            self.visit_i64(v)
        }

        fn visit_i64<E>(self, v: i64) -> Result<Self::Value, E>
        where
            E: de::Error,
        {
            if v.is_negative() {
                return Err(E::custom(format!(
                    "invalid value `{v}`, expected a positive integer"
                )));
            }
            Ok(Amount::from(MinorUnit::new(v)))
        }
    }

    impl<'de> de::Visitor<'de> for OptionalAmountVisitor {
        type Value = Option<Amount>;

        fn expecting(&self, formatter: &mut std::fmt::Formatter<'_>) -> std::fmt::Result {
            write!(formatter, "option of amount (as integer)")
        }

        fn visit_some<D>(self, deserializer: D) -> Result<Self::Value, D::Error>
        where
            D: serde::Deserializer<'de>,
        {
            deserializer.deserialize_i64(AmountVisitor).map(Some)
        }

        fn visit_none<E>(self) -> Result<Self::Value, E>
        where
            E: de::Error,
        {
            Ok(None)
        }
    }

    #[allow(dead_code)]
    pub(crate) fn deserialize<'de, D>(deserializer: D) -> Result<Amount, D::Error>
    where
        D: de::Deserializer<'de>,
    {
        deserializer.deserialize_any(AmountVisitor)
    }
    pub(crate) fn deserialize_option<'de, D>(deserializer: D) -> Result<Option<Amount>, D::Error>
    where
        D: de::Deserializer<'de>,
    {
        deserializer.deserialize_option(OptionalAmountVisitor)
    }
}

#[cfg(test)]
mod tests {
    #![allow(clippy::unwrap_used)]
    use super::*;

    #[test]
    fn test_mandate_type() {
        let mandate_type = MandateType::default();
        assert_eq!(
            serde_json::to_string(&mandate_type).unwrap(),
            r#"{"multi_use":null}"#
        )
    }
}

#[derive(Default, Debug, serde::Deserialize, Clone, ToSchema, serde::Serialize)]
pub struct RetrievePaymentLinkRequest {
    /// It's a token used for client side verification.
    pub client_secret: Option<String>,
}

#[derive(Clone, Debug, serde::Serialize, PartialEq, ToSchema)]
pub struct PaymentLinkResponse {
    /// URL for rendering the open payment link
    pub link: String,
    /// URL for rendering the secure payment link
    pub secure_link: Option<String>,
    /// Identifier for the payment link
    pub payment_link_id: String,
}

#[derive(Clone, Debug, serde::Serialize, ToSchema)]
pub struct RetrievePaymentLinkResponse {
    /// Identifier for Payment Link
    pub payment_link_id: String,
    /// Identifier for Merchant
    #[schema(value_type = String)]
    pub merchant_id: id_type::MerchantId,
    /// Open payment link (without any security checks and listing SPMs)
    pub link_to_pay: String,
    /// The payment amount. Amount for the payment in the lowest denomination of the currency
    #[schema(value_type = i64, example = 6540)]
    pub amount: MinorUnit,
    /// Date and time of Payment Link creation
    #[serde(with = "common_utils::custom_serde::iso8601")]
    pub created_at: PrimitiveDateTime,
    /// Date and time of Expiration for Payment Link
    #[serde(with = "common_utils::custom_serde::iso8601::option")]
    pub expiry: Option<PrimitiveDateTime>,
    /// Description for Payment Link
    pub description: Option<String>,
    /// Status Of the Payment Link
    pub status: PaymentLinkStatus,
    #[schema(value_type = Option<Currency>)]
    pub currency: Option<api_enums::Currency>,
    /// Secure payment link (with security checks and listing saved payment methods)
    pub secure_link: Option<String>,
}

#[derive(Clone, Debug, serde::Deserialize, ToSchema, serde::Serialize)]
pub struct PaymentLinkInitiateRequest {
    #[schema(value_type = String)]
    pub merchant_id: id_type::MerchantId,
    #[schema(value_type = String)]
    pub payment_id: id_type::PaymentId,
}

#[derive(Debug, serde::Serialize)]
#[serde(untagged)]
pub enum PaymentLinkData {
    PaymentLinkDetails(Box<PaymentLinkDetails>),
    PaymentLinkStatusDetails(Box<PaymentLinkStatusDetails>),
}

#[derive(Debug, serde::Serialize, Clone)]
pub struct PaymentLinkDetails {
    pub amount: StringMajorUnit,
    pub currency: api_enums::Currency,
    pub pub_key: String,
    pub client_secret: String,
    pub payment_id: id_type::PaymentId,
    #[serde(with = "common_utils::custom_serde::iso8601")]
    pub session_expiry: PrimitiveDateTime,
    pub merchant_logo: String,
    pub return_url: String,
    pub merchant_name: String,
    pub order_details: Option<Vec<OrderDetailsWithStringAmount>>,
    pub max_items_visible_after_collapse: i8,
    pub theme: String,
    pub merchant_description: Option<String>,
    pub sdk_layout: String,
    pub display_sdk_only: bool,
    pub hide_card_nickname_field: bool,
    pub show_card_form_by_default: bool,
    pub locale: Option<String>,
    pub transaction_details: Option<Vec<admin::PaymentLinkTransactionDetails>>,
    pub background_image: Option<admin::PaymentLinkBackgroundImageConfig>,
    pub details_layout: Option<api_enums::PaymentLinkDetailsLayout>,
    pub branding_visibility: Option<bool>,
    pub payment_button_text: Option<String>,
    pub custom_message_for_card_terms: Option<String>,
    pub payment_button_colour: Option<String>,
}

#[derive(Debug, serde::Serialize, Clone)]
pub struct SecurePaymentLinkDetails {
    pub enabled_saved_payment_method: bool,
    pub hide_card_nickname_field: bool,
    pub show_card_form_by_default: bool,
    #[serde(flatten)]
    pub payment_link_details: PaymentLinkDetails,
    pub payment_button_text: Option<String>,
    pub custom_message_for_card_terms: Option<String>,
    pub payment_button_colour: Option<String>,
}

#[derive(Debug, serde::Serialize)]
pub struct PaymentLinkStatusDetails {
    pub amount: StringMajorUnit,
    pub currency: api_enums::Currency,
    pub payment_id: id_type::PaymentId,
    pub merchant_logo: String,
    pub merchant_name: String,
    #[serde(with = "common_utils::custom_serde::iso8601")]
    pub created: PrimitiveDateTime,
    pub status: PaymentLinkStatusWrap,
    pub error_code: Option<String>,
    pub error_message: Option<String>,
    pub redirect: bool,
    pub theme: String,
    pub return_url: String,
    pub locale: Option<String>,
    pub transaction_details: Option<Vec<admin::PaymentLinkTransactionDetails>>,
    pub unified_code: Option<String>,
    pub unified_message: Option<String>,
}

#[derive(Clone, Debug, serde::Deserialize, ToSchema, serde::Serialize)]
#[serde(deny_unknown_fields)]
pub struct PaymentLinkListConstraints {
    /// limit on the number of objects to return
    pub limit: Option<i64>,

    /// The time at which payment link is created
    #[schema(example = "2022-09-10T10:11:12Z")]
    #[serde(default, with = "common_utils::custom_serde::iso8601::option")]
    pub created: Option<PrimitiveDateTime>,

    /// Time less than the payment link created time
    #[schema(example = "2022-09-10T10:11:12Z")]
    #[serde(
        default,
        with = "common_utils::custom_serde::iso8601::option",
        rename = "created.lt"
    )]
    pub created_lt: Option<PrimitiveDateTime>,

    /// Time greater than the payment link created time
    #[schema(example = "2022-09-10T10:11:12Z")]
    #[serde(
        default,
        with = "common_utils::custom_serde::iso8601::option",
        rename = "created.gt"
    )]
    pub created_gt: Option<PrimitiveDateTime>,

    /// Time less than or equals to the payment link created time
    #[schema(example = "2022-09-10T10:11:12Z")]
    #[serde(
        default,
        with = "common_utils::custom_serde::iso8601::option",
        rename = "created.lte"
    )]
    pub created_lte: Option<PrimitiveDateTime>,

    /// Time greater than or equals to the payment link created time
    #[schema(example = "2022-09-10T10:11:12Z")]
    #[serde(default, with = "common_utils::custom_serde::iso8601::option")]
    #[serde(rename = "created.gte")]
    pub created_gte: Option<PrimitiveDateTime>,
}

#[derive(Clone, Debug, serde::Serialize, ToSchema)]
pub struct PaymentLinkListResponse {
    /// The number of payment links included in the list
    pub size: usize,
    // The list of payment link response objects
    pub data: Vec<PaymentLinkResponse>,
}

/// Configure a custom payment link for the particular payment
#[derive(Clone, Debug, serde::Deserialize, serde::Serialize, PartialEq, ToSchema)]
pub struct PaymentCreatePaymentLinkConfig {
    #[serde(flatten)]
    #[schema(value_type = Option<PaymentLinkConfigRequest>)]
    /// Theme config for the particular payment
    pub theme_config: admin::PaymentLinkConfigRequest,
}

#[derive(Debug, Default, Eq, PartialEq, serde::Deserialize, serde::Serialize, Clone, ToSchema)]
pub struct OrderDetailsWithStringAmount {
    /// Name of the product that is being purchased
    #[schema(max_length = 255, example = "shirt")]
    pub product_name: String,
    /// The quantity of the product to be purchased
    #[schema(example = 1)]
    pub quantity: u16,
    /// the amount per quantity of product
    pub amount: StringMajorUnit,
    /// Product Image link
    pub product_img_link: Option<String>,
}

/// Status Of the Payment Link
#[derive(PartialEq, Debug, Clone, serde::Serialize, serde::Deserialize, ToSchema)]
#[serde(rename_all = "snake_case")]
pub enum PaymentLinkStatus {
    Active,
    Expired,
}

#[derive(PartialEq, Debug, Clone, serde::Serialize, serde::Deserialize, ToSchema)]
#[serde(rename_all = "snake_case")]
#[serde(untagged)]
pub enum PaymentLinkStatusWrap {
    PaymentLinkStatus(PaymentLinkStatus),
    IntentStatus(api_enums::IntentStatus),
}

#[derive(Debug, Default, serde::Deserialize, serde::Serialize, Clone, ToSchema)]
pub struct ExtendedCardInfoResponse {
    // Encrypted customer payment method data
    pub payload: String,
}

#[derive(Debug, Clone, Eq, PartialEq, serde::Serialize, ToSchema)]
pub struct ClickToPaySessionResponse {
    pub dpa_id: String,
    pub dpa_name: String,
    pub locale: String,
    pub card_brands: Vec<String>,
    pub acquirer_bin: String,
    pub acquirer_merchant_id: String,
    pub merchant_category_code: String,
    pub merchant_country_code: String,
    #[schema(value_type = String, example = "38.02")]
    pub transaction_amount: StringMajorUnit,
    #[schema(value_type = Currency)]
    pub transaction_currency_code: common_enums::Currency,
    #[schema(value_type = Option<String>, max_length = 255, example = "9123456789")]
    pub phone_number: Option<Secret<String>>,
    #[schema(max_length = 255, value_type = Option<String>, example = "johntest@test.com")]
    pub email: Option<Email>,
    pub phone_country_code: Option<String>,
}

#[cfg(feature = "v1")]
#[cfg(test)]
mod payments_request_api_contract {
    #![allow(clippy::unwrap_used)]
    #![allow(clippy::panic)]
    use std::str::FromStr;

    use super::*;

    #[test]
    fn test_successful_card_deser() {
        let payments_request = r#"
        {
            "amount": 6540,
            "currency": "USD",
            "payment_method": "card",
            "payment_method_data": {
                "card": {
                    "card_number": "4242424242424242",
                    "card_exp_month": "10",
                    "card_exp_year": "25",
                    "card_holder_name": "joseph Doe",
                    "card_cvc": "123"
                }
            }
        }
        "#;

        let expected_card_number_string = "4242424242424242";
        let expected_card_number = CardNumber::from_str(expected_card_number_string).unwrap();

        let payments_request = serde_json::from_str::<PaymentsRequest>(payments_request);
        assert!(payments_request.is_ok());

        if let Some(PaymentMethodData::Card(card_data)) = payments_request
            .unwrap()
            .payment_method_data
            .unwrap()
            .payment_method_data
        {
            assert_eq!(card_data.card_number, expected_card_number);
        } else {
            panic!("Received unexpected response")
        }
    }

    #[test]
    fn test_successful_payment_method_reward() {
        let payments_request = r#"
        {
            "amount": 6540,
            "currency": "USD",
            "payment_method": "reward",
            "payment_method_data": "reward",
            "payment_method_type": "evoucher"
        }
        "#;

        let payments_request = serde_json::from_str::<PaymentsRequest>(payments_request);
        assert!(payments_request.is_ok());
        assert_eq!(
            payments_request
                .unwrap()
                .payment_method_data
                .unwrap()
                .payment_method_data,
            Some(PaymentMethodData::Reward)
        );
    }

    #[test]
    fn test_payment_method_data_with_payment_method_billing() {
        let payments_request = r#"
        {
            "amount": 6540,
            "currency": "USD",
            "payment_method_data": {
                "billing": {
                    "address": {
                        "line1": "1467",
                        "line2": "Harrison Street",
                        "city": "San Fransico",
                        "state": "California",
                        "zip": "94122",
                        "country": "US",
                        "first_name": "Narayan",
                        "last_name": "Bhat"
                    }
                }
            }
        }
        "#;

        let payments_request = serde_json::from_str::<PaymentsRequest>(payments_request);
        assert!(payments_request.is_ok());
        assert!(payments_request
            .unwrap()
            .payment_method_data
            .unwrap()
            .billing
            .is_some());
    }
}

#[cfg(test)]
mod payments_response_api_contract {
    #![allow(clippy::unwrap_used)]
    use super::*;

    #[derive(Debug, serde::Serialize)]
    struct TestPaymentsResponse {
        #[serde(serialize_with = "serialize_payment_method_data_response")]
        payment_method_data: Option<PaymentMethodDataResponseWithBilling>,
    }

    #[test]
    fn test_reward_payment_response() {
        let payment_method_response_with_billing = PaymentMethodDataResponseWithBilling {
            payment_method_data: Some(PaymentMethodDataResponse::Reward {}),
            billing: None,
        };

        let payments_response = TestPaymentsResponse {
            payment_method_data: Some(payment_method_response_with_billing),
        };

        let expected_response = r#"{"payment_method_data":"reward"}"#;

        let stringified_payments_response = payments_response.encode_to_string_of_json();
        assert_eq!(stringified_payments_response.unwrap(), expected_response);
    }
}

/// Set of tests to extract billing details from payment method data
/// These are required for backwards compatibility
#[cfg(test)]
mod billing_from_payment_method_data {
    #![allow(clippy::unwrap_used)]
    use common_enums::CountryAlpha2;
    use masking::ExposeOptionInterface;

    use super::*;

    const TEST_COUNTRY: CountryAlpha2 = CountryAlpha2::US;
    const TEST_FIRST_NAME: &str = "John";
    const TEST_LAST_NAME: &str = "Wheat Dough";
    const TEST_FULL_NAME: &str = "John Wheat Dough";
    const TEST_FIRST_NAME_SINGLE: &str = "John";

    #[test]
    fn test_wallet_payment_method_data_paypal() {
        let test_email: Email = Email::try_from("example@example.com".to_string()).unwrap();

        let paypal_wallet_payment_method_data =
            PaymentMethodData::Wallet(WalletData::PaypalRedirect(PaypalRedirection {
                email: Some(test_email.clone()),
            }));

        let billing_address = paypal_wallet_payment_method_data
            .get_billing_address()
            .unwrap();

        assert_eq!(billing_address.email.unwrap(), test_email);

        assert!(billing_address.address.is_none());
        assert!(billing_address.phone.is_none());
    }

    #[test]
    fn test_bank_redirect_payment_method_data_eps() {
        let test_email = Email::try_from("example@example.com".to_string()).unwrap();
        let test_first_name = Secret::new(String::from("Chaser"));

        let bank_redirect_billing = BankRedirectBilling {
            billing_name: Some(test_first_name.clone()),
            email: Some(test_email.clone()),
        };

        let eps_bank_redirect_payment_method_data =
            PaymentMethodData::BankRedirect(BankRedirectData::Eps {
                billing_details: Some(bank_redirect_billing),
                bank_name: None,
                country: Some(TEST_COUNTRY),
            });

        let billing_address = eps_bank_redirect_payment_method_data
            .get_billing_address()
            .unwrap();

        let address_details = billing_address.address.unwrap();

        assert_eq!(billing_address.email.unwrap(), test_email);
        assert_eq!(address_details.country.unwrap(), TEST_COUNTRY);
        assert_eq!(address_details.first_name.unwrap(), test_first_name);
        assert!(billing_address.phone.is_none());
    }

    #[test]
    fn test_paylater_payment_method_data_klarna() {
        let test_email: Email = Email::try_from("example@example.com".to_string()).unwrap();

        let klarna_paylater_payment_method_data =
            PaymentMethodData::PayLater(PayLaterData::KlarnaRedirect {
                billing_email: Some(test_email.clone()),
                billing_country: Some(TEST_COUNTRY),
            });

        let billing_address = klarna_paylater_payment_method_data
            .get_billing_address()
            .unwrap();

        assert_eq!(billing_address.email.unwrap(), test_email);
        assert_eq!(
            billing_address.address.unwrap().country.unwrap(),
            TEST_COUNTRY
        );
        assert!(billing_address.phone.is_none());
    }

    #[test]
    fn test_bank_debit_payment_method_data_ach() {
        let test_email = Email::try_from("example@example.com".to_string()).unwrap();
        let test_first_name = Secret::new(String::from("Chaser"));

        let bank_redirect_billing = BankDebitBilling {
            name: Some(test_first_name.clone()),
            address: None,
            email: Some(test_email.clone()),
        };

        let ach_bank_debit_payment_method_data =
            PaymentMethodData::BankDebit(BankDebitData::AchBankDebit {
                billing_details: Some(bank_redirect_billing),
                account_number: Secret::new("1234".to_string()),
                routing_number: Secret::new("1235".to_string()),
                card_holder_name: None,
                bank_account_holder_name: None,
                bank_name: None,
                bank_type: None,
                bank_holder_type: None,
            });

        let billing_address = ach_bank_debit_payment_method_data
            .get_billing_address()
            .unwrap();

        let address_details = billing_address.address.unwrap();

        assert_eq!(billing_address.email.unwrap(), test_email);
        assert_eq!(address_details.first_name.unwrap(), test_first_name);
        assert!(billing_address.phone.is_none());
    }

    #[test]
    fn test_card_payment_method_data() {
        let card_payment_method_data = PaymentMethodData::Card(Card {
            card_holder_name: Some(Secret::new(TEST_FIRST_NAME_SINGLE.into())),
            ..Default::default()
        });

        let billing_address = card_payment_method_data.get_billing_address();

        let billing_address = billing_address.unwrap();

        assert_eq!(
            billing_address.address.unwrap().first_name.expose_option(),
            Some(TEST_FIRST_NAME_SINGLE.into())
        );
    }

    #[test]
    fn test_card_payment_method_data_empty() {
        let card_payment_method_data = PaymentMethodData::Card(Card::default());

        let billing_address = card_payment_method_data.get_billing_address();

        assert!(billing_address.is_none());
    }

    #[test]
    fn test_card_payment_method_data_full_name() {
        let card_payment_method_data = PaymentMethodData::Card(Card {
            card_holder_name: Some(Secret::new(TEST_FULL_NAME.into())),
            ..Default::default()
        });

        let billing_details = card_payment_method_data.get_billing_address().unwrap();
        let billing_address = billing_details.address.unwrap();

        assert_eq!(
            billing_address.first_name.expose_option(),
            Some(TEST_FIRST_NAME.into())
        );

        assert_eq!(
            billing_address.last_name.expose_option(),
            Some(TEST_LAST_NAME.into())
        );
    }

    #[test]
    fn test_card_payment_method_data_empty_string() {
        let card_payment_method_data = PaymentMethodData::Card(Card {
            card_holder_name: Some(Secret::new("".to_string())),
            ..Default::default()
        });

        let billing_details = card_payment_method_data.get_billing_address();

        assert!(billing_details.is_none());
    }
}

#[cfg(feature = "v2")]
#[derive(Debug, Clone, Serialize, Deserialize, ToSchema)]
pub struct PaymentRevenueRecoveryMetadata {
    /// Total number of billing connector + recovery retries for a payment intent.
    #[schema(value_type = u16,example = "1")]
    pub total_retry_count: u16,
    /// Flag for the payment connector's call
    pub payment_connector_transmission: PaymentConnectorTransmission,
    /// Billing Connector Id to update the invoices
    #[schema(value_type = String, example = "mca_1234567890")]
    pub billing_connector_id: id_type::MerchantConnectorAccountId,
    /// Payment Connector Id to retry the payments
    #[schema(value_type = String, example = "mca_1234567890")]
    pub active_attempt_payment_connector_id: id_type::MerchantConnectorAccountId,
    /// Billing Connector Payment Details
    #[schema(value_type = BillingConnectorPaymentDetails)]
    pub billing_connector_payment_details: BillingConnectorPaymentDetails,
    /// Payment Method Type
    #[schema(example = "pay_later", value_type = PaymentMethod)]
    pub payment_method_type: common_enums::PaymentMethod,
    /// PaymentMethod Subtype
    #[schema(example = "klarna", value_type = PaymentMethodType)]
    pub payment_method_subtype: common_enums::PaymentMethodType,
}
#[derive(Debug, Clone, Serialize, Deserialize, ToSchema)]
#[cfg(feature = "v2")]
pub struct BillingConnectorPaymentDetails {
    /// Payment Processor Token to process the Revenue Recovery Payment
    pub payment_processor_token: String,
    /// Billing Connector's Customer Id
    pub connector_customer_id: String,
}<|MERGE_RESOLUTION|>--- conflicted
+++ resolved
@@ -4929,14 +4929,13 @@
     /// Connector Identifier for the payment method
     pub connector_mandate_id: Option<String>,
 
-<<<<<<< HEAD
-    /// Whether the payment is overcaptureable or not
-    #[schema(value_type = Option<OverCaptureStatus>)]
-    pub overcapture_status: Option<common_enums::OverCaptureStatus>,
-=======
     /// Method through which card was discovered
     #[schema(value_type = Option<CardDiscovery>, example = "manual")]
     pub card_discovery: Option<enums::CardDiscovery>,
+
+     /// Whether the payment is overcaptureable or not
+     #[schema(value_type = Option<OverCaptureStatus>)]
+     pub overcapture_status: Option<common_enums::OverCaptureStatus>,
 }
 
 #[cfg(feature = "v2")]
@@ -5070,7 +5069,6 @@
     #[schema(example = "2022-09-10T10:11:12Z")]
     #[serde(default, with = "common_utils::custom_serde::iso8601::option")]
     pub modified_at: Option<PrimitiveDateTime>,
->>>>>>> db498c27
 }
 
 // Serialize is implemented because, this will be serialized in the api events.
