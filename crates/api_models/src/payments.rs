use std::{
    collections::{HashMap, HashSet},
    fmt,
    num::NonZeroI64,
};
pub mod additional_info;
use cards::CardNumber;
#[cfg(feature = "v2")]
use common_enums::enums::{PaymentConnectorTransmission, TriggeredBy};
use common_enums::ProductType;
#[cfg(feature = "v2")]
use common_utils::id_type::GlobalPaymentId;
use common_utils::{
    consts::default_payments_list_limit,
    crypto,
    errors::ValidationError,
    ext_traits::{ConfigExt, Encode, ValueExt},
    hashing::HashedString,
    id_type,
    pii::{self, Email},
    types::{MinorUnit, StringMajorUnit},
};
use error_stack::ResultExt;
use masking::{PeekInterface, Secret, WithType};
use router_derive::Setter;
use serde::{de, ser::Serializer, Deserialize, Deserializer, Serialize};
use strum::Display;
use time::{Date, PrimitiveDateTime};
use url::Url;
use utoipa::ToSchema;

#[cfg(feature = "v1")]
use crate::ephemeral_key::EphemeralKeyCreateResponse;
#[cfg(feature = "v2")]
use crate::payment_methods;
use crate::{
    admin::{self, MerchantConnectorInfo},
    disputes, enums as api_enums,
    mandates::RecurringDetails,
    refunds,
};

#[derive(Clone, Copy, Debug, Eq, PartialEq)]
pub enum PaymentOp {
    Create,
    Update,
    Confirm,
}

use crate::enums;
#[derive(serde::Deserialize)]
pub struct BankData {
    pub payment_method_type: api_enums::PaymentMethodType,
    pub code_information: Vec<BankCodeInformation>,
}

#[derive(serde::Deserialize)]
pub struct BankCodeInformation {
    pub bank_name: common_enums::BankNames,
    pub connector_codes: Vec<ConnectorCode>,
}

#[derive(serde::Deserialize)]
pub struct ConnectorCode {
    pub connector: api_enums::Connector,
    pub code: String,
}

#[derive(Debug, Clone, serde::Serialize, serde::Deserialize, ToSchema, PartialEq, Eq)]
pub struct BankCodeResponse {
    #[schema(value_type = Vec<BankNames>)]
    pub bank_name: Vec<common_enums::BankNames>,
    pub eligible_connectors: Vec<String>,
}

/// Passing this object creates a new customer or attaches an existing customer to the payment
#[derive(Debug, serde::Deserialize, serde::Serialize, Clone, ToSchema, PartialEq)]
pub struct CustomerDetails {
    /// The identifier for the customer.
    #[schema(value_type = String, max_length = 64, min_length = 1, example = "cus_y3oqhf46pyzuxjbcn2giaqnb44")]
    pub id: id_type::CustomerId,

    /// The customer's name
    #[schema(max_length = 255, value_type = Option<String>, example = "John Doe")]
    pub name: Option<Secret<String>>,

    /// The customer's email address
    #[schema(max_length = 255, value_type = Option<String>, example = "johntest@test.com")]
    pub email: Option<Email>,

    /// The customer's phone number
    #[schema(value_type = Option<String>, max_length = 10, example = "9123456789")]
    pub phone: Option<Secret<String>>,

    /// The country code for the customer's phone number
    #[schema(max_length = 2, example = "+1")]
    pub phone_country_code: Option<String>,
}

/// Details of customer attached to this payment
#[derive(
    Debug, Default, serde::Serialize, serde::Deserialize, Clone, ToSchema, PartialEq, Setter,
)]
pub struct CustomerDetailsResponse {
    /// The identifier for the customer.
    #[schema(value_type = Option<String>, max_length = 64, min_length = 1, example = "cus_y3oqhf46pyzuxjbcn2giaqnb44")]
    pub id: Option<id_type::CustomerId>,

    /// The customer's name
    #[schema(max_length = 255, value_type = Option<String>, example = "John Doe")]
    pub name: Option<Secret<String>>,

    /// The customer's email address
    #[schema(max_length = 255, value_type = Option<String>, example = "johntest@test.com")]
    pub email: Option<Email>,

    /// The customer's phone number
    #[schema(value_type = Option<String>, max_length = 10, example = "9123456789")]
    pub phone: Option<Secret<String>>,

    /// The country code for the customer's phone number
    #[schema(max_length = 2, example = "+1")]
    pub phone_country_code: Option<String>,
}

// Serialize is required because the api event requires Serialize to be implemented
#[derive(Debug, serde::Serialize, serde::Deserialize, Clone, ToSchema)]
#[serde(deny_unknown_fields)]
#[cfg(feature = "v2")]
pub struct PaymentsCreateIntentRequest {
    /// The amount details for the payment
    pub amount_details: AmountDetails,

    /// Unique identifier for the payment. This ensures idempotency for multiple payments
    /// that have been done by a single merchant.
    #[schema(
        value_type = Option<String>,
        min_length = 30,
        max_length = 30,
        example = "pay_mbabizu24mvu3mela5njyhpit4"
    )]
    pub merchant_reference_id: Option<id_type::PaymentReferenceId>,

    /// The routing algorithm id to be used for the payment
    #[schema(value_type = Option<String>)]
    pub routing_algorithm_id: Option<id_type::RoutingId>,

    #[schema(value_type = Option<CaptureMethod>, example = "automatic")]
    pub capture_method: Option<api_enums::CaptureMethod>,

    #[schema(value_type = Option<AuthenticationType>, example = "no_three_ds", default = "no_three_ds")]
    pub authentication_type: Option<api_enums::AuthenticationType>,

    /// The billing details of the payment. This address will be used for invoicing.
    pub billing: Option<Address>,

    /// The shipping address for the payment
    pub shipping: Option<Address>,

    /// The identifier for the customer
    #[schema(
        min_length = 32,
        max_length = 64,
        example = "12345_cus_01926c58bc6e77c09e809964e72af8c8",
        value_type = String
    )]
    pub customer_id: Option<id_type::GlobalCustomerId>,

    /// Set to `present` to indicate that the customer is in your checkout flow during this payment, and therefore is able to authenticate. This parameter should be `absent` when merchant's doing merchant initiated payments and customer is not present while doing the payment.
    #[schema(example = "present", value_type = Option<PresenceOfCustomerDuringPayment>)]
    pub customer_present: Option<common_enums::PresenceOfCustomerDuringPayment>,

    /// A description for the payment
    #[schema(example = "It's my first payment request", value_type = Option<String>)]
    pub description: Option<common_utils::types::Description>,

    /// The URL to which you want the user to be redirected after the completion of the payment operation
    #[schema(value_type = Option<String>, example = "https://hyperswitch.io")]
    pub return_url: Option<common_utils::types::Url>,

    #[schema(value_type = Option<FutureUsage>, example = "off_session")]
    pub setup_future_usage: Option<api_enums::FutureUsage>,

    /// Apply MIT exemption for a payment
    #[schema(value_type = Option<MitExemptionRequest>)]
    pub apply_mit_exemption: Option<common_enums::MitExemptionRequest>,

    /// For non-card charges, you can use this value as the complete description that appears on your customers’ statements. Must contain at least one letter, maximum 22 characters.
    #[schema(max_length = 22, example = "Hyperswitch Router", value_type = Option<String>)]
    pub statement_descriptor: Option<common_utils::types::StatementDescriptor>,

    /// Use this object to capture the details about the different products for which the payment is being made. The sum of amount across different products here should be equal to the overall payment amount
    #[schema(value_type = Option<Vec<OrderDetailsWithAmount>>, example = r#"[{
        "product_name": "Apple iPhone 16",
        "quantity": 1,
        "amount" : 69000
        "product_img_link" : "https://dummy-img-link.com"
    }]"#)]
    pub order_details: Option<Vec<OrderDetailsWithAmount>>,

    /// Use this parameter to restrict the Payment Method Types to show for a given PaymentIntent
    #[schema(value_type = Option<Vec<PaymentMethodType>>)]
    pub allowed_payment_method_types: Option<Vec<api_enums::PaymentMethodType>>,

    /// Metadata is useful for storing additional, unstructured information on an object.
    #[schema(value_type = Option<Object>, example = r#"{ "udf1": "some-value", "udf2": "some-value" }"#)]
    pub metadata: Option<pii::SecretSerdeValue>,

    /// Some connectors like Apple pay, Airwallex and Noon might require some additional information, find specific details in the child attributes below.
    pub connector_metadata: Option<ConnectorMetadata>,

    /// Additional data that might be required by hyperswitch based on the requested features by the merchants.
    pub feature_metadata: Option<FeatureMetadata>,

    /// Whether to generate the payment link for this payment or not (if applicable)
    #[schema(value_type = Option<EnablePaymentLinkRequest>)]
    pub payment_link_enabled: Option<common_enums::EnablePaymentLinkRequest>,

    /// Configure a custom payment link for the particular payment
    #[schema(value_type = Option<PaymentLinkConfigRequest>)]
    pub payment_link_config: Option<admin::PaymentLinkConfigRequest>,

    ///Request an incremental authorization, i.e., increase the authorized amount on a confirmed payment before you capture it.
    #[schema(value_type = Option<RequestIncrementalAuthorization>)]
    pub request_incremental_authorization: Option<common_enums::RequestIncrementalAuthorization>,

    ///Will be used to expire client secret after certain amount of time to be supplied in seconds, if not sent it will be taken from profile config
    ///(900) for 15 mins
    #[schema(example = 900)]
    pub session_expiry: Option<u32>,

    /// Additional data related to some frm(Fraud Risk Management) connectors
    #[schema(value_type = Option<Object>, example = r#"{ "coverage_request" : "fraud", "fulfillment_method" : "delivery" }"#)]
    pub frm_metadata: Option<pii::SecretSerdeValue>,

    /// Whether to perform external authentication (if applicable)
    #[schema(value_type = Option<External3dsAuthenticationRequest>)]
    pub request_external_three_ds_authentication:
        Option<common_enums::External3dsAuthenticationRequest>,
}

#[cfg(feature = "v2")]
impl PaymentsCreateIntentRequest {
    pub fn get_feature_metadata_as_value(
        &self,
    ) -> common_utils::errors::CustomResult<
        Option<pii::SecretSerdeValue>,
        common_utils::errors::ParsingError,
    > {
        Ok(self
            .feature_metadata
            .as_ref()
            .map(Encode::encode_to_value)
            .transpose()?
            .map(Secret::new))
    }

    pub fn get_connector_metadata_as_value(
        &self,
    ) -> common_utils::errors::CustomResult<
        Option<pii::SecretSerdeValue>,
        common_utils::errors::ParsingError,
    > {
        Ok(self
            .connector_metadata
            .as_ref()
            .map(Encode::encode_to_value)
            .transpose()?
            .map(Secret::new))
    }

    pub fn get_allowed_payment_method_types_as_value(
        &self,
    ) -> common_utils::errors::CustomResult<
        Option<pii::SecretSerdeValue>,
        common_utils::errors::ParsingError,
    > {
        Ok(self
            .allowed_payment_method_types
            .as_ref()
            .map(Encode::encode_to_value)
            .transpose()?
            .map(Secret::new))
    }

    pub fn get_order_details_as_value(
        &self,
    ) -> common_utils::errors::CustomResult<
        Option<Vec<pii::SecretSerdeValue>>,
        common_utils::errors::ParsingError,
    > {
        self.order_details
            .as_ref()
            .map(|od| {
                od.iter()
                    .map(|order| order.encode_to_value().map(Secret::new))
                    .collect::<Result<Vec<_>, _>>()
            })
            .transpose()
    }
}

// This struct is only used internally, not visible in API Reference
#[derive(Debug, Clone, serde::Serialize)]
#[cfg(feature = "v2")]
pub struct PaymentsGetIntentRequest {
    pub id: id_type::GlobalPaymentId,
}

#[derive(Debug, serde::Serialize, serde::Deserialize, Clone, ToSchema)]
#[serde(deny_unknown_fields)]
#[cfg(feature = "v2")]
pub struct PaymentsUpdateIntentRequest {
    pub amount_details: Option<AmountDetailsUpdate>,

    /// The routing algorithm id to be used for the payment
    #[schema(value_type = Option<String>)]
    pub routing_algorithm_id: Option<id_type::RoutingId>,

    #[schema(value_type = Option<CaptureMethod>, example = "automatic")]
    pub capture_method: Option<api_enums::CaptureMethod>,

    #[schema(value_type = Option<AuthenticationType>, example = "no_three_ds", default = "no_three_ds")]
    pub authentication_type: Option<api_enums::AuthenticationType>,

    /// The billing details of the payment. This address will be used for invoicing.
    pub billing: Option<Address>,

    /// The shipping address for the payment
    pub shipping: Option<Address>,

    /// Set to `present` to indicate that the customer is in your checkout flow during this payment, and therefore is able to authenticate. This parameter should be `absent` when merchant's doing merchant initiated payments and customer is not present while doing the payment.
    #[schema(example = "present", value_type = Option<PresenceOfCustomerDuringPayment>)]
    pub customer_present: Option<common_enums::PresenceOfCustomerDuringPayment>,

    /// A description for the payment
    #[schema(example = "It's my first payment request", value_type = Option<String>)]
    pub description: Option<common_utils::types::Description>,

    /// The URL to which you want the user to be redirected after the completion of the payment operation
    #[schema(value_type = Option<String>, example = "https://hyperswitch.io")]
    pub return_url: Option<common_utils::types::Url>,

    #[schema(value_type = Option<FutureUsage>, example = "off_session")]
    pub setup_future_usage: Option<api_enums::FutureUsage>,

    /// Apply MIT exemption for a payment
    #[schema(value_type = Option<MitExemptionRequest>)]
    pub apply_mit_exemption: Option<common_enums::MitExemptionRequest>,

    /// For non-card charges, you can use this value as the complete description that appears on your customers’ statements. Must contain at least one letter, maximum 22 characters.
    #[schema(max_length = 22, example = "Hyperswitch Router", value_type = Option<String>)]
    pub statement_descriptor: Option<common_utils::types::StatementDescriptor>,

    /// Use this object to capture the details about the different products for which the payment is being made. The sum of amount across different products here should be equal to the overall payment amount
    #[schema(value_type = Option<Vec<OrderDetailsWithAmount>>, example = r#"[{
        "product_name": "Apple iPhone 16",
        "quantity": 1,
        "amount" : 69000
        "product_img_link" : "https://dummy-img-link.com"
    }]"#)]
    pub order_details: Option<Vec<OrderDetailsWithAmount>>,

    /// Use this parameter to restrict the Payment Method Types to show for a given PaymentIntent
    #[schema(value_type = Option<Vec<PaymentMethodType>>)]
    pub allowed_payment_method_types: Option<Vec<api_enums::PaymentMethodType>>,

    /// Metadata is useful for storing additional, unstructured information on an object. This metadata will override the metadata that was passed in payments
    #[schema(value_type = Option<Object>, example = r#"{ "udf1": "some-value", "udf2": "some-value" }"#)]
    pub metadata: Option<pii::SecretSerdeValue>,

    /// Some connectors like Apple pay, Airwallex and Noon might require some additional information, find specific details in the child attributes below.
    #[schema(value_type = Option<ConnectorMetadata>)]
    pub connector_metadata: Option<pii::SecretSerdeValue>,

    /// Additional data that might be required by hyperswitch based on the requested features by the merchants.
    #[schema(value_type = Option<FeatureMetadata>)]
    pub feature_metadata: Option<FeatureMetadata>,

    /// Configure a custom payment link for the particular payment
    #[schema(value_type = Option<PaymentLinkConfigRequest>)]
    pub payment_link_config: Option<admin::PaymentLinkConfigRequest>,

    /// Request an incremental authorization, i.e., increase the authorized amount on a confirmed payment before you capture it.
    #[schema(value_type = Option<RequestIncrementalAuthorization>)]
    pub request_incremental_authorization: Option<common_enums::RequestIncrementalAuthorization>,

    /// Will be used to expire client secret after certain amount of time to be supplied in seconds, if not sent it will be taken from profile config
    ///(900) for 15 mins
    #[schema(value_type = Option<u32>, example = 900)]
    pub session_expiry: Option<u32>,

    /// Additional data related to some frm(Fraud Risk Management) connectors
    #[schema(value_type = Option<Object>, example = r#"{ "coverage_request" : "fraud", "fulfillment_method" : "delivery" }"#)]
    pub frm_metadata: Option<pii::SecretSerdeValue>,

    /// Whether to perform external authentication (if applicable)
    #[schema(value_type = Option<External3dsAuthenticationRequest>)]
    pub request_external_three_ds_authentication:
        Option<common_enums::External3dsAuthenticationRequest>,
}

#[derive(Debug, serde::Serialize, Clone, ToSchema)]
#[serde(deny_unknown_fields)]
#[cfg(feature = "v2")]
pub struct PaymentsIntentResponse {
    /// Global Payment Id for the payment
    #[schema(value_type = String)]
    pub id: id_type::GlobalPaymentId,

    /// The status of the payment
    #[schema(value_type = IntentStatus, example = "succeeded")]
    pub status: common_enums::IntentStatus,

    /// The amount details for the payment
    pub amount_details: AmountDetailsResponse,

    /// It's a token used for client side verification.
    #[schema(value_type = String, example = "pay_U42c409qyHwOkWo3vK60_secret_el9ksDkiB8hi6j9N78yo")]
    pub client_secret: common_utils::types::ClientSecret,

    /// The identifier for the profile. This is inferred from the `x-profile-id` header
    #[schema(value_type = String)]
    pub profile_id: id_type::ProfileId,

    /// Unique identifier for the payment. This ensures idempotency for multiple payments
    /// that have been done by a single merchant.
    #[schema(
        value_type = Option<String>,
        min_length = 30,
        max_length = 30,
        example = "pay_mbabizu24mvu3mela5njyhpit4"
    )]
    pub merchant_reference_id: Option<id_type::PaymentReferenceId>,

    /// The routing algorithm id to be used for the payment
    #[schema(value_type = Option<String>)]
    pub routing_algorithm_id: Option<id_type::RoutingId>,

    #[schema(value_type = CaptureMethod, example = "automatic")]
    pub capture_method: api_enums::CaptureMethod,

    /// The authentication type for the payment
    #[schema(value_type = Option<AuthenticationType>, example = "no_three_ds")]
    pub authentication_type: Option<api_enums::AuthenticationType>,

    /// The billing details of the payment. This address will be used for invoicing.
    #[schema(value_type = Option<Address>)]
    pub billing: Option<Address>,

    /// The shipping address for the payment
    #[schema(value_type = Option<Address>)]
    pub shipping: Option<Address>,

    /// The identifier for the customer
    #[schema(
        min_length = 32,
        max_length = 64,
        example = "12345_cus_01926c58bc6e77c09e809964e72af8c8",
        value_type = String
    )]
    pub customer_id: Option<id_type::GlobalCustomerId>,

    /// Set to `present` to indicate that the customer is in your checkout flow during this payment, and therefore is able to authenticate. This parameter should be `absent` when merchant's doing merchant initiated payments and customer is not present while doing the payment.
    #[schema(example = "present", value_type = PresenceOfCustomerDuringPayment)]
    pub customer_present: common_enums::PresenceOfCustomerDuringPayment,

    /// A description for the payment
    #[schema(example = "It's my first payment request", value_type = Option<String>)]
    pub description: Option<common_utils::types::Description>,

    /// The URL to which you want the user to be redirected after the completion of the payment operation
    #[schema(value_type = Option<String>, example = "https://hyperswitch.io")]
    pub return_url: Option<common_utils::types::Url>,

    #[schema(value_type = FutureUsage, example = "off_session")]
    pub setup_future_usage: api_enums::FutureUsage,

    /// Apply MIT exemption for a payment
    #[schema(value_type = MitExemptionRequest)]
    pub apply_mit_exemption: common_enums::MitExemptionRequest,

    /// For non-card charges, you can use this value as the complete description that appears on your customers’ statements. Must contain at least one letter, maximum 22 characters.
    #[schema(max_length = 22, example = "Hyperswitch Router", value_type = Option<String>)]
    pub statement_descriptor: Option<common_utils::types::StatementDescriptor>,

    /// Use this object to capture the details about the different products for which the payment is being made. The sum of amount across different products here should be equal to the overall payment amount
    #[schema(value_type = Option<Vec<OrderDetailsWithAmount>>, example = r#"[{
        "product_name": "Apple iPhone 16",
        "quantity": 1,
        "amount" : 69000
        "product_img_link" : "https://dummy-img-link.com"
    }]"#)]
    pub order_details: Option<Vec<OrderDetailsWithAmount>>,

    /// Use this parameter to restrict the Payment Method Types to show for a given PaymentIntent
    #[schema(value_type = Option<Vec<PaymentMethodType>>)]
    pub allowed_payment_method_types: Option<Vec<api_enums::PaymentMethodType>>,

    /// Metadata is useful for storing additional, unstructured information on an object.
    #[schema(value_type = Option<Object>, example = r#"{ "udf1": "some-value", "udf2": "some-value" }"#)]
    pub metadata: Option<pii::SecretSerdeValue>,

    /// Some connectors like Apple pay, Airwallex and Noon might require some additional information, find specific details in the child attributes below.
    #[schema(value_type = Option<ConnectorMetadata>)]
    pub connector_metadata: Option<pii::SecretSerdeValue>,

    /// Additional data that might be required by hyperswitch based on the requested features by the merchants.
    #[schema(value_type = Option<FeatureMetadata>)]
    pub feature_metadata: Option<FeatureMetadata>,

    /// Whether to generate the payment link for this payment or not (if applicable)
    #[schema(value_type = EnablePaymentLinkRequest)]
    pub payment_link_enabled: common_enums::EnablePaymentLinkRequest,

    /// Configure a custom payment link for the particular payment
    #[schema(value_type = Option<PaymentLinkConfigRequest>)]
    pub payment_link_config: Option<admin::PaymentLinkConfigRequest>,

    ///Request an incremental authorization, i.e., increase the authorized amount on a confirmed payment before you capture it.
    #[schema(value_type = RequestIncrementalAuthorization)]
    pub request_incremental_authorization: common_enums::RequestIncrementalAuthorization,

    ///Will be used to expire client secret after certain amount of time to be supplied in seconds
    #[serde(with = "common_utils::custom_serde::iso8601")]
    pub expires_on: PrimitiveDateTime,

    /// Additional data related to some frm(Fraud Risk Management) connectors
    #[schema(value_type = Option<Object>, example = r#"{ "coverage_request" : "fraud", "fulfillment_method" : "delivery" }"#)]
    pub frm_metadata: Option<pii::SecretSerdeValue>,

    /// Whether to perform external authentication (if applicable)
    #[schema(value_type = External3dsAuthenticationRequest)]
    pub request_external_three_ds_authentication: common_enums::External3dsAuthenticationRequest,
}

#[cfg(feature = "v2")]
#[derive(Clone, Debug, PartialEq, serde::Serialize, serde::Deserialize, ToSchema)]
pub struct AmountDetails {
    /// The payment amount. Amount for the payment in the lowest denomination of the currency, (i.e) in cents for USD denomination, in yen for JPY denomination etc. E.g., Pass 100 to charge $1.00 and 1 for 1¥ since ¥ is a zero-decimal currency. Read more about [the Decimal and Non-Decimal Currencies](https://github.com/juspay/hyperswitch/wiki/Decimal-and-Non%E2%80%90Decimal-Currencies)
    #[schema(value_type = u64, example = 6540)]
    #[serde(default, deserialize_with = "amount::deserialize")]
    order_amount: Amount,
    /// The currency of the order
    #[schema(example = "USD", value_type = Currency)]
    currency: common_enums::Currency,
    /// The shipping cost of the order. This has to be collected from the merchant
    shipping_cost: Option<MinorUnit>,
    /// Tax amount related to the order. This will be calculated by the external tax provider
    order_tax_amount: Option<MinorUnit>,
    /// The action to whether calculate tax by calling external tax provider or not
    #[serde(default)]
    #[schema(value_type = TaxCalculationOverride)]
    skip_external_tax_calculation: common_enums::TaxCalculationOverride,
    /// The action to whether calculate surcharge or not
    #[serde(default)]
    #[schema(value_type = SurchargeCalculationOverride)]
    skip_surcharge_calculation: common_enums::SurchargeCalculationOverride,
    /// The surcharge amount to be added to the order, collected from the merchant
    surcharge_amount: Option<MinorUnit>,
    /// tax on surcharge amount
    tax_on_surcharge: Option<MinorUnit>,
}

#[cfg(feature = "v2")]
#[derive(Clone, Debug, PartialEq, serde::Serialize, serde::Deserialize, ToSchema)]
pub struct AmountDetailsUpdate {
    /// The payment amount. Amount for the payment in the lowest denomination of the currency, (i.e) in cents for USD denomination, in yen for JPY denomination etc. E.g., Pass 100 to charge $1.00 and 1 for 1¥ since ¥ is a zero-decimal currency. Read more about [the Decimal and Non-Decimal Currencies](https://github.com/juspay/hyperswitch/wiki/Decimal-and-Non%E2%80%90Decimal-Currencies)
    #[schema(value_type = Option<u64>, example = 6540)]
    #[serde(default, deserialize_with = "amount::deserialize_option")]
    order_amount: Option<Amount>,
    /// The currency of the order
    #[schema(example = "USD", value_type = Option<Currency>)]
    currency: Option<common_enums::Currency>,
    /// The shipping cost of the order. This has to be collected from the merchant
    shipping_cost: Option<MinorUnit>,
    /// Tax amount related to the order. This will be calculated by the external tax provider
    order_tax_amount: Option<MinorUnit>,
    /// The action to whether calculate tax by calling external tax provider or not
    #[schema(value_type = Option<TaxCalculationOverride>)]
    skip_external_tax_calculation: Option<common_enums::TaxCalculationOverride>,
    /// The action to whether calculate surcharge or not
    #[schema(value_type = Option<SurchargeCalculationOverride>)]
    skip_surcharge_calculation: Option<common_enums::SurchargeCalculationOverride>,
    /// The surcharge amount to be added to the order, collected from the merchant
    surcharge_amount: Option<MinorUnit>,
    /// tax on surcharge amount
    tax_on_surcharge: Option<MinorUnit>,
}

#[cfg(feature = "v2")]
pub struct AmountDetailsSetter {
    pub order_amount: Amount,
    pub currency: common_enums::Currency,
    pub shipping_cost: Option<MinorUnit>,
    pub order_tax_amount: Option<MinorUnit>,
    pub skip_external_tax_calculation: common_enums::TaxCalculationOverride,
    pub skip_surcharge_calculation: common_enums::SurchargeCalculationOverride,
    pub surcharge_amount: Option<MinorUnit>,
    pub tax_on_surcharge: Option<MinorUnit>,
}

#[cfg(feature = "v2")]
#[derive(Clone, Debug, PartialEq, serde::Serialize, ToSchema)]
pub struct AmountDetailsResponse {
    /// The payment amount. Amount for the payment in the lowest denomination of the currency, (i.e) in cents for USD denomination, in yen for JPY denomination etc. E.g., Pass 100 to charge $1.00 and 1 for 1¥ since ¥ is a zero-decimal currency. Read more about [the Decimal and Non-Decimal Currencies](https://github.com/juspay/hyperswitch/wiki/Decimal-and-Non%E2%80%90Decimal-Currencies)
    #[schema(value_type = u64, example = 6540)]
    pub order_amount: MinorUnit,
    /// The currency of the order
    #[schema(example = "USD", value_type = Currency)]
    pub currency: common_enums::Currency,
    /// The shipping cost of the order. This has to be collected from the merchant
    pub shipping_cost: Option<MinorUnit>,
    /// Tax amount related to the order. This will be calculated by the external tax provider
    pub order_tax_amount: Option<MinorUnit>,
    /// The action to whether calculate tax by calling external tax provider or not
    #[schema(value_type = TaxCalculationOverride)]
    pub external_tax_calculation: common_enums::TaxCalculationOverride,
    /// The action to whether calculate surcharge or not
    #[schema(value_type = SurchargeCalculationOverride)]
    pub surcharge_calculation: common_enums::SurchargeCalculationOverride,
    /// The surcharge amount to be added to the order, collected from the merchant
    pub surcharge_amount: Option<MinorUnit>,
    /// tax on surcharge amount
    pub tax_on_surcharge: Option<MinorUnit>,
}

#[cfg(feature = "v2")]
#[derive(Clone, Debug, PartialEq, serde::Serialize, ToSchema)]
pub struct PaymentAmountDetailsResponse {
    /// The payment amount. Amount for the payment in the lowest denomination of the currency, (i.e) in cents for USD denomination, in yen for JPY denomination etc. E.g., Pass 100 to charge $1.00 and 1 for 1¥ since ¥ is a zero-decimal currency. Read more about [the Decimal and Non-Decimal Currencies](https://github.com/juspay/hyperswitch/wiki/Decimal-and-Non%E2%80%90Decimal-Currencies)
    #[schema(value_type = u64, example = 6540)]
    #[serde(default, deserialize_with = "amount::deserialize")]
    pub order_amount: MinorUnit,
    /// The currency of the order
    #[schema(example = "USD", value_type = Currency)]
    pub currency: common_enums::Currency,
    /// The shipping cost of the order. This has to be collected from the merchant
    pub shipping_cost: Option<MinorUnit>,
    /// Tax amount related to the order. This will be calculated by the external tax provider
    pub order_tax_amount: Option<MinorUnit>,
    /// The action to whether calculate tax by calling external tax provider or not
    #[schema(value_type = TaxCalculationOverride)]
    pub external_tax_calculation: common_enums::TaxCalculationOverride,
    /// The action to whether calculate surcharge or not
    #[schema(value_type = SurchargeCalculationOverride)]
    pub surcharge_calculation: common_enums::SurchargeCalculationOverride,
    /// The surcharge amount to be added to the order, collected from the merchant
    pub surcharge_amount: Option<MinorUnit>,
    /// tax on surcharge amount
    pub tax_on_surcharge: Option<MinorUnit>,
    /// The total amount of the order including tax, surcharge and shipping cost
    pub net_amount: MinorUnit,
    /// The amount that was requested to be captured for this payment
    pub amount_to_capture: Option<MinorUnit>,
    /// The amount that can be captured on the payment. Either in one go or through multiple captures.
    /// This is applicable in case the capture method was either `manual` or `manual_multiple`
    pub amount_capturable: MinorUnit,
    /// The amount that was captured for this payment. This is the sum of all the captures done on this payment
    pub amount_captured: Option<MinorUnit>,
}

#[cfg(feature = "v2")]
#[derive(Clone, Debug, PartialEq, serde::Serialize, serde::Deserialize, ToSchema)]

pub struct PaymentAttemptAmountDetails {
    /// The total amount of the order including tax, surcharge and shipping cost
    pub net_amount: MinorUnit,
    /// The amount that was requested to be captured for this payment
    pub amount_to_capture: Option<MinorUnit>,
    /// Surcharge amount for the payment attempt.
    /// This is either derived by surcharge rules, or sent by the merchant
    pub surcharge_amount: Option<MinorUnit>,
    /// Tax amount for the payment attempt
    /// This is either derived by surcharge rules, or sent by the merchant
    pub tax_on_surcharge: Option<MinorUnit>,
    /// The total amount that can be captured for this payment attempt.
    pub amount_capturable: MinorUnit,
    /// Shipping cost for the payment attempt.
    /// Shipping cost for the payment attempt.
    pub shipping_cost: Option<MinorUnit>,
    /// Tax amount for the order.
    /// This is either derived by calling an external tax processor, or sent by the merchant
    pub order_tax_amount: Option<MinorUnit>,
}

#[cfg(feature = "v2")]
impl AmountDetails {
    pub fn new(amount_details_setter: AmountDetailsSetter) -> Self {
        Self {
            order_amount: amount_details_setter.order_amount,
            currency: amount_details_setter.currency,
            shipping_cost: amount_details_setter.shipping_cost,
            order_tax_amount: amount_details_setter.order_tax_amount,
            skip_external_tax_calculation: amount_details_setter.skip_external_tax_calculation,
            skip_surcharge_calculation: amount_details_setter.skip_surcharge_calculation,
            surcharge_amount: amount_details_setter.surcharge_amount,
            tax_on_surcharge: amount_details_setter.tax_on_surcharge,
        }
    }
    pub fn order_amount(&self) -> Amount {
        self.order_amount
    }
    pub fn currency(&self) -> common_enums::Currency {
        self.currency
    }
    pub fn shipping_cost(&self) -> Option<MinorUnit> {
        self.shipping_cost
    }
    pub fn order_tax_amount(&self) -> Option<MinorUnit> {
        self.order_tax_amount
    }
    pub fn skip_external_tax_calculation(&self) -> common_enums::TaxCalculationOverride {
        self.skip_external_tax_calculation
    }
    pub fn skip_surcharge_calculation(&self) -> common_enums::SurchargeCalculationOverride {
        self.skip_surcharge_calculation
    }
    pub fn surcharge_amount(&self) -> Option<MinorUnit> {
        self.surcharge_amount
    }
    pub fn tax_on_surcharge(&self) -> Option<MinorUnit> {
        self.tax_on_surcharge
    }
}

#[cfg(feature = "v2")]
impl AmountDetailsUpdate {
    pub fn order_amount(&self) -> Option<Amount> {
        self.order_amount
    }
    pub fn currency(&self) -> Option<common_enums::Currency> {
        self.currency
    }
    pub fn shipping_cost(&self) -> Option<MinorUnit> {
        self.shipping_cost
    }
    pub fn order_tax_amount(&self) -> Option<MinorUnit> {
        self.order_tax_amount
    }
    pub fn skip_external_tax_calculation(&self) -> Option<common_enums::TaxCalculationOverride> {
        self.skip_external_tax_calculation
    }
    pub fn skip_surcharge_calculation(&self) -> Option<common_enums::SurchargeCalculationOverride> {
        self.skip_surcharge_calculation
    }
    pub fn surcharge_amount(&self) -> Option<MinorUnit> {
        self.surcharge_amount
    }
    pub fn tax_on_surcharge(&self) -> Option<MinorUnit> {
        self.tax_on_surcharge
    }
}
#[cfg(feature = "v1")]
#[derive(
    Default,
    Debug,
    serde::Deserialize,
    serde::Serialize,
    Clone,
    ToSchema,
    router_derive::PolymorphicSchema,
)]
#[generate_schemas(PaymentsCreateRequest, PaymentsUpdateRequest, PaymentsConfirmRequest)]
#[serde(deny_unknown_fields)]
pub struct PaymentsRequest {
    /// The payment amount. Amount for the payment in the lowest denomination of the currency, (i.e) in cents for USD denomination, in yen for JPY denomination etc. E.g., Pass 100 to charge $1.00 and 1 for 1¥ since ¥ is a zero-decimal currency. Read more about [the Decimal and Non-Decimal Currencies](https://github.com/juspay/hyperswitch/wiki/Decimal-and-Non%E2%80%90Decimal-Currencies)
    #[schema(value_type = Option<u64>, example = 6540)]
    #[serde(default, deserialize_with = "amount::deserialize_option")]
    #[mandatory_in(PaymentsCreateRequest = u64)]
    // Makes the field mandatory in PaymentsCreateRequest
    pub amount: Option<Amount>,

    /// Total tax amount applicable to the order
    #[schema(value_type = Option<i64>, example = 6540)]
    pub order_tax_amount: Option<MinorUnit>,

    /// The three letter ISO currency code in uppercase. Eg: 'USD' to charge US Dollars
    #[schema(example = "USD", value_type = Option<Currency>)]
    #[mandatory_in(PaymentsCreateRequest = Currency)]
    pub currency: Option<api_enums::Currency>,

    /// The Amount to be captured / debited from the users payment method. It shall be in lowest denomination of the currency. (i.e) in cents for USD denomination, in paisa for INR denomination etc., If not provided, the default amount_to_capture will be the payment amount. Also, it must be less than or equal to the original payment account.
    #[schema(value_type = Option<i64>, example = 6540)]
    pub amount_to_capture: Option<MinorUnit>,

    /// The shipping cost for the payment. This is required for tax calculation in some regions.
    #[schema(value_type = Option<i64>, example = 6540)]
    pub shipping_cost: Option<MinorUnit>,

    /// Unique identifier for the payment. This ensures idempotency for multiple payments
    /// that have been done by a single merchant. The value for this field can be specified in the request, it will be auto generated otherwise and returned in the API response.
    #[schema(
        value_type = Option<String>,
        min_length = 30,
        max_length = 30,
        example = "pay_mbabizu24mvu3mela5njyhpit4"
    )]
    #[serde(default, deserialize_with = "payment_id_type::deserialize_option")]
    pub payment_id: Option<PaymentIdType>,

    /// This is an identifier for the merchant account. This is inferred from the API key
    /// provided during the request
    #[schema(max_length = 255, example = "merchant_1668273825", value_type = Option<String>)]
    #[remove_in(PaymentsUpdateRequest, PaymentsCreateRequest, PaymentsConfirmRequest)]
    pub merchant_id: Option<id_type::MerchantId>,

    /// Details of the routing configuration for that payment
    #[schema(value_type = Option<StraightThroughAlgorithm>, example = json!({
        "type": "single",
        "data": {"connector": "stripe", "merchant_connector_id": "mca_123"}
    }))]
    pub routing: Option<serde_json::Value>,

    /// This allows to manually select a connector with which the payment can go through.
    #[schema(value_type = Option<Vec<Connector>>, max_length = 255, example = json!(["stripe", "adyen"]))]
    pub connector: Option<Vec<api_enums::Connector>>,

    #[schema(value_type = Option<CaptureMethod>, example = "automatic")]
    pub capture_method: Option<api_enums::CaptureMethod>,

    #[schema(value_type = Option<AuthenticationType>, example = "no_three_ds", default = "three_ds")]
    pub authentication_type: Option<api_enums::AuthenticationType>,

    /// The billing details of the payment. This address will be used for invoicing.
    pub billing: Option<Address>,

    /// A timestamp (ISO 8601 code) that determines when the payment should be captured.
    /// Providing this field will automatically set `capture` to true
    #[schema(example = "2022-09-10T10:11:12Z")]
    #[serde(default, with = "common_utils::custom_serde::iso8601::option")]
    #[remove_in(PaymentsUpdateRequest, PaymentsCreateRequest, PaymentsConfirmRequest)]
    pub capture_on: Option<PrimitiveDateTime>,

    /// Whether to confirm the payment (if applicable). It can be used to completely process a payment by attaching a payment method, setting `confirm=true` and `capture_method = automatic` in the *Payments/Create API* request itself.
    #[schema(default = false, example = true)]
    pub confirm: Option<bool>,

    /// Passing this object creates a new customer or attaches an existing customer to the payment
    pub customer: Option<CustomerDetails>,

    /// The identifier for the customer
    #[schema(value_type = Option<String>, max_length = 64, min_length = 1, example = "cus_y3oqhf46pyzuxjbcn2giaqnb44")]
    pub customer_id: Option<id_type::CustomerId>,

    /// The customer's email address.
    /// This field will be deprecated soon, use the customer object instead
    #[schema(max_length = 255, value_type = Option<String>, example = "johntest@test.com", deprecated)]
    #[remove_in(PaymentsUpdateRequest, PaymentsCreateRequest, PaymentsConfirmRequest)]
    pub email: Option<Email>,

    /// The customer's name.
    /// This field will be deprecated soon, use the customer object instead.
    #[schema(value_type = Option<String>, max_length = 255, example = "John Test", deprecated)]
    #[remove_in(PaymentsUpdateRequest, PaymentsCreateRequest, PaymentsConfirmRequest)]
    pub name: Option<Secret<String>>,

    /// The customer's phone number
    /// This field will be deprecated soon, use the customer object instead
    #[schema(value_type = Option<String>, max_length = 255, example = "9123456789", deprecated)]
    #[remove_in(PaymentsUpdateRequest, PaymentsCreateRequest, PaymentsConfirmRequest)]
    pub phone: Option<Secret<String>>,

    /// The country code for the customer phone number
    /// This field will be deprecated soon, use the customer object instead
    #[schema(max_length = 255, example = "+1", deprecated)]
    #[remove_in(PaymentsUpdateRequest, PaymentsCreateRequest, PaymentsConfirmRequest)]
    pub phone_country_code: Option<String>,

    /// Set to true to indicate that the customer is not in your checkout flow during this payment, and therefore is unable to authenticate. This parameter is intended for scenarios where you collect card details and charge them later. When making a recurring payment by passing a mandate_id, this parameter is mandatory
    #[schema(example = true)]
    pub off_session: Option<bool>,

    /// A description for the payment
    #[schema(example = "It's my first payment request")]
    pub description: Option<String>,

    /// The URL to which you want the user to be redirected after the completion of the payment operation
    #[schema(value_type = Option<String>, example = "https://hyperswitch.io")]
    pub return_url: Option<Url>,

    #[schema(value_type = Option<FutureUsage>, example = "off_session")]
    pub setup_future_usage: Option<api_enums::FutureUsage>,

    #[schema(example = "bank_transfer")]
    #[serde(with = "payment_method_data_serde", default)]
    pub payment_method_data: Option<PaymentMethodDataRequest>,

    #[schema(value_type = Option<PaymentMethod>, example = "card")]
    pub payment_method: Option<api_enums::PaymentMethod>,

    /// As Hyperswitch tokenises the sensitive details about the payments method, it provides the payment_token as a reference to a stored payment method, ensuring that the sensitive details are not exposed in any manner.
    #[schema(example = "187282ab-40ef-47a9-9206-5099ba31e432")]
    pub payment_token: Option<String>,

    /// This is used along with the payment_token field while collecting during saved card payments. This field will be deprecated soon, use the payment_method_data.card_token object instead
    #[schema(value_type = Option<String>, deprecated)]
    #[remove_in(PaymentsUpdateRequest, PaymentsCreateRequest, PaymentsConfirmRequest)]
    pub card_cvc: Option<Secret<String>>,

    /// The shipping address for the payment
    pub shipping: Option<Address>,

    /// For non-card charges, you can use this value as the complete description that appears on your customers’ statements. Must contain at least one letter, maximum 22 characters.
    #[schema(max_length = 255, example = "Hyperswitch Router")]
    pub statement_descriptor_name: Option<String>,

    /// Provides information about a card payment that customers see on their statements. Concatenated with the prefix (shortened descriptor) or statement descriptor that’s set on the account to form the complete statement descriptor. Maximum 22 characters for the concatenated descriptor.
    #[schema(max_length = 255, example = "Payment for shoes purchase")]
    pub statement_descriptor_suffix: Option<String>,

    /// Use this object to capture the details about the different products for which the payment is being made. The sum of amount across different products here should be equal to the overall payment amount
    #[schema(value_type = Option<Vec<OrderDetailsWithAmount>>, example = r#"[{
        "product_name": "Apple iPhone 16",
        "quantity": 1,
        "amount" : 69000
        "product_img_link" : "https://dummy-img-link.com"
    }]"#)]
    pub order_details: Option<Vec<OrderDetailsWithAmount>>,

    /// It's a token used for client side verification.
    #[schema(example = "pay_U42c409qyHwOkWo3vK60_secret_el9ksDkiB8hi6j9N78yo")]
    #[remove_in(PaymentsUpdateRequest, PaymentsCreateRequest)]
    pub client_secret: Option<String>,

    /// Passing this object during payments creates a mandate. The mandate_type sub object is passed by the server.
    pub mandate_data: Option<MandateData>,

    /// This "CustomerAcceptance" object is passed during Payments-Confirm request, it enlists the type, time, and mode of acceptance properties related to an acceptance done by the customer. The customer_acceptance sub object is usually passed by the SDK or client.
    #[schema(value_type = Option<CustomerAcceptance>)]
    pub customer_acceptance: Option<CustomerAcceptance>,

    /// A unique identifier to link the payment to a mandate. To do Recurring payments after a mandate has been created, pass the mandate_id instead of payment_method_data
    #[schema(max_length = 255, example = "mandate_iwer89rnjef349dni3")]
    #[remove_in(PaymentsUpdateRequest)]
    pub mandate_id: Option<String>,

    /// Additional details required by 3DS 2.0
    #[schema(value_type = Option<BrowserInformation>, example = r#"{
        "user_agent": "Mozilla/5.0 (Windows NT 10.0; Win64; x64) AppleWebKit/537.36 (KHTML, like Gecko) Chrome/70.0.3538.110 Safari/537.36",
        "accept_header": "text/html,application/xhtml+xml,application/xml;q=0.9,image/webp,image/apng,*/*;q=0.8",
        "language": "nl-NL",
        "color_depth": 24,
        "screen_height": 723,
        "screen_width": 1536,
        "time_zone": 0,
        "java_enabled": true,
        "java_script_enabled":true
    }"#)]
    pub browser_info: Option<serde_json::Value>,

    /// To indicate the type of payment experience that the payment method would go through
    #[schema(value_type = Option<PaymentExperience>, example = "redirect_to_url")]
    pub payment_experience: Option<api_enums::PaymentExperience>,

    /// Can be used to specify the Payment Method Type
    #[schema(value_type = Option<PaymentMethodType>, example = "google_pay")]
    pub payment_method_type: Option<api_enums::PaymentMethodType>,

    /// Business country of the merchant for this payment.
    /// To be deprecated soon. Pass the profile_id instead
    #[schema(value_type = Option<CountryAlpha2>, example = "US")]
    #[remove_in(PaymentsUpdateRequest, PaymentsConfirmRequest)]
    pub business_country: Option<api_enums::CountryAlpha2>,

    /// Business label of the merchant for this payment.
    /// To be deprecated soon. Pass the profile_id instead
    #[schema(example = "food")]
    #[remove_in(PaymentsUpdateRequest, PaymentsConfirmRequest)]
    pub business_label: Option<String>,

    #[schema(value_type = Option<MerchantConnectorDetailsWrap>)]
    pub merchant_connector_details: Option<admin::MerchantConnectorDetailsWrap>,

    /// Use this parameter to restrict the Payment Method Types to show for a given PaymentIntent
    #[schema(value_type = Option<Vec<PaymentMethodType>>)]
    pub allowed_payment_method_types: Option<Vec<api_enums::PaymentMethodType>>,

    /// Business sub label for the payment
    #[remove_in(PaymentsUpdateRequest, PaymentsConfirmRequest, PaymentsCreateRequest)]
    pub business_sub_label: Option<String>,

    /// Denotes the retry action
    #[schema(value_type = Option<RetryAction>)]
    #[remove_in(PaymentsCreateRequest)]
    pub retry_action: Option<api_enums::RetryAction>,

    /// You can specify up to 50 keys, with key names up to 40 characters long and values up to 500 characters long. Metadata is useful for storing additional, structured information on an object.
    #[schema(value_type = Option<Object>, example = r#"{ "udf1": "some-value", "udf2": "some-value" }"#)]
    pub metadata: Option<serde_json::Value>,

    /// Some connectors like Apple pay, Airwallex and Noon might require some additional information, find specific details in the child attributes below.
    pub connector_metadata: Option<ConnectorMetadata>,

    /// Additional data that might be required by hyperswitch based on the requested features by the merchants.
    #[remove_in(PaymentsUpdateRequest, PaymentsCreateRequest, PaymentsConfirmRequest)]
    pub feature_metadata: Option<FeatureMetadata>,

    /// Whether to generate the payment link for this payment or not (if applicable)
    #[schema(default = false, example = true)]
    pub payment_link: Option<bool>,

    #[schema(value_type = Option<PaymentCreatePaymentLinkConfig>)]
    pub payment_link_config: Option<PaymentCreatePaymentLinkConfig>,

    /// Custom payment link config id set at business profile, send only if business_specific_configs is configured
    pub payment_link_config_id: Option<String>,

    /// The business profile to be used for this payment, if not passed the default business profile associated with the merchant account will be used. It is mandatory in case multiple business profiles have been set up.
    #[remove_in(PaymentsUpdateRequest, PaymentsConfirmRequest)]
    #[schema(value_type = Option<String>)]
    pub profile_id: Option<id_type::ProfileId>,

    #[remove_in(PaymentsConfirmRequest)]
    #[schema(value_type = Option<RequestSurchargeDetails>)]
    pub surcharge_details: Option<RequestSurchargeDetails>,

    /// The type of the payment that differentiates between normal and various types of mandate payments
    #[schema(value_type = Option<PaymentType>)]
    pub payment_type: Option<api_enums::PaymentType>,

    ///Request an incremental authorization, i.e., increase the authorized amount on a confirmed payment before you capture it.
    pub request_incremental_authorization: Option<bool>,

    ///Will be used to expire client secret after certain amount of time to be supplied in seconds
    ///(900) for 15 mins
    #[schema(example = 900)]
    pub session_expiry: Option<u32>,

    /// Additional data related to some frm(Fraud Risk Management) connectors
    #[schema(value_type = Option<Object>, example = r#"{ "coverage_request" : "fraud", "fulfillment_method" : "delivery" }"#)]
    pub frm_metadata: Option<pii::SecretSerdeValue>,

    /// Whether to perform external authentication (if applicable)
    #[schema(example = true)]
    pub request_external_three_ds_authentication: Option<bool>,

    /// Details required for recurring payment
    pub recurring_details: Option<RecurringDetails>,

    /// Fee information to be charged on the payment being collected
    #[schema(value_type = Option<SplitPaymentsRequest>)]
    pub split_payments: Option<common_types::payments::SplitPaymentsRequest>,

    /// Merchant's identifier for the payment/invoice. This will be sent to the connector
    /// if the connector provides support to accept multiple reference ids.
    /// In case the connector supports only one reference id, Hyperswitch's Payment ID will be sent as reference.
    #[schema(
        value_type = Option<String>,
        max_length = 255,
        example = "Custom_Order_id_123"
    )]
    pub merchant_order_reference_id: Option<String>,

    /// Whether to calculate tax for this payment intent
    pub skip_external_tax_calculation: Option<bool>,

    /// Choose what kind of sca exemption is required for this payment
    #[schema(value_type = Option<ScaExemptionType>)]
    pub psd2_sca_exemption_type: Option<api_enums::ScaExemptionType>,

    /// Service details for click to pay external authentication
    #[schema(value_type = Option<CtpServiceDetails>)]
    pub ctp_service_details: Option<CtpServiceDetails>,
}

#[derive(Clone, Debug, PartialEq, serde::Serialize, serde::Deserialize, ToSchema)]
pub struct CtpServiceDetails {
    /// merchant transaction id
    pub merchant_transaction_id: Option<String>,
    /// network transaction correlation id
    pub correlation_id: Option<String>,
    /// session transaction flow id
    pub x_src_flow_id: Option<String>,
    /// provider Eg: Visa, Mastercard
    pub provider: Option<String>,
}

#[cfg(feature = "v1")]
/// Checks if the inner values of two options are equal
/// Returns true if values are not equal, returns false in other cases
fn are_optional_values_invalid<T: PartialEq>(
    first_option: Option<&T>,
    second_option: Option<&T>,
) -> bool {
    match (first_option, second_option) {
        (Some(first_option), Some(second_option)) => first_option != second_option,
        _ => false,
    }
}

#[cfg(feature = "v1")]
impl PaymentsRequest {
    /// Get the customer id
    ///
    /// First check the id for `customer.id`
    /// If not present, check for `customer_id` at the root level
    pub fn get_customer_id(&self) -> Option<&id_type::CustomerId> {
        self.customer_id
            .as_ref()
            .or(self.customer.as_ref().map(|customer| &customer.id))
    }

    /// Checks if the customer details are passed in both places
    /// If they are passed in both places, check for both the values to be equal
    /// Or else, return the field which has inconsistent data
    pub fn validate_customer_details_in_request(&self) -> Option<Vec<&str>> {
        if let Some(CustomerDetails {
            id,
            name,
            email,
            phone,
            phone_country_code,
        }) = self.customer.as_ref()
        {
            let invalid_fields = [
                are_optional_values_invalid(self.customer_id.as_ref(), Some(id))
                    .then_some("customer_id and customer.id"),
                are_optional_values_invalid(self.email.as_ref(), email.as_ref())
                    .then_some("email and customer.email"),
                are_optional_values_invalid(self.name.as_ref(), name.as_ref())
                    .then_some("name and customer.name"),
                are_optional_values_invalid(self.phone.as_ref(), phone.as_ref())
                    .then_some("phone and customer.phone"),
                are_optional_values_invalid(
                    self.phone_country_code.as_ref(),
                    phone_country_code.as_ref(),
                )
                .then_some("phone_country_code and customer.phone_country_code"),
            ]
            .into_iter()
            .flatten()
            .collect::<Vec<_>>();

            if invalid_fields.is_empty() {
                None
            } else {
                Some(invalid_fields)
            }
        } else {
            None
        }
    }

    pub fn get_feature_metadata_as_value(
        &self,
    ) -> common_utils::errors::CustomResult<
        Option<serde_json::Value>,
        common_utils::errors::ParsingError,
    > {
        self.feature_metadata
            .as_ref()
            .map(Encode::encode_to_value)
            .transpose()
    }

    pub fn get_connector_metadata_as_value(
        &self,
    ) -> common_utils::errors::CustomResult<
        Option<serde_json::Value>,
        common_utils::errors::ParsingError,
    > {
        self.connector_metadata
            .as_ref()
            .map(Encode::encode_to_value)
            .transpose()
    }

    pub fn get_allowed_payment_method_types_as_value(
        &self,
    ) -> common_utils::errors::CustomResult<
        Option<serde_json::Value>,
        common_utils::errors::ParsingError,
    > {
        self.allowed_payment_method_types
            .as_ref()
            .map(Encode::encode_to_value)
            .transpose()
    }

    pub fn get_order_details_as_value(
        &self,
    ) -> common_utils::errors::CustomResult<
        Option<Vec<pii::SecretSerdeValue>>,
        common_utils::errors::ParsingError,
    > {
        self.order_details
            .as_ref()
            .map(|od| {
                od.iter()
                    .map(|order| order.encode_to_value().map(Secret::new))
                    .collect::<Result<Vec<_>, _>>()
            })
            .transpose()
    }
}

#[cfg(feature = "v1")]
#[cfg(test)]
mod payments_request_test {
    use common_utils::generate_customer_id_of_default_length;

    use super::*;

    #[test]
    fn test_valid_case_where_customer_details_are_passed_only_once() {
        let customer_id = generate_customer_id_of_default_length();
        let payments_request = PaymentsRequest {
            customer_id: Some(customer_id),
            ..Default::default()
        };

        assert!(payments_request
            .validate_customer_details_in_request()
            .is_none());
    }

    #[test]
    fn test_valid_case_where_customer_id_is_passed_in_both_places() {
        let customer_id = generate_customer_id_of_default_length();

        let customer_object = CustomerDetails {
            id: customer_id.clone(),
            name: None,
            email: None,
            phone: None,
            phone_country_code: None,
        };

        let payments_request = PaymentsRequest {
            customer_id: Some(customer_id),
            customer: Some(customer_object),
            ..Default::default()
        };

        assert!(payments_request
            .validate_customer_details_in_request()
            .is_none());
    }

    #[test]
    fn test_invalid_case_where_customer_id_is_passed_in_both_places() {
        let customer_id = generate_customer_id_of_default_length();
        let another_customer_id = generate_customer_id_of_default_length();

        let customer_object = CustomerDetails {
            id: customer_id.clone(),
            name: None,
            email: None,
            phone: None,
            phone_country_code: None,
        };

        let payments_request = PaymentsRequest {
            customer_id: Some(another_customer_id),
            customer: Some(customer_object),
            ..Default::default()
        };

        assert_eq!(
            payments_request.validate_customer_details_in_request(),
            Some(vec!["customer_id and customer.id"])
        );
    }
}

/// Details of surcharge applied on this payment, if applicable
#[derive(
    Default, Debug, Clone, serde::Serialize, serde::Deserialize, Copy, ToSchema, PartialEq,
)]
pub struct RequestSurchargeDetails {
    #[schema(value_type = i64, example = 6540)]
    pub surcharge_amount: MinorUnit,
    pub tax_amount: Option<MinorUnit>,
}

// for v2 use the type from common_utils::types
#[cfg(feature = "v1")]
/// Browser information to be used for 3DS 2.0
#[derive(ToSchema, Debug, serde::Deserialize, serde::Serialize)]
pub struct BrowserInformation {
    /// Color depth supported by the browser
    pub color_depth: Option<u8>,

    /// Whether java is enabled in the browser
    pub java_enabled: Option<bool>,

    /// Whether javascript is enabled in the browser
    pub java_script_enabled: Option<bool>,

    /// Language supported
    pub language: Option<String>,

    /// The screen height in pixels
    pub screen_height: Option<u32>,

    /// The screen width in pixels
    pub screen_width: Option<u32>,

    /// Time zone of the client
    pub time_zone: Option<i32>,

    /// Ip address of the client
    #[schema(value_type = Option<String>)]
    pub ip_address: Option<std::net::IpAddr>,

    /// List of headers that are accepted
    #[schema(
        example = "text/html,application/xhtml+xml,application/xml;q=0.9,image/webp,image/apng,*/*;q=0.8"
    )]
    pub accept_header: Option<String>,

    /// User-agent of the browser
    pub user_agent: Option<String>,

    /// The os type of the client device
    pub os_type: Option<String>,

    /// The os version of the client device
    pub os_version: Option<String>,

    /// The device model of the client
    pub device_model: Option<String>,
}

impl RequestSurchargeDetails {
    pub fn is_surcharge_zero(&self) -> bool {
        self.surcharge_amount == MinorUnit::new(0)
            && self.tax_amount.unwrap_or_default() == MinorUnit::new(0)
    }
    pub fn get_total_surcharge_amount(&self) -> MinorUnit {
        self.surcharge_amount + self.tax_amount.unwrap_or_default()
    }

    pub fn get_surcharge_amount(&self) -> MinorUnit {
        self.surcharge_amount
    }

    pub fn get_tax_amount(&self) -> Option<MinorUnit> {
        self.tax_amount
    }
}

#[cfg(feature = "v1")]
#[derive(Debug, serde::Serialize, Clone, PartialEq, ToSchema, router_derive::PolymorphicSchema)]
pub struct PaymentAttemptResponse {
    /// Unique identifier for the attempt
    pub attempt_id: String,
    /// The status of the attempt
    #[schema(value_type = AttemptStatus, example = "charged")]
    pub status: enums::AttemptStatus,
    /// The payment attempt amount. Amount for the payment in lowest denomination of the currency. (i.e) in cents for USD denomination, in paisa for INR denomination etc.,
    #[schema(value_type = i64, example = 6540)]
    pub amount: MinorUnit,
    /// The payment attempt tax_amount.
    #[schema(value_type = Option<i64>, example = 6540)]
    pub order_tax_amount: Option<MinorUnit>,
    /// The currency of the amount of the payment attempt
    #[schema(value_type = Option<Currency>, example = "USD")]
    pub currency: Option<enums::Currency>,
    /// The connector used for the payment
    pub connector: Option<String>,
    /// If there was an error while calling the connector, the error message is received here
    pub error_message: Option<String>,
    /// The payment method that is to be used
    #[schema(value_type = Option<PaymentMethod>, example = "bank_transfer")]
    pub payment_method: Option<enums::PaymentMethod>,
    /// A unique identifier for a payment provided by the connector
    pub connector_transaction_id: Option<String>,
    /// This is the instruction for capture/ debit the money from the users' card. On the other hand authorization refers to blocking the amount on the users' payment method.
    #[schema(value_type = Option<CaptureMethod>, example = "scheduled")]
    pub capture_method: Option<enums::CaptureMethod>,
    /// The transaction authentication can be set to undergo payer authentication. By default, the authentication will be marked as NO_THREE_DS
    #[schema(value_type = Option<AuthenticationType>, example = "no_three_ds", default = "three_ds")]
    pub authentication_type: Option<enums::AuthenticationType>,
    /// Time at which the payment attempt was created
    #[schema(value_type = PrimitiveDateTime, example = "2022-09-10T10:11:12Z")]
    #[serde(with = "common_utils::custom_serde::iso8601")]
    pub created_at: PrimitiveDateTime,
    /// Time at which the payment attempt was last modified
    #[schema(value_type = PrimitiveDateTime, example = "2022-09-10T10:11:12Z")]
    #[serde(with = "common_utils::custom_serde::iso8601")]
    pub modified_at: PrimitiveDateTime,
    /// If the payment was cancelled the reason will be provided here
    pub cancellation_reason: Option<String>,
    /// A unique identifier to link the payment to a mandate, can be use instead of payment_method_data
    pub mandate_id: Option<String>,
    /// If there was an error while calling the connectors the error code is received here
    pub error_code: Option<String>,
    /// Provide a reference to a stored payment method
    pub payment_token: Option<String>,
    /// Additional data related to some connectors
    pub connector_metadata: Option<serde_json::Value>,
    /// Payment Experience for the current payment
    #[schema(value_type = Option<PaymentExperience>, example = "redirect_to_url")]
    pub payment_experience: Option<enums::PaymentExperience>,
    /// Payment Method Type
    #[schema(value_type = Option<PaymentMethodType>, example = "google_pay")]
    pub payment_method_type: Option<enums::PaymentMethodType>,
    /// Reference to the payment at connector side
    #[schema(value_type = Option<String>, example = "993672945374576J")]
    pub reference_id: Option<String>,
    /// (This field is not live yet)Error code unified across the connectors is received here if there was an error while calling connector
    pub unified_code: Option<String>,
    /// (This field is not live yet)Error message unified across the connectors is received here if there was an error while calling connector
    pub unified_message: Option<String>,
    /// Value passed in X-CLIENT-SOURCE header during payments confirm request by the client
    pub client_source: Option<String>,
    /// Value passed in X-CLIENT-VERSION header during payments confirm request by the client
    pub client_version: Option<String>,
}

#[cfg(feature = "v2")]
#[derive(Debug, serde::Serialize, Clone, PartialEq, ToSchema, router_derive::PolymorphicSchema)]
pub struct PaymentAttemptResponse {
    /// The global identifier for the payment attempt
    #[schema(value_type = String)]
    pub id: id_type::GlobalAttemptId,
    /// /// The status of the attempt
    #[schema(value_type = AttemptStatus, example = "charged")]
    pub status: enums::AttemptStatus,
    /// Amount related information for this payment and attempt
    pub amount: PaymentAttemptAmountDetails,
    /// Name of the connector that was used for the payment attempt.
    #[schema(example = "stripe")]
    pub connector: Option<String>,

    /// Error details for the payment if any
    pub error: Option<ErrorDetails>,

    /// The transaction authentication can be set to undergo payer authentication. By default, the authentication will be marked as NO_THREE_DS, as the 3DS method helps with more robust payer authentication
    #[schema(value_type = AuthenticationType, example = "no_three_ds", default = "three_ds")]
    pub authentication_type: api_enums::AuthenticationType,

    /// Date and time of Payment attempt creation
    #[serde(with = "common_utils::custom_serde::iso8601")]
    pub created_at: PrimitiveDateTime,

    /// Time at which the payment attempt was last modified
    #[serde(with = "common_utils::custom_serde::iso8601")]
    pub modified_at: PrimitiveDateTime,

    /// The reason for the cancellation of the payment attempt. Some connectors will have strict rules regarding the values this can have
    /// Cancellation reason will be validated at the connector level when building the request
    pub cancellation_reason: Option<String>,

    /// Payment token is the token used for temporary use in case the payment method is stored in vault
    #[schema(example = "187282ab-40ef-47a9-9206-5099ba31e432")]
    pub payment_token: Option<String>,

    /// Additional data related to some connectors
    #[schema(value_type = Option<ConnectorMetadata>)]
    pub connector_metadata: Option<pii::SecretSerdeValue>,

    /// Payment Experience for the current payment
    #[schema(value_type = Option<PaymentExperience>, example = "redirect_to_url")]
    pub payment_experience: Option<enums::PaymentExperience>,

    /// Payment method type for the payment attempt
    #[schema(value_type = Option<PaymentMethod>, example = "wallet")]
    pub payment_method_type: common_enums::PaymentMethod,

    /// reference(Identifier) to the payment at connector side
    #[schema(value_type = Option<String>, example = "993672945374576J")]
    pub connector_reference_id: Option<String>,

    /// The payment method subtype for the payment attempt.
    #[schema(value_type = Option<PaymentMethodType>, example = "apple_pay")]
    pub payment_method_subtype: Option<api_enums::PaymentMethodType>,

    /// A unique identifier for a payment provided by the connector
    #[schema(value_type = Option<String>, example = "993672945374576J")]
    pub connector_payment_id: Option<String>,

    /// Identifier for Payment Method used for the payment attempt
    #[schema(value_type = Option<String>, example = "12345_pm_01926c58bc6e77c09e809964e72af8c8")]
    pub payment_method_id: Option<id_type::GlobalPaymentMethodId>,

    /// Value passed in X-CLIENT-SOURCE header during payments confirm request by the client
    pub client_source: Option<String>,
    /// Value passed in X-CLIENT-VERSION header during payments confirm request by the client
    pub client_version: Option<String>,
<<<<<<< HEAD
    /// feature_metadata required for s
    pub feature_metadata: Option<PaymentAttemptFeatureMetadata>
}

#[cfg(feature = "v2")]
#[derive(
    Clone, Debug, serde::Deserialize, serde::Serialize,PartialEq,
)]
pub struct PaymentAttemptFeatureMetadata {
    pub passive_churn_recovery: Option<PassiveChurnRecoveryData>,
}

#[cfg(feature = "v2")]
#[derive(
    Clone, Debug, serde::Deserialize, serde::Serialize, PartialEq,
)]
pub struct PassiveChurnRecoveryData {
    pub triggered_by:  enums::TriggeredBy,
=======

    /// Additional data that might be required by hyperswitch, to enable some specific features.
    pub feature_metadata: Option<PaymentAttemptFeatureMetadata>,
}

#[cfg(feature = "v2")]
#[derive(Clone, Debug, serde::Deserialize, serde::Serialize, PartialEq, ToSchema)]
pub struct PaymentAttemptFeatureMetadata {
    /// Revenue recovery metadata that might be required by hyperswitch.
    pub revenue_recovery: Option<PaymentAttemptRevenueRecoveryData>,
}

#[cfg(feature = "v2")]
#[derive(Clone, Debug, serde::Deserialize, serde::Serialize, PartialEq, ToSchema)]
pub struct PaymentAttemptRevenueRecoveryData {
    /// Flag to find out whether an attempt was created by external or internal system.
    pub attempt_triggered_by: TriggeredBy,
>>>>>>> 3413b69b
}

#[derive(
    Default, Debug, serde::Serialize, Clone, PartialEq, ToSchema, router_derive::PolymorphicSchema,
)]
pub struct CaptureResponse {
    /// Unique identifier for the capture
    pub capture_id: String,
    /// The status of the capture
    #[schema(value_type = CaptureStatus, example = "charged")]
    pub status: enums::CaptureStatus,
    /// The capture amount. Amount for the payment in lowest denomination of the currency. (i.e) in cents for USD denomination, in paisa for INR denomination etc.,
    #[schema(value_type = i64, example = 6540)]
    pub amount: MinorUnit,
    /// The currency of the amount of the capture
    #[schema(value_type = Option<Currency>, example = "USD")]
    pub currency: Option<enums::Currency>,
    /// The connector used for the payment
    pub connector: String,
    /// Unique identifier for the parent attempt on which this capture is made
    pub authorized_attempt_id: String,
    /// A unique identifier for this capture provided by the connector
    pub connector_capture_id: Option<String>,
    /// Sequence number of this capture, in the series of captures made for the parent attempt
    pub capture_sequence: i16,
    /// If there was an error while calling the connector the error message is received here
    pub error_message: Option<String>,
    /// If there was an error while calling the connectors the code is received here
    pub error_code: Option<String>,
    /// If there was an error while calling the connectors the reason is received here
    pub error_reason: Option<String>,
    /// Reference to the capture at connector side
    pub reference_id: Option<String>,
}

#[derive(Default, Debug, serde::Deserialize, serde::Serialize, Clone, Copy, PartialEq, Eq)]
pub enum Amount {
    Value(NonZeroI64),
    #[default]
    Zero,
}

impl From<Amount> for MinorUnit {
    fn from(amount: Amount) -> Self {
        match amount {
            Amount::Value(val) => Self::new(val.get()),
            Amount::Zero => Self::new(0),
        }
    }
}

impl From<MinorUnit> for Amount {
    fn from(minor_unit: MinorUnit) -> Self {
        match minor_unit.get_amount_as_i64() {
            0 => Self::Zero,
            val => NonZeroI64::new(val).map_or(Self::Zero, Self::Value),
        }
    }
}
#[derive(Default, Debug, serde::Deserialize, serde::Serialize, Clone)]
#[serde(deny_unknown_fields)]
pub struct PaymentsRedirectRequest {
    pub payment_id: id_type::PaymentId,
    pub merchant_id: id_type::MerchantId,
    pub connector: String,
    pub param: String,
}

#[derive(Default, Debug, serde::Deserialize, serde::Serialize, Clone)]
#[serde(deny_unknown_fields)]
pub struct VerifyRequest {
    // The merchant_id is generated through api key
    // and is later passed in the struct
    pub merchant_id: Option<String>,
    pub customer_id: Option<id_type::CustomerId>,
    pub email: Option<Email>,
    pub name: Option<Secret<String>>,
    pub phone: Option<Secret<String>>,
    pub phone_country_code: Option<String>,
    pub payment_method: Option<api_enums::PaymentMethod>,
    pub payment_method_data: Option<PaymentMethodData>,
    pub payment_token: Option<String>,
    pub mandate_data: Option<MandateData>,
    pub setup_future_usage: Option<api_enums::FutureUsage>,
    pub off_session: Option<bool>,
    pub client_secret: Option<String>,
    pub merchant_connector_details: Option<admin::MerchantConnectorDetailsWrap>,
}

#[derive(Debug, Clone, serde::Serialize, serde::Deserialize, Eq, PartialEq, Copy)]
#[serde(rename_all = "snake_case")]
pub enum MandateTransactionType {
    NewMandateTransaction,
    RecurringMandateTransaction,
}

#[derive(Default, Eq, PartialEq, Debug, serde::Deserialize, serde::Serialize, Clone)]
pub struct MandateIds {
    pub mandate_id: Option<String>,
    pub mandate_reference_id: Option<MandateReferenceId>,
}

impl MandateIds {
    pub fn is_network_transaction_id_flow(&self) -> bool {
        matches!(
            self.mandate_reference_id,
            Some(MandateReferenceId::NetworkMandateId(_))
        )
    }
}

#[derive(Eq, PartialEq, Debug, serde::Deserialize, serde::Serialize, Clone)]
pub enum MandateReferenceId {
    ConnectorMandateId(ConnectorMandateReferenceId), // mandate_id send by connector
    NetworkMandateId(String), // network_txns_id send by Issuer to connector, Used for PG agnostic mandate txns along with card data
    NetworkTokenWithNTI(NetworkTokenWithNTIRef), // network_txns_id send by Issuer to connector, Used for PG agnostic mandate txns along with network token data
}

#[derive(Debug, serde::Deserialize, serde::Serialize, Clone, Eq, PartialEq)]
pub struct NetworkTokenWithNTIRef {
    pub network_transaction_id: String,
    pub token_exp_month: Option<Secret<String>>,
    pub token_exp_year: Option<Secret<String>>,
}

#[derive(Debug, serde::Deserialize, serde::Serialize, Clone, Eq, PartialEq)]
pub struct ConnectorMandateReferenceId {
    connector_mandate_id: Option<String>,
    payment_method_id: Option<String>,
    update_history: Option<Vec<UpdateHistory>>,
    mandate_metadata: Option<pii::SecretSerdeValue>,
    connector_mandate_request_reference_id: Option<String>,
}

impl ConnectorMandateReferenceId {
    pub fn new(
        connector_mandate_id: Option<String>,
        payment_method_id: Option<String>,
        update_history: Option<Vec<UpdateHistory>>,
        mandate_metadata: Option<pii::SecretSerdeValue>,
        connector_mandate_request_reference_id: Option<String>,
    ) -> Self {
        Self {
            connector_mandate_id,
            payment_method_id,
            update_history,
            mandate_metadata,
            connector_mandate_request_reference_id,
        }
    }

    pub fn get_connector_mandate_id(&self) -> Option<String> {
        self.connector_mandate_id.clone()
    }
    pub fn get_payment_method_id(&self) -> Option<String> {
        self.payment_method_id.clone()
    }
    pub fn get_mandate_metadata(&self) -> Option<pii::SecretSerdeValue> {
        self.mandate_metadata.clone()
    }
    pub fn get_connector_mandate_request_reference_id(&self) -> Option<String> {
        self.connector_mandate_request_reference_id.clone()
    }

    pub fn update(
        &mut self,
        connector_mandate_id: Option<String>,
        payment_method_id: Option<String>,
        update_history: Option<Vec<UpdateHistory>>,
        mandate_metadata: Option<pii::SecretSerdeValue>,
        connector_mandate_request_reference_id: Option<String>,
    ) {
        self.connector_mandate_id = connector_mandate_id.or(self.connector_mandate_id.clone());
        self.payment_method_id = payment_method_id.or(self.payment_method_id.clone());
        self.update_history = update_history.or(self.update_history.clone());
        self.mandate_metadata = mandate_metadata.or(self.mandate_metadata.clone());
        self.connector_mandate_request_reference_id = connector_mandate_request_reference_id
            .or(self.connector_mandate_request_reference_id.clone());
    }
}
#[derive(serde::Serialize, serde::Deserialize, Debug, Clone, Eq, PartialEq)]
pub struct UpdateHistory {
    pub connector_mandate_id: Option<String>,
    pub payment_method_id: String,
    pub original_payment_id: Option<id_type::PaymentId>,
}

impl MandateIds {
    pub fn new(mandate_id: String) -> Self {
        Self {
            mandate_id: Some(mandate_id),
            mandate_reference_id: None,
        }
    }
}

/// Passing this object during payments creates a mandate. The mandate_type sub object is passed by the server.
// The fields on this struct are optional, as we want to allow the merchant to provide partial
// information about creating mandates
#[derive(Default, Eq, PartialEq, Debug, serde::Deserialize, serde::Serialize, Clone, ToSchema)]
#[serde(deny_unknown_fields)]
pub struct MandateData {
    /// A way to update the mandate's payment method details
    pub update_mandate_id: Option<String>,
    /// A consent from the customer to store the payment method
    pub customer_acceptance: Option<CustomerAcceptance>,
    /// A way to select the type of mandate used
    pub mandate_type: Option<MandateType>,
}

#[derive(Clone, Eq, PartialEq, Copy, Debug, Default, serde::Serialize, serde::Deserialize)]
pub struct SingleUseMandate {
    pub amount: MinorUnit,
    pub currency: api_enums::Currency,
}

#[derive(Clone, Eq, PartialEq, Debug, Default, ToSchema, serde::Serialize, serde::Deserialize)]
pub struct MandateAmountData {
    /// The maximum amount to be debited for the mandate transaction
    #[schema(value_type = i64, example = 6540)]
    pub amount: MinorUnit,
    /// The currency for the transaction
    #[schema(value_type = Currency, example = "USD")]
    pub currency: api_enums::Currency,
    /// Specifying start date of the mandate
    #[schema(example = "2022-09-10T00:00:00Z")]
    #[serde(default, with = "common_utils::custom_serde::iso8601::option")]
    pub start_date: Option<PrimitiveDateTime>,
    /// Specifying end date of the mandate
    #[schema(example = "2023-09-10T23:59:59Z")]
    #[serde(default, with = "common_utils::custom_serde::iso8601::option")]
    pub end_date: Option<PrimitiveDateTime>,
    /// Additional details required by mandate
    #[schema(value_type = Option<Object>, example = r#"{
        "frequency": "DAILY"
    }"#)]
    pub metadata: Option<pii::SecretSerdeValue>,
}

#[derive(Eq, PartialEq, Debug, serde::Deserialize, serde::Serialize, Clone, ToSchema)]
#[serde(rename_all = "snake_case")]
pub enum MandateType {
    /// If the mandate should only be valid for 1 off-session use
    SingleUse(MandateAmountData),
    /// If the mandate should be valid for multiple debits
    MultiUse(Option<MandateAmountData>),
}

impl Default for MandateType {
    fn default() -> Self {
        Self::MultiUse(None)
    }
}

/// This "CustomerAcceptance" object is passed during Payments-Confirm request, it enlists the type, time, and mode of acceptance properties related to an acceptance done by the customer. The customer_acceptance sub object is usually passed by the SDK or client.
#[derive(Default, Eq, PartialEq, Debug, serde::Deserialize, serde::Serialize, Clone, ToSchema)]
#[serde(deny_unknown_fields)]
pub struct CustomerAcceptance {
    /// Type of acceptance provided by the
    #[schema(example = "online")]
    pub acceptance_type: AcceptanceType,
    /// Specifying when the customer acceptance was provided
    #[schema(example = "2022-09-10T10:11:12Z")]
    #[serde(default, with = "common_utils::custom_serde::iso8601::option")]
    pub accepted_at: Option<PrimitiveDateTime>,
    /// Information required for online mandate generation
    pub online: Option<OnlineMandate>,
}

#[derive(Default, Debug, serde::Deserialize, serde::Serialize, PartialEq, Eq, Clone, ToSchema)]
#[serde(rename_all = "lowercase")]
/// This is used to indicate if the mandate was accepted online or offline
pub enum AcceptanceType {
    Online,
    #[default]
    Offline,
}

#[derive(Default, Eq, PartialEq, Debug, serde::Deserialize, serde::Serialize, Clone, ToSchema)]
#[serde(deny_unknown_fields)]
pub struct OnlineMandate {
    /// Ip address of the customer machine from which the mandate was created
    #[schema(value_type = String, example = "123.32.25.123")]
    pub ip_address: Option<Secret<String, pii::IpAddress>>,
    /// The user-agent of the customer's browser
    pub user_agent: String,
}

#[derive(Default, Eq, PartialEq, Clone, Debug, serde::Deserialize, serde::Serialize, ToSchema)]
pub struct Card {
    /// The card number
    #[schema(value_type = String, example = "4242424242424242")]
    pub card_number: CardNumber,

    /// The card's expiry month
    #[schema(value_type = String, example = "24")]
    pub card_exp_month: Secret<String>,

    /// The card's expiry year
    #[schema(value_type = String, example = "24")]
    pub card_exp_year: Secret<String>,

    /// The card holder's name
    #[schema(value_type = String, example = "John Test")]
    pub card_holder_name: Option<Secret<String>>,

    /// The CVC number for the card
    #[schema(value_type = String, example = "242")]
    pub card_cvc: Secret<String>,

    /// The name of the issuer of card
    #[schema(example = "chase")]
    pub card_issuer: Option<String>,

    /// The card network for the card
    #[schema(value_type = Option<CardNetwork>, example = "Visa")]
    pub card_network: Option<api_enums::CardNetwork>,

    #[schema(example = "CREDIT")]
    pub card_type: Option<String>,

    #[schema(example = "INDIA")]
    pub card_issuing_country: Option<String>,

    #[schema(example = "JP_AMEX")]
    pub bank_code: Option<String>,
    /// The card holder's nick name
    #[schema(value_type = Option<String>, example = "John Test")]
    pub nick_name: Option<Secret<String>>,
}

#[derive(Default, Eq, PartialEq, Clone, Debug, serde::Deserialize, serde::Serialize, ToSchema)]
pub struct ExtendedCardInfo {
    /// The card number
    #[schema(value_type = String, example = "4242424242424242")]
    pub card_number: CardNumber,

    /// The card's expiry month
    #[schema(value_type = String, example = "24")]
    pub card_exp_month: Secret<String>,

    /// The card's expiry year
    #[schema(value_type = String, example = "24")]
    pub card_exp_year: Secret<String>,

    /// The card holder's name
    #[schema(value_type = String, example = "John Test")]
    pub card_holder_name: Option<Secret<String>>,

    /// The CVC number for the card
    #[schema(value_type = String, example = "242")]
    pub card_cvc: Secret<String>,

    /// The name of the issuer of card
    #[schema(example = "chase")]
    pub card_issuer: Option<String>,

    /// The card network for the card
    #[schema(value_type = Option<CardNetwork>, example = "Visa")]
    pub card_network: Option<api_enums::CardNetwork>,

    #[schema(example = "CREDIT")]
    pub card_type: Option<String>,

    #[schema(example = "INDIA")]
    pub card_issuing_country: Option<String>,

    #[schema(example = "JP_AMEX")]
    pub bank_code: Option<String>,
}

impl From<Card> for ExtendedCardInfo {
    fn from(value: Card) -> Self {
        Self {
            card_number: value.card_number,
            card_exp_month: value.card_exp_month,
            card_exp_year: value.card_exp_year,
            card_holder_name: value.card_holder_name,
            card_cvc: value.card_cvc,
            card_issuer: value.card_issuer,
            card_network: value.card_network,
            card_type: value.card_type,
            card_issuing_country: value.card_issuing_country,
            bank_code: value.bank_code,
        }
    }
}

impl GetAddressFromPaymentMethodData for Card {
    fn get_billing_address(&self) -> Option<Address> {
        // Create billing address if first_name is some or if it is not ""
        self.card_holder_name
            .as_ref()
            .filter(|card_holder_name| !card_holder_name.is_empty_after_trim())
            .map(|card_holder_name| {
                // Split the `card_holder_name` into `first_name` and `last_name` based on the
                // first occurrence of ' '. For example
                // John Wheat Dough
                // first_name -> John
                // last_name -> Wheat Dough
                card_holder_name.peek().split_whitespace()
            })
            .map(|mut card_holder_name_iter| {
                let first_name = card_holder_name_iter
                    .next()
                    .map(ToOwned::to_owned)
                    .map(Secret::new);

                let last_name = card_holder_name_iter.collect::<Vec<_>>().join(" ");
                let last_name = if last_name.is_empty_after_trim() {
                    None
                } else {
                    Some(Secret::new(last_name))
                };

                AddressDetails {
                    first_name,
                    last_name,
                    ..Default::default()
                }
            })
            .map(|address_details| Address {
                address: Some(address_details),
                phone: None,
                email: None,
            })
    }
}

impl Card {
    fn apply_additional_card_info(
        &self,
        additional_card_info: AdditionalCardInfo,
    ) -> Result<Self, error_stack::Report<ValidationError>> {
        Ok(Self {
            card_number: self.card_number.clone(),
            card_exp_month: self.card_exp_month.clone(),
            card_exp_year: self.card_exp_year.clone(),
            card_holder_name: self.card_holder_name.clone(),
            card_cvc: self.card_cvc.clone(),
            card_issuer: self
                .card_issuer
                .clone()
                .or(additional_card_info.card_issuer),
            card_network: self
                .card_network
                .clone()
                .or(additional_card_info.card_network.clone()),
            card_type: self.card_type.clone().or(additional_card_info.card_type),
            card_issuing_country: self
                .card_issuing_country
                .clone()
                .or(additional_card_info.card_issuing_country),
            bank_code: self.bank_code.clone().or(additional_card_info.bank_code),
            nick_name: self.nick_name.clone(),
        })
    }
}

#[derive(Eq, PartialEq, Debug, serde::Deserialize, serde::Serialize, Clone, ToSchema, Default)]
#[serde(rename_all = "snake_case")]
pub struct CardToken {
    /// The card holder's name
    #[schema(value_type = String, example = "John Test")]
    pub card_holder_name: Option<Secret<String>>,

    /// The CVC number for the card
    #[schema(value_type = Option<String>)]
    pub card_cvc: Option<Secret<String>>,
}

#[derive(Eq, PartialEq, Clone, Debug, serde::Deserialize, serde::Serialize, ToSchema)]
#[serde(rename_all = "snake_case")]
pub enum CardRedirectData {
    Knet {},
    Benefit {},
    MomoAtm {},
    CardRedirect {},
}

#[derive(Eq, PartialEq, Clone, Debug, serde::Deserialize, serde::Serialize, ToSchema)]
#[serde(rename_all = "snake_case")]
pub enum PayLaterData {
    /// For KlarnaRedirect as PayLater Option
    KlarnaRedirect {
        /// The billing email
        #[schema(value_type = Option<String>)]
        billing_email: Option<Email>,
        // The billing country code
        #[schema(value_type = Option<CountryAlpha2>, example = "US")]
        billing_country: Option<api_enums::CountryAlpha2>,
    },
    /// For Klarna Sdk as PayLater Option
    KlarnaSdk {
        /// The token for the sdk workflow
        token: String,
    },
    /// For Affirm redirect as PayLater Option
    AffirmRedirect {},
    /// For AfterpayClearpay redirect as PayLater Option
    AfterpayClearpayRedirect {
        /// The billing email
        #[schema(value_type = Option<String>)]
        billing_email: Option<Email>,
        /// The billing name
        #[schema(value_type = Option<String>)]
        billing_name: Option<Secret<String>>,
    },
    /// For PayBright Redirect as PayLater Option
    PayBrightRedirect {},
    /// For WalleyRedirect as PayLater Option
    WalleyRedirect {},
    /// For Alma Redirection as PayLater Option
    AlmaRedirect {},
    AtomeRedirect {},
}

impl GetAddressFromPaymentMethodData for PayLaterData {
    fn get_billing_address(&self) -> Option<Address> {
        match self {
            Self::KlarnaRedirect {
                billing_email,
                billing_country,
            } => {
                let address_details = AddressDetails {
                    country: *billing_country,
                    ..AddressDetails::default()
                };

                Some(Address {
                    address: Some(address_details),
                    email: billing_email.clone(),
                    phone: None,
                })
            }
            Self::AfterpayClearpayRedirect {
                billing_email,
                billing_name,
            } => {
                let address_details = AddressDetails {
                    first_name: billing_name.clone(),
                    ..AddressDetails::default()
                };

                Some(Address {
                    address: Some(address_details),
                    email: billing_email.clone(),
                    phone: None,
                })
            }
            Self::PayBrightRedirect {}
            | Self::WalleyRedirect {}
            | Self::AlmaRedirect {}
            | Self::KlarnaSdk { .. }
            | Self::AffirmRedirect {}
            | Self::AtomeRedirect {} => None,
        }
    }
}

#[derive(serde::Deserialize, serde::Serialize, Debug, Clone, ToSchema, Eq, PartialEq)]
#[serde(rename_all = "snake_case")]
pub enum BankDebitData {
    /// Payment Method data for Ach bank debit
    AchBankDebit {
        /// Billing details for bank debit
        billing_details: Option<BankDebitBilling>,
        /// Account number for ach bank debit payment
        #[schema(value_type = String, example = "000123456789")]
        account_number: Secret<String>,
        /// Routing number for ach bank debit payment
        #[schema(value_type = String, example = "110000000")]
        routing_number: Secret<String>,

        #[schema(value_type = String, example = "John Test")]
        card_holder_name: Option<Secret<String>>,

        #[schema(value_type = String, example = "John Doe")]
        bank_account_holder_name: Option<Secret<String>>,

        #[schema(value_type = String, example = "ACH")]
        bank_name: Option<common_enums::BankNames>,

        #[schema(value_type = String, example = "Checking")]
        bank_type: Option<common_enums::BankType>,

        #[schema(value_type = String, example = "Personal")]
        bank_holder_type: Option<common_enums::BankHolderType>,
    },
    SepaBankDebit {
        /// Billing details for bank debit
        billing_details: Option<BankDebitBilling>,
        /// International bank account number (iban) for SEPA
        #[schema(value_type = String, example = "DE89370400440532013000")]
        iban: Secret<String>,
        /// Owner name for bank debit
        #[schema(value_type = String, example = "A. Schneider")]
        bank_account_holder_name: Option<Secret<String>>,
    },
    BecsBankDebit {
        /// Billing details for bank debit
        billing_details: Option<BankDebitBilling>,
        /// Account number for Becs payment method
        #[schema(value_type = String, example = "000123456")]
        account_number: Secret<String>,
        /// Bank-State-Branch (bsb) number
        #[schema(value_type = String, example = "000000")]
        bsb_number: Secret<String>,
        /// Owner name for bank debit
        #[schema(value_type = Option<String>, example = "A. Schneider")]
        bank_account_holder_name: Option<Secret<String>>,
    },
    BacsBankDebit {
        /// Billing details for bank debit
        billing_details: Option<BankDebitBilling>,
        /// Account number for Bacs payment method
        #[schema(value_type = String, example = "00012345")]
        account_number: Secret<String>,
        /// Sort code for Bacs payment method
        #[schema(value_type = String, example = "108800")]
        sort_code: Secret<String>,
        /// holder name for bank debit
        #[schema(value_type = String, example = "A. Schneider")]
        bank_account_holder_name: Option<Secret<String>>,
    },
}

impl GetAddressFromPaymentMethodData for BankDebitData {
    fn get_billing_address(&self) -> Option<Address> {
        fn get_billing_address_inner(
            bank_debit_billing: Option<&BankDebitBilling>,
            bank_account_holder_name: Option<&Secret<String>>,
        ) -> Option<Address> {
            // We will always have address here
            let mut address = bank_debit_billing
                .and_then(GetAddressFromPaymentMethodData::get_billing_address)?;

            // Prefer `account_holder_name` over `name`
            address.address.as_mut().map(|address| {
                address.first_name = bank_account_holder_name
                    .or(address.first_name.as_ref())
                    .cloned();
            });

            Some(address)
        }

        match self {
            Self::AchBankDebit {
                billing_details,
                bank_account_holder_name,
                ..
            }
            | Self::SepaBankDebit {
                billing_details,
                bank_account_holder_name,
                ..
            }
            | Self::BecsBankDebit {
                billing_details,
                bank_account_holder_name,
                ..
            }
            | Self::BacsBankDebit {
                billing_details,
                bank_account_holder_name,
                ..
            } => get_billing_address_inner(
                billing_details.as_ref(),
                bank_account_holder_name.as_ref(),
            ),
        }
    }
}

#[cfg(feature = "v1")]
/// Custom serializer and deserializer for PaymentMethodData
mod payment_method_data_serde {

    use super::*;

    /// Deserialize `reward` payment_method as string for backwards compatibility
    /// The api contract would be
    /// ```json
    /// {
    ///   "payment_method": "reward",
    ///   "payment_method_type": "evoucher",
    ///   "payment_method_data": "reward",
    /// }
    /// ```
    ///
    /// For other payment methods, use the provided deserializer
    /// ```json
    /// "payment_method_data": {
    ///   "card": {
    ///     "card_number": "4242424242424242",
    ///     "card_exp_month": "10",
    ///     "card_exp_year": "25",
    ///     "card_holder_name": "joseph Doe",
    ///     "card_cvc": "123"
    ///    }
    /// }
    /// ```
    pub fn deserialize<'de, D>(
        deserializer: D,
    ) -> Result<Option<PaymentMethodDataRequest>, D::Error>
    where
        D: Deserializer<'de>,
    {
        #[derive(serde::Deserialize, Debug)]
        #[serde(untagged)]
        enum __Inner {
            RewardString(String),
            OptionalPaymentMethod(serde_json::Value),
        }

        // This struct is an intermediate representation
        // This is required in order to catch deserialization errors when deserializing `payment_method_data`
        // The #[serde(flatten)] attribute applied on `payment_method_data` discards
        // any of the error when deserializing and deserializes to an option instead
        #[derive(serde::Deserialize, Debug)]
        struct __InnerPaymentMethodData {
            billing: Option<Address>,
            #[serde(flatten)]
            payment_method_data: Option<serde_json::Value>,
        }

        let deserialize_to_inner = __Inner::deserialize(deserializer)?;

        match deserialize_to_inner {
            __Inner::OptionalPaymentMethod(value) => {
                let parsed_value = serde_json::from_value::<__InnerPaymentMethodData>(value)
                    .map_err(|serde_json_error| de::Error::custom(serde_json_error.to_string()))?;

                let payment_method_data = if let Some(payment_method_data_value) =
                    parsed_value.payment_method_data
                {
                    // Even though no data is passed, the flatten serde_json::Value is deserialized as Some(Object {})
                    if let serde_json::Value::Object(ref inner_map) = payment_method_data_value {
                        if inner_map.is_empty() {
                            None
                        } else {
                            let payment_method_data = serde_json::from_value::<PaymentMethodData>(
                                payment_method_data_value,
                            )
                            .map_err(|serde_json_error| {
                                de::Error::custom(serde_json_error.to_string())
                            })?;
                            let address_details = parsed_value
                                .billing
                                .as_ref()
                                .and_then(|billing| billing.address.clone());
                            match (payment_method_data.clone(), address_details.as_ref()) {
                                (
                                    PaymentMethodData::Card(ref mut card),
                                    Some(billing_address_details),
                                ) => {
                                    if card.card_holder_name.is_none() {
                                        card.card_holder_name =
                                            billing_address_details.get_optional_full_name();
                                    }
                                    Some(PaymentMethodData::Card(card.clone()))
                                }
                                _ => Some(payment_method_data),
                            }
                        }
                    } else {
                        Err(de::Error::custom("Expected a map for payment_method_data"))?
                    }
                } else {
                    None
                };

                Ok(Some(PaymentMethodDataRequest {
                    payment_method_data,
                    billing: parsed_value.billing,
                }))
            }
            __Inner::RewardString(inner_string) => {
                let payment_method_data = match inner_string.as_str() {
                    "reward" => PaymentMethodData::Reward,
                    _ => Err(de::Error::custom("Invalid Variant"))?,
                };

                Ok(Some(PaymentMethodDataRequest {
                    payment_method_data: Some(payment_method_data),
                    billing: None,
                }))
            }
        }
    }

    pub fn serialize<S>(
        payment_method_data_request: &Option<PaymentMethodDataRequest>,
        serializer: S,
    ) -> Result<S::Ok, S::Error>
    where
        S: Serializer,
    {
        if let Some(payment_method_data_request) = payment_method_data_request {
            if let Some(payment_method_data) =
                payment_method_data_request.payment_method_data.as_ref()
            {
                match payment_method_data {
                    PaymentMethodData::Reward => serializer.serialize_str("reward"),
                    PaymentMethodData::CardRedirect(_)
                    | PaymentMethodData::BankDebit(_)
                    | PaymentMethodData::BankRedirect(_)
                    | PaymentMethodData::BankTransfer(_)
                    | PaymentMethodData::RealTimePayment(_)
                    | PaymentMethodData::MobilePayment(_)
                    | PaymentMethodData::CardToken(_)
                    | PaymentMethodData::Crypto(_)
                    | PaymentMethodData::GiftCard(_)
                    | PaymentMethodData::PayLater(_)
                    | PaymentMethodData::Upi(_)
                    | PaymentMethodData::Voucher(_)
                    | PaymentMethodData::Card(_)
                    | PaymentMethodData::MandatePayment
                    | PaymentMethodData::OpenBanking(_)
                    | PaymentMethodData::Wallet(_) => {
                        payment_method_data_request.serialize(serializer)
                    }
                }
            } else {
                payment_method_data_request.serialize(serializer)
            }
        } else {
            serializer.serialize_none()
        }
    }
}

/// The payment method information provided for making a payment
#[derive(Debug, Clone, serde::Deserialize, serde::Serialize, ToSchema, Eq, PartialEq)]
pub struct PaymentMethodDataRequest {
    /// This field is optional because, in case of saved cards we pass the payment_token
    /// There might be cases where we don't need to pass the payment_method_data and pass only payment method billing details
    /// We have flattened it because to maintain backwards compatibility with the old API contract
    #[serde(flatten)]
    pub payment_method_data: Option<PaymentMethodData>,
    /// billing details for the payment method.
    /// This billing details will be passed to the processor as billing address.
    /// If not passed, then payment.billing will be considered
    pub billing: Option<Address>,
}

#[derive(Debug, Clone, serde::Deserialize, serde::Serialize, ToSchema, Eq, PartialEq)]
#[serde(rename_all = "snake_case")]
pub enum PaymentMethodData {
    #[schema(title = "Card")]
    Card(Card),
    #[schema(title = "CardRedirect")]
    CardRedirect(CardRedirectData),
    #[schema(title = "Wallet")]
    Wallet(WalletData),
    #[schema(title = "PayLater")]
    PayLater(PayLaterData),
    #[schema(title = "BankRedirect")]
    BankRedirect(BankRedirectData),
    #[schema(title = "BankDebit")]
    BankDebit(BankDebitData),
    #[schema(title = "BankTransfer")]
    BankTransfer(Box<BankTransferData>),
    #[schema(title = "RealTimePayment")]
    RealTimePayment(Box<RealTimePaymentData>),
    #[schema(title = "Crypto")]
    Crypto(CryptoData),
    #[schema(title = "MandatePayment")]
    MandatePayment,
    #[schema(title = "Reward")]
    Reward,
    #[schema(title = "Upi")]
    Upi(UpiData),
    #[schema(title = "Voucher")]
    Voucher(VoucherData),
    #[schema(title = "GiftCard")]
    GiftCard(Box<GiftCardData>),
    #[schema(title = "CardToken")]
    CardToken(CardToken),
    #[schema(title = "OpenBanking")]
    OpenBanking(OpenBankingData),
    #[schema(title = "MobilePayment")]
    MobilePayment(MobilePaymentData),
}

pub trait GetAddressFromPaymentMethodData {
    fn get_billing_address(&self) -> Option<Address>;
}

impl GetAddressFromPaymentMethodData for PaymentMethodData {
    fn get_billing_address(&self) -> Option<Address> {
        match self {
            Self::Card(card_data) => card_data.get_billing_address(),
            Self::CardRedirect(_) => None,
            Self::Wallet(wallet_data) => wallet_data.get_billing_address(),
            Self::PayLater(pay_later) => pay_later.get_billing_address(),
            Self::BankRedirect(bank_redirect_data) => bank_redirect_data.get_billing_address(),
            Self::BankDebit(bank_debit_data) => bank_debit_data.get_billing_address(),
            Self::BankTransfer(bank_transfer_data) => bank_transfer_data.get_billing_address(),
            Self::Voucher(voucher_data) => voucher_data.get_billing_address(),
            Self::Crypto(_)
            | Self::Reward
            | Self::RealTimePayment(_)
            | Self::Upi(_)
            | Self::GiftCard(_)
            | Self::CardToken(_)
            | Self::OpenBanking(_)
            | Self::MandatePayment
            | Self::MobilePayment(_) => None,
        }
    }
}

impl PaymentMethodData {
    pub fn apply_additional_payment_data(
        &self,
        additional_payment_data: AdditionalPaymentData,
    ) -> Result<Self, error_stack::Report<ValidationError>> {
        if let AdditionalPaymentData::Card(additional_card_info) = additional_payment_data {
            match self {
                Self::Card(card) => Ok(Self::Card(
                    card.apply_additional_card_info(*additional_card_info)?,
                )),
                _ => Ok(self.to_owned()),
            }
        } else {
            Ok(self.to_owned())
        }
    }

    pub fn get_payment_method(&self) -> Option<api_enums::PaymentMethod> {
        match self {
            Self::Card(_) => Some(api_enums::PaymentMethod::Card),
            Self::CardRedirect(_) => Some(api_enums::PaymentMethod::CardRedirect),
            Self::Wallet(_) => Some(api_enums::PaymentMethod::Wallet),
            Self::PayLater(_) => Some(api_enums::PaymentMethod::PayLater),
            Self::BankRedirect(_) => Some(api_enums::PaymentMethod::BankRedirect),
            Self::BankDebit(_) => Some(api_enums::PaymentMethod::BankDebit),
            Self::BankTransfer(_) => Some(api_enums::PaymentMethod::BankTransfer),
            Self::RealTimePayment(_) => Some(api_enums::PaymentMethod::RealTimePayment),
            Self::Crypto(_) => Some(api_enums::PaymentMethod::Crypto),
            Self::Reward => Some(api_enums::PaymentMethod::Reward),
            Self::Upi(_) => Some(api_enums::PaymentMethod::Upi),
            Self::Voucher(_) => Some(api_enums::PaymentMethod::Voucher),
            Self::GiftCard(_) => Some(api_enums::PaymentMethod::GiftCard),
            Self::OpenBanking(_) => Some(api_enums::PaymentMethod::OpenBanking),
            Self::MobilePayment(_) => Some(api_enums::PaymentMethod::MobilePayment),
            Self::CardToken(_) | Self::MandatePayment => None,
        }
    }
}

pub trait GetPaymentMethodType {
    fn get_payment_method_type(&self) -> api_enums::PaymentMethodType;
}

impl GetPaymentMethodType for CardRedirectData {
    fn get_payment_method_type(&self) -> api_enums::PaymentMethodType {
        match self {
            Self::Knet {} => api_enums::PaymentMethodType::Knet,
            Self::Benefit {} => api_enums::PaymentMethodType::Benefit,
            Self::MomoAtm {} => api_enums::PaymentMethodType::MomoAtm,
            Self::CardRedirect {} => api_enums::PaymentMethodType::CardRedirect,
        }
    }
}

impl GetPaymentMethodType for MobilePaymentData {
    fn get_payment_method_type(&self) -> api_enums::PaymentMethodType {
        match self {
            Self::DirectCarrierBilling { .. } => api_enums::PaymentMethodType::DirectCarrierBilling,
        }
    }
}

impl GetPaymentMethodType for WalletData {
    fn get_payment_method_type(&self) -> api_enums::PaymentMethodType {
        match self {
            Self::AliPayQr(_) | Self::AliPayRedirect(_) => api_enums::PaymentMethodType::AliPay,
            Self::AliPayHkRedirect(_) => api_enums::PaymentMethodType::AliPayHk,
            Self::AmazonPayRedirect(_) => api_enums::PaymentMethodType::AmazonPay,
            Self::MomoRedirect(_) => api_enums::PaymentMethodType::Momo,
            Self::KakaoPayRedirect(_) => api_enums::PaymentMethodType::KakaoPay,
            Self::GoPayRedirect(_) => api_enums::PaymentMethodType::GoPay,
            Self::GcashRedirect(_) => api_enums::PaymentMethodType::Gcash,
            Self::ApplePay(_) | Self::ApplePayRedirect(_) | Self::ApplePayThirdPartySdk(_) => {
                api_enums::PaymentMethodType::ApplePay
            }
            Self::DanaRedirect {} => api_enums::PaymentMethodType::Dana,
            Self::GooglePay(_) | Self::GooglePayRedirect(_) | Self::GooglePayThirdPartySdk(_) => {
                api_enums::PaymentMethodType::GooglePay
            }
            Self::MbWayRedirect(_) => api_enums::PaymentMethodType::MbWay,
            Self::MobilePayRedirect(_) => api_enums::PaymentMethodType::MobilePay,
            Self::PaypalRedirect(_) | Self::PaypalSdk(_) => api_enums::PaymentMethodType::Paypal,
            Self::Paze(_) => api_enums::PaymentMethodType::Paze,
            Self::SamsungPay(_) => api_enums::PaymentMethodType::SamsungPay,
            Self::TwintRedirect {} => api_enums::PaymentMethodType::Twint,
            Self::VippsRedirect {} => api_enums::PaymentMethodType::Vipps,
            Self::TouchNGoRedirect(_) => api_enums::PaymentMethodType::TouchNGo,
            Self::WeChatPayRedirect(_) | Self::WeChatPayQr(_) => {
                api_enums::PaymentMethodType::WeChatPay
            }
            Self::CashappQr(_) => api_enums::PaymentMethodType::Cashapp,
            Self::SwishQr(_) => api_enums::PaymentMethodType::Swish,
            Self::Mifinity(_) => api_enums::PaymentMethodType::Mifinity,
        }
    }
}

impl GetPaymentMethodType for PayLaterData {
    fn get_payment_method_type(&self) -> api_enums::PaymentMethodType {
        match self {
            Self::KlarnaRedirect { .. } => api_enums::PaymentMethodType::Klarna,
            Self::KlarnaSdk { .. } => api_enums::PaymentMethodType::Klarna,
            Self::AffirmRedirect {} => api_enums::PaymentMethodType::Affirm,
            Self::AfterpayClearpayRedirect { .. } => api_enums::PaymentMethodType::AfterpayClearpay,
            Self::PayBrightRedirect {} => api_enums::PaymentMethodType::PayBright,
            Self::WalleyRedirect {} => api_enums::PaymentMethodType::Walley,
            Self::AlmaRedirect {} => api_enums::PaymentMethodType::Alma,
            Self::AtomeRedirect {} => api_enums::PaymentMethodType::Atome,
        }
    }
}

impl GetPaymentMethodType for OpenBankingData {
    fn get_payment_method_type(&self) -> api_enums::PaymentMethodType {
        match self {
            Self::OpenBankingPIS {} => api_enums::PaymentMethodType::OpenBankingPIS,
        }
    }
}

impl GetPaymentMethodType for BankRedirectData {
    fn get_payment_method_type(&self) -> api_enums::PaymentMethodType {
        match self {
            Self::BancontactCard { .. } => api_enums::PaymentMethodType::BancontactCard,
            Self::Bizum {} => api_enums::PaymentMethodType::Bizum,
            Self::Blik { .. } => api_enums::PaymentMethodType::Blik,
            Self::Eps { .. } => api_enums::PaymentMethodType::Eps,
            Self::Giropay { .. } => api_enums::PaymentMethodType::Giropay,
            Self::Ideal { .. } => api_enums::PaymentMethodType::Ideal,
            Self::Interac { .. } => api_enums::PaymentMethodType::Interac,
            Self::OnlineBankingCzechRepublic { .. } => {
                api_enums::PaymentMethodType::OnlineBankingCzechRepublic
            }
            Self::OnlineBankingFinland { .. } => api_enums::PaymentMethodType::OnlineBankingFinland,
            Self::OnlineBankingPoland { .. } => api_enums::PaymentMethodType::OnlineBankingPoland,
            Self::OnlineBankingSlovakia { .. } => {
                api_enums::PaymentMethodType::OnlineBankingSlovakia
            }
            Self::OpenBankingUk { .. } => api_enums::PaymentMethodType::OpenBankingUk,
            Self::Przelewy24 { .. } => api_enums::PaymentMethodType::Przelewy24,
            Self::Sofort { .. } => api_enums::PaymentMethodType::Sofort,
            Self::Trustly { .. } => api_enums::PaymentMethodType::Trustly,
            Self::OnlineBankingFpx { .. } => api_enums::PaymentMethodType::OnlineBankingFpx,
            Self::OnlineBankingThailand { .. } => {
                api_enums::PaymentMethodType::OnlineBankingThailand
            }
            Self::LocalBankRedirect { .. } => api_enums::PaymentMethodType::LocalBankRedirect,
        }
    }
}

impl GetPaymentMethodType for BankDebitData {
    fn get_payment_method_type(&self) -> api_enums::PaymentMethodType {
        match self {
            Self::AchBankDebit { .. } => api_enums::PaymentMethodType::Ach,
            Self::SepaBankDebit { .. } => api_enums::PaymentMethodType::Sepa,
            Self::BecsBankDebit { .. } => api_enums::PaymentMethodType::Becs,
            Self::BacsBankDebit { .. } => api_enums::PaymentMethodType::Bacs,
        }
    }
}

impl GetPaymentMethodType for BankTransferData {
    fn get_payment_method_type(&self) -> api_enums::PaymentMethodType {
        match self {
            Self::AchBankTransfer { .. } => api_enums::PaymentMethodType::Ach,
            Self::SepaBankTransfer { .. } => api_enums::PaymentMethodType::Sepa,
            Self::BacsBankTransfer { .. } => api_enums::PaymentMethodType::Bacs,
            Self::MultibancoBankTransfer { .. } => api_enums::PaymentMethodType::Multibanco,
            Self::PermataBankTransfer { .. } => api_enums::PaymentMethodType::PermataBankTransfer,
            Self::BcaBankTransfer { .. } => api_enums::PaymentMethodType::BcaBankTransfer,
            Self::BniVaBankTransfer { .. } => api_enums::PaymentMethodType::BniVa,
            Self::BriVaBankTransfer { .. } => api_enums::PaymentMethodType::BriVa,
            Self::CimbVaBankTransfer { .. } => api_enums::PaymentMethodType::CimbVa,
            Self::DanamonVaBankTransfer { .. } => api_enums::PaymentMethodType::DanamonVa,
            Self::MandiriVaBankTransfer { .. } => api_enums::PaymentMethodType::MandiriVa,
            Self::Pix { .. } => api_enums::PaymentMethodType::Pix,
            Self::Pse {} => api_enums::PaymentMethodType::Pse,
            Self::LocalBankTransfer { .. } => api_enums::PaymentMethodType::LocalBankTransfer,
        }
    }
}

impl GetPaymentMethodType for CryptoData {
    fn get_payment_method_type(&self) -> api_enums::PaymentMethodType {
        api_enums::PaymentMethodType::CryptoCurrency
    }
}

impl GetPaymentMethodType for RealTimePaymentData {
    fn get_payment_method_type(&self) -> api_enums::PaymentMethodType {
        match self {
            Self::Fps {} => api_enums::PaymentMethodType::Fps,
            Self::DuitNow {} => api_enums::PaymentMethodType::DuitNow,
            Self::PromptPay {} => api_enums::PaymentMethodType::PromptPay,
            Self::VietQr {} => api_enums::PaymentMethodType::VietQr,
        }
    }
}

impl GetPaymentMethodType for UpiData {
    fn get_payment_method_type(&self) -> api_enums::PaymentMethodType {
        match self {
            Self::UpiCollect(_) => api_enums::PaymentMethodType::UpiCollect,
            Self::UpiIntent(_) => api_enums::PaymentMethodType::UpiIntent,
        }
    }
}
impl GetPaymentMethodType for VoucherData {
    fn get_payment_method_type(&self) -> api_enums::PaymentMethodType {
        match self {
            Self::Boleto(_) => api_enums::PaymentMethodType::Boleto,
            Self::Efecty => api_enums::PaymentMethodType::Efecty,
            Self::PagoEfectivo => api_enums::PaymentMethodType::PagoEfectivo,
            Self::RedCompra => api_enums::PaymentMethodType::RedCompra,
            Self::RedPagos => api_enums::PaymentMethodType::RedPagos,
            Self::Alfamart(_) => api_enums::PaymentMethodType::Alfamart,
            Self::Indomaret(_) => api_enums::PaymentMethodType::Indomaret,
            Self::Oxxo => api_enums::PaymentMethodType::Oxxo,
            Self::SevenEleven(_) => api_enums::PaymentMethodType::SevenEleven,
            Self::Lawson(_) => api_enums::PaymentMethodType::Lawson,
            Self::MiniStop(_) => api_enums::PaymentMethodType::MiniStop,
            Self::FamilyMart(_) => api_enums::PaymentMethodType::FamilyMart,
            Self::Seicomart(_) => api_enums::PaymentMethodType::Seicomart,
            Self::PayEasy(_) => api_enums::PaymentMethodType::PayEasy,
        }
    }
}
impl GetPaymentMethodType for GiftCardData {
    fn get_payment_method_type(&self) -> api_enums::PaymentMethodType {
        match self {
            Self::Givex(_) => api_enums::PaymentMethodType::Givex,
            Self::PaySafeCard {} => api_enums::PaymentMethodType::PaySafeCard,
        }
    }
}

#[derive(serde::Deserialize, serde::Serialize, Debug, Clone, ToSchema, Eq, PartialEq)]
#[serde(rename_all = "snake_case")]
pub enum GiftCardData {
    Givex(GiftCardDetails),
    PaySafeCard {},
}

#[derive(serde::Deserialize, serde::Serialize, Debug, Clone, ToSchema, Eq, PartialEq)]
#[serde(rename_all = "snake_case")]
pub struct GiftCardDetails {
    /// The gift card number
    #[schema(value_type = String)]
    pub number: Secret<String>,
    /// The card verification code.
    #[schema(value_type = String)]
    pub cvc: Secret<String>,
}

#[derive(Default, Eq, PartialEq, Clone, Debug, serde::Deserialize, serde::Serialize, ToSchema)]
#[serde(rename_all = "snake_case")]
pub struct AdditionalCardInfo {
    /// The name of issuer of the card
    pub card_issuer: Option<String>,

    /// Card network of the card
    pub card_network: Option<api_enums::CardNetwork>,

    /// Card type, can be either `credit` or `debit`
    pub card_type: Option<String>,

    pub card_issuing_country: Option<String>,
    pub bank_code: Option<String>,

    /// Last 4 digits of the card number
    pub last4: Option<String>,

    /// The ISIN of the card
    pub card_isin: Option<String>,

    /// Extended bin of card, contains the first 8 digits of card number
    pub card_extended_bin: Option<String>,

    pub card_exp_month: Option<Secret<String>>,

    pub card_exp_year: Option<Secret<String>>,

    pub card_holder_name: Option<Secret<String>>,

    /// Additional payment checks done on the cvv and billing address by the processors.
    /// This is a free form field and the structure varies from processor to processor
    pub payment_checks: Option<serde_json::Value>,

    /// Details about the threeds environment.
    /// This is a free form field and the structure varies from processor to processor
    pub authentication_data: Option<serde_json::Value>,
}

#[derive(Debug, Clone, Eq, PartialEq, serde::Deserialize, serde::Serialize)]
#[serde(rename_all = "snake_case")]
pub enum AdditionalPaymentData {
    Card(Box<AdditionalCardInfo>),
    BankRedirect {
        bank_name: Option<common_enums::BankNames>,
        #[serde(flatten)]
        details: Option<additional_info::BankRedirectDetails>,
    },
    Wallet {
        apple_pay: Option<ApplepayPaymentMethod>,
        google_pay: Option<additional_info::WalletAdditionalDataForCard>,
        samsung_pay: Option<additional_info::WalletAdditionalDataForCard>,
    },
    PayLater {
        klarna_sdk: Option<KlarnaSdkPaymentMethod>,
    },
    BankTransfer {
        #[serde(flatten)]
        details: Option<additional_info::BankTransferAdditionalData>,
    },
    Crypto {
        #[serde(flatten)]
        details: Option<CryptoData>,
    },
    BankDebit {
        #[serde(flatten)]
        details: Option<additional_info::BankDebitAdditionalData>,
    },
    MandatePayment {},
    Reward {},
    RealTimePayment {
        #[serde(flatten)]
        details: Option<RealTimePaymentData>,
    },
    Upi {
        #[serde(flatten)]
        details: Option<additional_info::UpiAdditionalData>,
    },
    GiftCard {
        #[serde(flatten)]
        details: Option<additional_info::GiftCardAdditionalData>,
    },
    Voucher {
        #[serde(flatten)]
        details: Option<VoucherData>,
    },
    CardRedirect {
        #[serde(flatten)]
        details: Option<CardRedirectData>,
    },
    CardToken {
        #[serde(flatten)]
        details: Option<additional_info::CardTokenAdditionalData>,
    },
    OpenBanking {
        #[serde(flatten)]
        details: Option<OpenBankingData>,
    },
    MobilePayment {
        #[serde(flatten)]
        details: Option<MobilePaymentData>,
    },
}

#[derive(Debug, Clone, Eq, PartialEq, serde::Deserialize, serde::Serialize)]
pub struct KlarnaSdkPaymentMethod {
    pub payment_type: Option<String>,
}

#[derive(Debug, Clone, Eq, PartialEq, serde::Deserialize, serde::Serialize, ToSchema)]
#[serde(rename_all = "snake_case")]
pub enum BankRedirectData {
    BancontactCard {
        /// The card number
        #[schema(value_type = String, example = "4242424242424242")]
        card_number: Option<CardNumber>,
        /// The card's expiry month
        #[schema(value_type = String, example = "24")]
        card_exp_month: Option<Secret<String>>,

        /// The card's expiry year
        #[schema(value_type = String, example = "24")]
        card_exp_year: Option<Secret<String>>,

        /// The card holder's name
        #[schema(value_type = String, example = "John Test")]
        card_holder_name: Option<Secret<String>>,

        //Required by Stripes
        billing_details: Option<BankRedirectBilling>,
    },
    Bizum {},
    Blik {
        // Blik Code
        blik_code: Option<String>,
    },
    Eps {
        /// The billing details for bank redirection
        billing_details: Option<BankRedirectBilling>,

        /// The hyperswitch bank code for eps
        #[schema(value_type = BankNames, example = "triodos_bank")]
        bank_name: Option<common_enums::BankNames>,

        /// The country for bank payment
        #[schema(value_type = CountryAlpha2, example = "US")]
        country: Option<api_enums::CountryAlpha2>,
    },
    Giropay {
        /// The billing details for bank redirection
        billing_details: Option<BankRedirectBilling>,

        #[schema(value_type = Option<String>)]
        /// Bank account bic code
        bank_account_bic: Option<Secret<String>>,

        /// Bank account iban
        #[schema(value_type = Option<String>)]
        bank_account_iban: Option<Secret<String>>,

        /// The country for bank payment
        #[schema(value_type = CountryAlpha2, example = "US")]
        country: Option<api_enums::CountryAlpha2>,
    },
    Ideal {
        /// The billing details for bank redirection
        billing_details: Option<BankRedirectBilling>,

        /// The hyperswitch bank code for ideal
        #[schema(value_type = BankNames, example = "abn_amro")]
        bank_name: Option<common_enums::BankNames>,

        /// The country for bank payment
        #[schema(value_type = CountryAlpha2, example = "US")]
        country: Option<api_enums::CountryAlpha2>,
    },
    Interac {
        /// The country for bank payment
        #[schema(value_type = Option<CountryAlpha2>, example = "US")]
        country: Option<api_enums::CountryAlpha2>,

        #[schema(value_type = Option<String>, example = "john.doe@example.com")]
        email: Option<Email>,
    },
    OnlineBankingCzechRepublic {
        // Issuer banks
        #[schema(value_type = BankNames)]
        issuer: common_enums::BankNames,
    },
    OnlineBankingFinland {
        // Shopper Email
        #[schema(value_type = Option<String>)]
        email: Option<Email>,
    },
    OnlineBankingPoland {
        // Issuer banks
        #[schema(value_type = BankNames)]
        issuer: common_enums::BankNames,
    },
    OnlineBankingSlovakia {
        // Issuer value corresponds to the bank
        #[schema(value_type = BankNames)]
        issuer: common_enums::BankNames,
    },
    OpenBankingUk {
        // Issuer banks
        #[schema(value_type = BankNames)]
        issuer: Option<common_enums::BankNames>,
        /// The country for bank payment
        #[schema(value_type = CountryAlpha2, example = "US")]
        country: Option<api_enums::CountryAlpha2>,
    },
    Przelewy24 {
        //Issuer banks
        #[schema(value_type = Option<BankNames>)]
        bank_name: Option<common_enums::BankNames>,

        // The billing details for bank redirect
        billing_details: Option<BankRedirectBilling>,
    },
    Sofort {
        /// The billing details for bank redirection
        billing_details: Option<BankRedirectBilling>,

        /// The country for bank payment
        #[schema(value_type = CountryAlpha2, example = "US")]
        country: Option<api_enums::CountryAlpha2>,

        /// The preferred language
        #[schema(example = "en")]
        preferred_language: Option<String>,
    },
    Trustly {
        /// The country for bank payment
        #[schema(value_type = CountryAlpha2, example = "US")]
        country: api_enums::CountryAlpha2,
    },
    OnlineBankingFpx {
        // Issuer banks
        #[schema(value_type = BankNames)]
        issuer: common_enums::BankNames,
    },
    OnlineBankingThailand {
        #[schema(value_type = BankNames)]
        issuer: common_enums::BankNames,
    },
    LocalBankRedirect {},
}

impl GetAddressFromPaymentMethodData for BankRedirectData {
    fn get_billing_address(&self) -> Option<Address> {
        let get_billing_address_inner = |bank_redirect_billing: Option<&BankRedirectBilling>,
                                         billing_country: Option<&common_enums::CountryAlpha2>,
                                         billing_email: Option<&Email>|
         -> Option<Address> {
            let address = bank_redirect_billing
                .and_then(GetAddressFromPaymentMethodData::get_billing_address);

            let address = match (address, billing_country) {
                (Some(mut address), Some(billing_country)) => {
                    address
                        .address
                        .as_mut()
                        .map(|address| address.country = Some(*billing_country));

                    Some(address)
                }
                (Some(address), None) => Some(address),
                (None, Some(billing_country)) => Some(Address {
                    address: Some(AddressDetails {
                        country: Some(*billing_country),
                        ..AddressDetails::default()
                    }),
                    phone: None,
                    email: None,
                }),
                (None, None) => None,
            };

            match (address, billing_email) {
                (Some(mut address), Some(email)) => {
                    address.email = Some(email.clone());
                    Some(address)
                }
                (Some(address), None) => Some(address),
                (None, Some(billing_email)) => Some(Address {
                    address: None,
                    phone: None,
                    email: Some(billing_email.clone()),
                }),
                (None, None) => None,
            }
        };

        match self {
            Self::BancontactCard {
                billing_details,
                card_holder_name,
                ..
            } => {
                let address = get_billing_address_inner(billing_details.as_ref(), None, None);

                if let Some(mut address) = address {
                    address.address.as_mut().map(|address| {
                        address.first_name = card_holder_name
                            .as_ref()
                            .or(address.first_name.as_ref())
                            .cloned();
                    });

                    Some(address)
                } else {
                    Some(Address {
                        address: Some(AddressDetails {
                            first_name: card_holder_name.clone(),
                            ..AddressDetails::default()
                        }),
                        phone: None,
                        email: None,
                    })
                }
            }
            Self::Eps {
                billing_details,
                country,
                ..
            }
            | Self::Giropay {
                billing_details,
                country,
                ..
            }
            | Self::Ideal {
                billing_details,
                country,
                ..
            }
            | Self::Sofort {
                billing_details,
                country,
                ..
            } => get_billing_address_inner(billing_details.as_ref(), country.as_ref(), None),
            Self::Interac { country, email } => {
                get_billing_address_inner(None, country.as_ref(), email.as_ref())
            }
            Self::OnlineBankingFinland { email } => {
                get_billing_address_inner(None, None, email.as_ref())
            }
            Self::OpenBankingUk { country, .. } => {
                get_billing_address_inner(None, country.as_ref(), None)
            }
            Self::Przelewy24 {
                billing_details, ..
            } => get_billing_address_inner(billing_details.as_ref(), None, None),
            Self::Trustly { country } => get_billing_address_inner(None, Some(country), None),
            Self::OnlineBankingFpx { .. }
            | Self::LocalBankRedirect {}
            | Self::OnlineBankingThailand { .. }
            | Self::Bizum {}
            | Self::OnlineBankingPoland { .. }
            | Self::OnlineBankingSlovakia { .. }
            | Self::OnlineBankingCzechRepublic { .. }
            | Self::Blik { .. } => None,
        }
    }
}

#[derive(Debug, Clone, Eq, PartialEq, serde::Serialize, serde::Deserialize, ToSchema)]
pub struct AlfamartVoucherData {
    /// The billing first name for Alfamart
    #[schema(value_type = Option<String>, example = "Jane")]
    pub first_name: Option<Secret<String>>,
    /// The billing second name for Alfamart
    #[schema(value_type = Option<String>, example = "Doe")]
    pub last_name: Option<Secret<String>>,
    /// The Email ID for Alfamart
    #[schema(value_type = Option<String>, example = "example@me.com")]
    pub email: Option<Email>,
}

#[derive(Debug, Clone, Eq, PartialEq, serde::Serialize, serde::Deserialize, ToSchema)]
pub struct IndomaretVoucherData {
    /// The billing first name for Alfamart
    #[schema(value_type = Option<String>, example = "Jane")]
    pub first_name: Option<Secret<String>>,
    /// The billing second name for Alfamart
    #[schema(value_type = Option<String>, example = "Doe")]
    pub last_name: Option<Secret<String>>,
    /// The Email ID for Alfamart
    #[schema(value_type = Option<String>, example = "example@me.com")]
    pub email: Option<Email>,
}

#[derive(Debug, Clone, Eq, PartialEq, serde::Serialize, serde::Deserialize, ToSchema)]
pub struct JCSVoucherData {
    /// The billing first name for Japanese convenience stores
    #[schema(value_type = Option<String>, example = "Jane")]
    pub first_name: Option<Secret<String>>,
    /// The billing second name Japanese convenience stores
    #[schema(value_type = Option<String>, example = "Doe")]
    pub last_name: Option<Secret<String>>,
    /// The Email ID for Japanese convenience stores
    #[schema(value_type = Option<String>, example = "example@me.com")]
    pub email: Option<Email>,
    /// The telephone number for Japanese convenience stores
    #[schema(value_type = Option<String>, example = "9123456789")]
    pub phone_number: Option<String>,
}

#[derive(Debug, Clone, Eq, PartialEq, serde::Deserialize, serde::Serialize, ToSchema)]
pub struct AchBillingDetails {
    /// The Email ID for ACH billing
    #[schema(value_type = Option<String>, example = "example@me.com")]
    pub email: Option<Email>,
}

#[derive(Debug, Clone, Eq, PartialEq, serde::Deserialize, serde::Serialize, ToSchema)]
pub struct DokuBillingDetails {
    /// The billing first name for Doku
    #[schema(value_type = Option<String>, example = "Jane")]
    pub first_name: Option<Secret<String>>,
    /// The billing second name for Doku
    #[schema(value_type = Option<String>, example = "Doe")]
    pub last_name: Option<Secret<String>>,
    /// The Email ID for Doku billing
    #[schema(value_type = Option<String>, example = "example@me.com")]
    pub email: Option<Email>,
}

#[derive(Debug, Clone, Eq, PartialEq, serde::Deserialize, serde::Serialize, ToSchema)]
pub struct MultibancoBillingDetails {
    #[schema(value_type = Option<String>, example = "example@me.com")]
    pub email: Option<Email>,
}

#[derive(Debug, Clone, Eq, PartialEq, serde::Deserialize, serde::Serialize, ToSchema)]
pub struct SepaAndBacsBillingDetails {
    /// The Email ID for SEPA and BACS billing
    #[schema(value_type = Option<String>, example = "example@me.com")]
    pub email: Option<Email>,
    /// The billing name for SEPA and BACS billing
    #[schema(value_type = Option<String>, example = "Jane Doe")]
    pub name: Option<Secret<String>>,
}

#[derive(Debug, Clone, Eq, PartialEq, serde::Deserialize, serde::Serialize, ToSchema)]
#[serde(rename_all = "snake_case")]
pub struct CryptoData {
    pub pay_currency: Option<String>,
    pub network: Option<String>,
}

#[derive(Debug, Clone, Eq, PartialEq, serde::Deserialize, serde::Serialize, ToSchema)]
#[serde(rename_all = "snake_case")]
pub enum UpiData {
    UpiCollect(UpiCollectData),
    UpiIntent(UpiIntentData),
}

#[derive(Debug, Clone, Eq, PartialEq, serde::Deserialize, serde::Serialize, ToSchema)]
#[serde(rename_all = "snake_case")]
pub struct UpiCollectData {
    #[schema(value_type = Option<String>, example = "successtest@iata")]
    pub vpa_id: Option<Secret<String, pii::UpiVpaMaskingStrategy>>,
}

#[derive(Debug, Clone, Eq, PartialEq, serde::Deserialize, serde::Serialize, ToSchema)]
pub struct UpiIntentData {}

#[derive(Debug, Clone, Eq, PartialEq, serde::Deserialize, serde::Serialize, ToSchema)]
pub struct SofortBilling {
    /// The country associated with the billing
    #[schema(value_type = CountryAlpha2, example = "US")]
    pub billing_country: String,
}

#[derive(Debug, Clone, Eq, PartialEq, serde::Deserialize, serde::Serialize, ToSchema)]
pub struct BankRedirectBilling {
    /// The name for which billing is issued
    #[schema(value_type = String, example = "John Doe")]
    pub billing_name: Option<Secret<String>>,
    /// The billing email for bank redirect
    #[schema(value_type = String, example = "example@example.com")]
    pub email: Option<Email>,
}

impl GetAddressFromPaymentMethodData for BankRedirectBilling {
    fn get_billing_address(&self) -> Option<Address> {
        let address_details = self
            .billing_name
            .as_ref()
            .map(|billing_name| AddressDetails {
                first_name: Some(billing_name.clone()),
                ..AddressDetails::default()
            });

        if address_details.is_some() || self.email.is_some() {
            Some(Address {
                address: address_details,
                phone: None,
                email: self.email.clone(),
            })
        } else {
            None
        }
    }
}

#[derive(Eq, PartialEq, Clone, Debug, serde::Deserialize, serde::Serialize, ToSchema)]
#[serde(rename_all = "snake_case")]
pub enum BankTransferData {
    AchBankTransfer {
        /// The billing details for ACH Bank Transfer
        billing_details: Option<AchBillingDetails>,
    },
    SepaBankTransfer {
        /// The billing details for SEPA
        billing_details: Option<SepaAndBacsBillingDetails>,

        /// The two-letter ISO country code for SEPA and BACS
        #[schema(value_type = CountryAlpha2, example = "US")]
        country: Option<api_enums::CountryAlpha2>,
    },
    BacsBankTransfer {
        /// The billing details for SEPA
        billing_details: Option<SepaAndBacsBillingDetails>,
    },
    MultibancoBankTransfer {
        /// The billing details for Multibanco
        billing_details: Option<MultibancoBillingDetails>,
    },
    PermataBankTransfer {
        /// The billing details for Permata Bank Transfer
        billing_details: Option<DokuBillingDetails>,
    },
    BcaBankTransfer {
        /// The billing details for BCA Bank Transfer
        billing_details: Option<DokuBillingDetails>,
    },
    BniVaBankTransfer {
        /// The billing details for BniVa Bank Transfer
        billing_details: Option<DokuBillingDetails>,
    },
    BriVaBankTransfer {
        /// The billing details for BniVa Bank Transfer
        billing_details: Option<DokuBillingDetails>,
    },
    CimbVaBankTransfer {
        /// The billing details for BniVa Bank Transfer
        billing_details: Option<DokuBillingDetails>,
    },
    DanamonVaBankTransfer {
        /// The billing details for BniVa Bank Transfer
        billing_details: Option<DokuBillingDetails>,
    },
    MandiriVaBankTransfer {
        /// The billing details for BniVa Bank Transfer
        billing_details: Option<DokuBillingDetails>,
    },
    Pix {
        /// Unique key for pix transfer
        #[schema(value_type = Option<String>, example = "a1f4102e-a446-4a57-bcce-6fa48899c1d1")]
        pix_key: Option<Secret<String>>,
        /// CPF is a Brazilian tax identification number
        #[schema(value_type = Option<String>, example = "10599054689")]
        cpf: Option<Secret<String>>,
        /// CNPJ is a Brazilian company tax identification number
        #[schema(value_type = Option<String>, example = "74469027417312")]
        cnpj: Option<Secret<String>>,
    },
    Pse {},
    LocalBankTransfer {
        bank_code: Option<String>,
    },
}

#[derive(Eq, PartialEq, Clone, Debug, serde::Deserialize, serde::Serialize, ToSchema)]
#[serde(rename_all = "snake_case")]
pub enum RealTimePaymentData {
    Fps {},
    DuitNow {},
    PromptPay {},
    VietQr {},
}

impl GetAddressFromPaymentMethodData for BankTransferData {
    fn get_billing_address(&self) -> Option<Address> {
        match self {
            Self::AchBankTransfer { billing_details } => {
                billing_details.as_ref().map(|details| Address {
                    address: None,
                    phone: None,
                    email: details.email.clone(),
                })
            }
            Self::SepaBankTransfer {
                billing_details,
                country,
            } => billing_details.as_ref().map(|details| Address {
                address: Some(AddressDetails {
                    country: *country,
                    first_name: details.name.clone(),
                    ..AddressDetails::default()
                }),
                phone: None,
                email: details.email.clone(),
            }),
            Self::BacsBankTransfer { billing_details } => {
                billing_details.as_ref().map(|details| Address {
                    address: Some(AddressDetails {
                        first_name: details.name.clone(),
                        ..AddressDetails::default()
                    }),
                    phone: None,
                    email: details.email.clone(),
                })
            }
            Self::MultibancoBankTransfer { billing_details } => {
                billing_details.as_ref().map(|details| Address {
                    address: None,
                    phone: None,
                    email: details.email.clone(),
                })
            }
            Self::PermataBankTransfer { billing_details }
            | Self::BcaBankTransfer { billing_details }
            | Self::BniVaBankTransfer { billing_details }
            | Self::BriVaBankTransfer { billing_details }
            | Self::CimbVaBankTransfer { billing_details }
            | Self::DanamonVaBankTransfer { billing_details }
            | Self::MandiriVaBankTransfer { billing_details } => {
                billing_details.as_ref().map(|details| Address {
                    address: Some(AddressDetails {
                        first_name: details.first_name.clone(),
                        last_name: details.last_name.clone(),
                        ..AddressDetails::default()
                    }),
                    phone: None,
                    email: details.email.clone(),
                })
            }
            Self::LocalBankTransfer { .. } | Self::Pix { .. } | Self::Pse {} => None,
        }
    }
}

#[derive(serde::Deserialize, serde::Serialize, Debug, Clone, ToSchema, Eq, PartialEq)]
pub struct BankDebitBilling {
    /// The billing name for bank debits
    #[schema(value_type = Option<String>, example = "John Doe")]
    pub name: Option<Secret<String>>,
    /// The billing email for bank debits
    #[schema(value_type = Option<String>, example = "example@example.com")]
    pub email: Option<Email>,
    /// The billing address for bank debits
    pub address: Option<AddressDetails>,
}

impl GetAddressFromPaymentMethodData for BankDebitBilling {
    fn get_billing_address(&self) -> Option<Address> {
        let address = if let Some(mut address) = self.address.clone() {
            address.first_name = self.name.clone().or(address.first_name);
            Address {
                address: Some(address),
                email: self.email.clone(),
                phone: None,
            }
        } else {
            Address {
                address: Some(AddressDetails {
                    first_name: self.name.clone(),
                    ..AddressDetails::default()
                }),
                email: self.email.clone(),
                phone: None,
            }
        };

        Some(address)
    }
}

#[derive(Eq, PartialEq, Clone, Debug, serde::Deserialize, serde::Serialize, ToSchema)]
#[serde(rename_all = "snake_case")]
pub enum WalletData {
    /// The wallet data for Ali Pay QrCode
    AliPayQr(Box<AliPayQr>),
    /// The wallet data for Ali Pay redirect
    AliPayRedirect(AliPayRedirection),
    /// The wallet data for Ali Pay HK redirect
    AliPayHkRedirect(AliPayHkRedirection),
    /// The wallet data for Amazon Pay redirect
    AmazonPayRedirect(AmazonPayRedirectData),
    /// The wallet data for Momo redirect
    MomoRedirect(MomoRedirection),
    /// The wallet data for KakaoPay redirect
    KakaoPayRedirect(KakaoPayRedirection),
    /// The wallet data for GoPay redirect
    GoPayRedirect(GoPayRedirection),
    /// The wallet data for Gcash redirect
    GcashRedirect(GcashRedirection),
    /// The wallet data for Apple pay
    ApplePay(ApplePayWalletData),
    /// Wallet data for apple pay redirect flow
    ApplePayRedirect(Box<ApplePayRedirectData>),
    /// Wallet data for apple pay third party sdk flow
    ApplePayThirdPartySdk(Box<ApplePayThirdPartySdkData>),
    /// Wallet data for DANA redirect flow
    DanaRedirect {},
    /// The wallet data for Google pay
    GooglePay(GooglePayWalletData),
    /// Wallet data for google pay redirect flow
    GooglePayRedirect(Box<GooglePayRedirectData>),
    /// Wallet data for Google pay third party sdk flow
    GooglePayThirdPartySdk(Box<GooglePayThirdPartySdkData>),
    MbWayRedirect(Box<MbWayRedirection>),
    /// The wallet data for MobilePay redirect
    MobilePayRedirect(Box<MobilePayRedirection>),
    /// This is for paypal redirection
    PaypalRedirect(PaypalRedirection),
    /// The wallet data for Paypal
    PaypalSdk(PayPalWalletData),
    /// The wallet data for Paze
    Paze(PazeWalletData),
    /// The wallet data for Samsung Pay
    SamsungPay(Box<SamsungPayWalletData>),
    /// Wallet data for Twint Redirection
    TwintRedirect {},
    /// Wallet data for Vipps Redirection
    VippsRedirect {},
    /// The wallet data for Touch n Go Redirection
    TouchNGoRedirect(Box<TouchNGoRedirection>),
    /// The wallet data for WeChat Pay Redirection
    WeChatPayRedirect(Box<WeChatPayRedirection>),
    /// The wallet data for WeChat Pay Display QrCode
    WeChatPayQr(Box<WeChatPayQr>),
    /// The wallet data for Cashapp Qr
    CashappQr(Box<CashappQr>),
    // The wallet data for Swish
    SwishQr(SwishQrData),
    // The wallet data for Mifinity Ewallet
    Mifinity(MifinityData),
}

impl GetAddressFromPaymentMethodData for WalletData {
    fn get_billing_address(&self) -> Option<Address> {
        match self {
            Self::MbWayRedirect(mb_way_redirect) => {
                let phone = PhoneDetails {
                    // Portuguese country code, this payment method is applicable only in portugal
                    country_code: Some("+351".into()),
                    number: mb_way_redirect.telephone_number.clone(),
                };

                Some(Address {
                    phone: Some(phone),
                    address: None,
                    email: None,
                })
            }
            Self::MobilePayRedirect(_) => None,
            Self::PaypalRedirect(paypal_redirect) => {
                paypal_redirect.email.clone().map(|email| Address {
                    email: Some(email),
                    address: None,
                    phone: None,
                })
            }
            Self::Mifinity(_)
            | Self::AliPayQr(_)
            | Self::AliPayRedirect(_)
            | Self::AliPayHkRedirect(_)
            | Self::MomoRedirect(_)
            | Self::KakaoPayRedirect(_)
            | Self::GoPayRedirect(_)
            | Self::GcashRedirect(_)
            | Self::AmazonPayRedirect(_)
            | Self::ApplePay(_)
            | Self::ApplePayRedirect(_)
            | Self::ApplePayThirdPartySdk(_)
            | Self::DanaRedirect {}
            | Self::GooglePay(_)
            | Self::GooglePayRedirect(_)
            | Self::GooglePayThirdPartySdk(_)
            | Self::PaypalSdk(_)
            | Self::Paze(_)
            | Self::SamsungPay(_)
            | Self::TwintRedirect {}
            | Self::VippsRedirect {}
            | Self::TouchNGoRedirect(_)
            | Self::WeChatPayRedirect(_)
            | Self::WeChatPayQr(_)
            | Self::CashappQr(_)
            | Self::SwishQr(_) => None,
        }
    }
}

#[derive(Eq, PartialEq, Clone, Debug, serde::Deserialize, serde::Serialize, ToSchema)]
#[serde(rename_all = "snake_case")]
pub struct PazeWalletData {
    #[schema(value_type = String)]
    pub complete_response: Secret<String>,
}

#[derive(Eq, PartialEq, Clone, Debug, serde::Deserialize, serde::Serialize, ToSchema)]
#[serde(rename_all = "snake_case")]
pub struct SamsungPayWalletData {
    pub payment_credential: SamsungPayWalletCredentials,
}

#[derive(Eq, PartialEq, Clone, Debug, serde::Deserialize, serde::Serialize, ToSchema)]
#[serde(rename_all = "snake_case", untagged)]
pub enum SamsungPayWalletCredentials {
    SamsungPayWalletDataForWeb(SamsungPayWebWalletData),
    SamsungPayWalletDataForApp(SamsungPayAppWalletData),
}

impl From<SamsungPayCardBrand> for common_enums::SamsungPayCardBrand {
    fn from(samsung_pay_card_brand: SamsungPayCardBrand) -> Self {
        match samsung_pay_card_brand {
            SamsungPayCardBrand::Visa => Self::Visa,
            SamsungPayCardBrand::MasterCard => Self::MasterCard,
            SamsungPayCardBrand::Amex => Self::Amex,
            SamsungPayCardBrand::Discover => Self::Discover,
            SamsungPayCardBrand::Unknown => Self::Unknown,
        }
    }
}

#[derive(Eq, PartialEq, Clone, Debug, serde::Deserialize, serde::Serialize, ToSchema)]
#[serde(rename_all = "snake_case")]
pub struct SamsungPayAppWalletData {
    /// Samsung Pay token data
    #[serde(rename = "3_d_s")]
    pub token_data: SamsungPayTokenData,
    /// Brand of the payment card
    pub payment_card_brand: SamsungPayCardBrand,
    /// Currency type of the payment
    pub payment_currency_type: String,
    /// Last 4 digits of the device specific card number
    pub payment_last4_dpan: Option<String>,
    /// Last 4 digits of the card number
    pub payment_last4_fpan: String,
    /// Merchant reference id that was passed in the session call request
    pub merchant_ref: Option<String>,
    /// Specifies authentication method used
    pub method: Option<String>,
    /// Value if credential is enabled for recurring payment
    pub recurring_payment: Option<bool>,
}

#[derive(Eq, PartialEq, Clone, Debug, serde::Deserialize, serde::Serialize, ToSchema)]
#[serde(rename_all = "snake_case")]
pub struct SamsungPayWebWalletData {
    /// Specifies authentication method used
    pub method: Option<String>,
    /// Value if credential is enabled for recurring payment
    pub recurring_payment: Option<bool>,
    /// Brand of the payment card
    pub card_brand: SamsungPayCardBrand,
    /// Last 4 digits of the card number
    #[serde(rename = "card_last4digits")]
    pub card_last_four_digits: String,
    /// Samsung Pay token data
    #[serde(rename = "3_d_s")]
    pub token_data: SamsungPayTokenData,
}

#[derive(Eq, PartialEq, Clone, Debug, serde::Deserialize, serde::Serialize, ToSchema)]
#[serde(rename_all = "snake_case")]
pub struct SamsungPayTokenData {
    /// 3DS type used by Samsung Pay
    #[serde(rename = "type")]
    pub three_ds_type: Option<String>,
    /// 3DS version used by Samsung Pay
    pub version: String,
    /// Samsung Pay encrypted payment credential data
    #[schema(value_type = String)]
    pub data: Secret<String>,
}

#[derive(Eq, PartialEq, Clone, Debug, serde::Deserialize, serde::Serialize, ToSchema)]
#[serde(rename_all = "lowercase")]
pub enum SamsungPayCardBrand {
    #[serde(alias = "VI")]
    Visa,
    #[serde(alias = "MC")]
    MasterCard,
    #[serde(alias = "AX")]
    Amex,
    #[serde(alias = "DC")]
    Discover,
    #[serde(other)]
    Unknown,
}

#[derive(Eq, PartialEq, Clone, Debug, serde::Deserialize, serde::Serialize, ToSchema)]
#[serde(rename_all = "snake_case")]
pub enum OpenBankingData {
    #[serde(rename = "open_banking_pis")]
    OpenBankingPIS {},
}

#[derive(Eq, PartialEq, Clone, Debug, serde::Deserialize, serde::Serialize, ToSchema)]
#[serde(rename_all = "snake_case")]
pub enum MobilePaymentData {
    DirectCarrierBilling {
        /// The phone number of the user
        #[schema(value_type = String, example = "1234567890")]
        msisdn: String,
        /// Unique user id
        #[schema(value_type = Option<String>, example = "02iacdYXGI9CnyJdoN8c7")]
        client_uid: Option<String>,
    },
}

#[derive(Eq, PartialEq, Clone, Debug, serde::Deserialize, serde::Serialize, ToSchema)]
#[serde(rename_all = "snake_case")]
pub struct GooglePayWalletData {
    /// The type of payment method
    #[serde(rename = "type")]
    pub pm_type: String,
    /// User-facing message to describe the payment method that funds this transaction.
    pub description: String,
    /// The information of the payment method
    pub info: GooglePayPaymentMethodInfo,
    /// The tokenization data of Google pay
    pub tokenization_data: GpayTokenizationData,
}

#[derive(Eq, PartialEq, Clone, Debug, serde::Deserialize, serde::Serialize, ToSchema)]
pub struct ApplePayRedirectData {}

#[derive(Eq, PartialEq, Clone, Debug, serde::Deserialize, serde::Serialize, ToSchema)]
pub struct AmazonPayRedirectData {}

#[derive(Eq, PartialEq, Clone, Debug, serde::Deserialize, serde::Serialize, ToSchema)]
pub struct GooglePayRedirectData {}

#[derive(Eq, PartialEq, Clone, Debug, serde::Deserialize, serde::Serialize, ToSchema)]
pub struct GooglePayThirdPartySdkData {}

#[derive(Eq, PartialEq, Clone, Debug, serde::Deserialize, serde::Serialize, ToSchema)]
pub struct ApplePayThirdPartySdkData {}

#[derive(Eq, PartialEq, Clone, Debug, serde::Deserialize, serde::Serialize, ToSchema)]
pub struct WeChatPayRedirection {}

#[derive(Eq, PartialEq, Clone, Debug, serde::Deserialize, serde::Serialize, ToSchema)]
pub struct WeChatPay {}

#[derive(Eq, PartialEq, Clone, Debug, serde::Deserialize, serde::Serialize, ToSchema)]
pub struct WeChatPayQr {}

#[derive(Eq, PartialEq, Clone, Debug, serde::Deserialize, serde::Serialize, ToSchema)]
pub struct CashappQr {}

#[derive(Eq, PartialEq, Clone, Debug, serde::Deserialize, serde::Serialize, ToSchema)]
pub struct PaypalRedirection {
    /// paypal's email address
    #[schema(max_length = 255, value_type = Option<String>, example = "johntest@test.com")]
    pub email: Option<Email>,
}

#[derive(Eq, PartialEq, Clone, Debug, serde::Deserialize, serde::Serialize, ToSchema)]
pub struct AliPayQr {}

#[derive(Eq, PartialEq, Clone, Debug, serde::Deserialize, serde::Serialize, ToSchema)]
pub struct AliPayRedirection {}

#[derive(Eq, PartialEq, Clone, Debug, serde::Deserialize, serde::Serialize, ToSchema)]
pub struct AliPayHkRedirection {}

#[derive(Eq, PartialEq, Clone, Debug, serde::Deserialize, serde::Serialize, ToSchema)]
pub struct MomoRedirection {}

#[derive(Eq, PartialEq, Clone, Debug, serde::Deserialize, serde::Serialize, ToSchema)]
pub struct KakaoPayRedirection {}

#[derive(Eq, PartialEq, Clone, Debug, serde::Deserialize, serde::Serialize, ToSchema)]
pub struct GoPayRedirection {}

#[derive(Eq, PartialEq, Clone, Debug, serde::Deserialize, serde::Serialize, ToSchema)]
pub struct GcashRedirection {}

#[derive(Eq, PartialEq, Clone, Debug, serde::Deserialize, serde::Serialize, ToSchema)]
pub struct MobilePayRedirection {}

#[derive(Eq, PartialEq, Clone, Debug, serde::Deserialize, serde::Serialize, ToSchema)]
pub struct MbWayRedirection {
    /// Telephone number of the shopper. Should be Portuguese phone number.
    #[schema(value_type = String)]
    pub telephone_number: Option<Secret<String>>,
}

#[derive(Eq, PartialEq, Clone, Debug, serde::Deserialize, serde::Serialize, ToSchema)]
#[serde(rename_all = "snake_case")]
pub struct GooglePayPaymentMethodInfo {
    /// The name of the card network
    pub card_network: String,
    /// The details of the card
    pub card_details: String,
    //assurance_details of the card
    pub assurance_details: Option<GooglePayAssuranceDetails>,
}

#[derive(Eq, PartialEq, Clone, Debug, serde::Deserialize, serde::Serialize, ToSchema)]
#[serde(rename_all = "snake_case")]
pub struct GooglePayAssuranceDetails {
    ///indicates that Cardholder possession validation has been performed
    pub card_holder_authenticated: bool,
    /// indicates that identification and verifications (ID&V) was performed
    pub account_verified: bool,
}

#[derive(Eq, PartialEq, Clone, Debug, serde::Deserialize, serde::Serialize, ToSchema)]
pub struct PayPalWalletData {
    /// Token generated for the Apple pay
    pub token: String,
}

#[derive(Eq, PartialEq, Clone, Debug, serde::Deserialize, serde::Serialize, ToSchema)]
pub struct TouchNGoRedirection {}

#[derive(Eq, PartialEq, Clone, Debug, serde::Deserialize, serde::Serialize, ToSchema)]
pub struct SwishQrData {}

#[derive(Eq, PartialEq, Clone, Debug, serde::Deserialize, serde::Serialize, ToSchema)]
pub struct MifinityData {
    #[schema(value_type = Date)]
    pub date_of_birth: Secret<Date>,
    pub language_preference: Option<String>,
}

#[derive(Eq, PartialEq, Clone, Debug, serde::Deserialize, serde::Serialize, ToSchema)]
pub struct GpayTokenizationData {
    /// The type of the token
    #[serde(rename = "type")]
    pub token_type: String,
    /// Token generated for the wallet
    pub token: String,
}

#[derive(Eq, PartialEq, Clone, Debug, serde::Deserialize, serde::Serialize, ToSchema)]
pub struct ApplePayWalletData {
    /// The payment data of Apple pay
    pub payment_data: String,
    /// The payment method of Apple pay
    pub payment_method: ApplepayPaymentMethod,
    /// The unique identifier for the transaction
    pub transaction_identifier: String,
}

#[derive(Eq, PartialEq, Clone, Debug, serde::Deserialize, serde::Serialize, ToSchema)]
pub struct ApplepayPaymentMethod {
    /// The name to be displayed on Apple Pay button
    pub display_name: String,
    /// The network of the Apple pay payment method
    pub network: String,
    /// The type of the payment method
    #[serde(rename = "type")]
    pub pm_type: String,
}

#[derive(Eq, PartialEq, Clone, Debug, serde::Serialize, serde::Deserialize, ToSchema)]
pub struct CardResponse {
    pub last4: Option<String>,
    pub card_type: Option<String>,
    #[schema(value_type = Option<CardNetwork>, example = "Visa")]
    pub card_network: Option<api_enums::CardNetwork>,
    pub card_issuer: Option<String>,
    pub card_issuing_country: Option<String>,
    pub card_isin: Option<String>,
    pub card_extended_bin: Option<String>,
    #[schema(value_type = Option<String>)]
    pub card_exp_month: Option<Secret<String>>,
    #[schema(value_type = Option<String>)]
    pub card_exp_year: Option<Secret<String>>,
    #[schema(value_type = Option<String>)]
    pub card_holder_name: Option<Secret<String>>,
    pub payment_checks: Option<serde_json::Value>,
    pub authentication_data: Option<serde_json::Value>,
}

#[derive(Debug, Clone, Eq, PartialEq, serde::Serialize, serde::Deserialize, ToSchema)]
#[serde(rename_all = "snake_case")]
pub struct RewardData {
    /// The merchant ID with which we have to call the connector
    #[schema(value_type = String)]
    pub merchant_id: id_type::MerchantId,
}

#[derive(Debug, Clone, Eq, PartialEq, serde::Serialize, serde::Deserialize, ToSchema)]
pub struct BoletoVoucherData {
    /// The shopper's social security number
    #[schema(value_type = Option<String>)]
    pub social_security_number: Option<Secret<String>>,
}

#[derive(Debug, Clone, Eq, PartialEq, serde::Serialize, serde::Deserialize, ToSchema)]
#[serde(rename_all = "snake_case")]
pub enum VoucherData {
    Boleto(Box<BoletoVoucherData>),
    Efecty,
    PagoEfectivo,
    RedCompra,
    RedPagos,
    Alfamart(Box<AlfamartVoucherData>),
    Indomaret(Box<IndomaretVoucherData>),
    Oxxo,
    SevenEleven(Box<JCSVoucherData>),
    Lawson(Box<JCSVoucherData>),
    MiniStop(Box<JCSVoucherData>),
    FamilyMart(Box<JCSVoucherData>),
    Seicomart(Box<JCSVoucherData>),
    PayEasy(Box<JCSVoucherData>),
}

impl GetAddressFromPaymentMethodData for VoucherData {
    fn get_billing_address(&self) -> Option<Address> {
        match self {
            Self::Alfamart(voucher_data) => Some(Address {
                address: Some(AddressDetails {
                    first_name: voucher_data.first_name.clone(),
                    last_name: voucher_data.last_name.clone(),
                    ..AddressDetails::default()
                }),
                phone: None,
                email: voucher_data.email.clone(),
            }),
            Self::Indomaret(voucher_data) => Some(Address {
                address: Some(AddressDetails {
                    first_name: voucher_data.first_name.clone(),
                    last_name: voucher_data.last_name.clone(),
                    ..AddressDetails::default()
                }),
                phone: None,
                email: voucher_data.email.clone(),
            }),
            Self::Lawson(voucher_data)
            | Self::MiniStop(voucher_data)
            | Self::FamilyMart(voucher_data)
            | Self::Seicomart(voucher_data)
            | Self::PayEasy(voucher_data)
            | Self::SevenEleven(voucher_data) => Some(Address {
                address: Some(AddressDetails {
                    first_name: voucher_data.first_name.clone(),
                    last_name: voucher_data.last_name.clone(),
                    ..AddressDetails::default()
                }),
                phone: Some(PhoneDetails {
                    number: voucher_data.phone_number.clone().map(Secret::new),
                    country_code: None,
                }),
                email: voucher_data.email.clone(),
            }),
            Self::Boleto(_)
            | Self::Efecty
            | Self::PagoEfectivo
            | Self::RedCompra
            | Self::RedPagos
            | Self::Oxxo => None,
        }
    }
}

/// Use custom serializer to provide backwards compatible response for `reward` payment_method_data
pub fn serialize_payment_method_data_response<S>(
    payment_method_data_response: &Option<PaymentMethodDataResponseWithBilling>,
    serializer: S,
) -> Result<S::Ok, S::Error>
where
    S: Serializer,
{
    if let Some(payment_method_data_response) = payment_method_data_response {
        if let Some(payment_method_data) = payment_method_data_response.payment_method_data.as_ref()
        {
            match payment_method_data {
                PaymentMethodDataResponse::Reward {} => serializer.serialize_str("reward"),
                PaymentMethodDataResponse::BankDebit(_)
                | PaymentMethodDataResponse::BankRedirect(_)
                | PaymentMethodDataResponse::Card(_)
                | PaymentMethodDataResponse::CardRedirect(_)
                | PaymentMethodDataResponse::CardToken(_)
                | PaymentMethodDataResponse::Crypto(_)
                | PaymentMethodDataResponse::MandatePayment {}
                | PaymentMethodDataResponse::GiftCard(_)
                | PaymentMethodDataResponse::PayLater(_)
                | PaymentMethodDataResponse::RealTimePayment(_)
                | PaymentMethodDataResponse::MobilePayment(_)
                | PaymentMethodDataResponse::Upi(_)
                | PaymentMethodDataResponse::Wallet(_)
                | PaymentMethodDataResponse::BankTransfer(_)
                | PaymentMethodDataResponse::OpenBanking(_)
                | PaymentMethodDataResponse::Voucher(_) => {
                    payment_method_data_response.serialize(serializer)
                }
            }
        } else {
            // Can serialize directly because there is no `payment_method_data`
            payment_method_data_response.serialize(serializer)
        }
    } else {
        serializer.serialize_none()
    }
}

#[derive(Debug, Clone, Eq, PartialEq, serde::Serialize, serde::Deserialize, ToSchema)]
#[serde(rename_all = "snake_case")]
pub enum PaymentMethodDataResponse {
    Card(Box<CardResponse>),
    BankTransfer(Box<BankTransferResponse>),
    Wallet(Box<WalletResponse>),
    PayLater(Box<PaylaterResponse>),
    BankRedirect(Box<BankRedirectResponse>),
    Crypto(Box<CryptoResponse>),
    BankDebit(Box<BankDebitResponse>),
    MandatePayment {},
    Reward {},
    RealTimePayment(Box<RealTimePaymentDataResponse>),
    Upi(Box<UpiResponse>),
    Voucher(Box<VoucherResponse>),
    GiftCard(Box<GiftCardResponse>),
    CardRedirect(Box<CardRedirectResponse>),
    CardToken(Box<CardTokenResponse>),
    OpenBanking(Box<OpenBankingResponse>),
    MobilePayment(Box<MobilePaymentResponse>),
}

#[derive(Eq, PartialEq, Clone, Debug, serde::Serialize, serde::Deserialize, ToSchema)]
pub struct BankDebitResponse {
    #[serde(flatten)]
    #[schema(value_type = Option<BankDebitAdditionalData>)]
    details: Option<additional_info::BankDebitAdditionalData>,
}

#[derive(Eq, PartialEq, Clone, Debug, serde::Deserialize, serde::Serialize, ToSchema)]
#[serde(rename_all = "snake_case", tag = "type")]
pub struct BankRedirectResponse {
    /// Name of the bank
    #[schema(value_type = Option<BankNames>)]
    pub bank_name: Option<common_enums::BankNames>,
    #[serde(flatten)]
    #[schema(value_type = Option<BankRedirectDetails>)]
    pub details: Option<additional_info::BankRedirectDetails>,
}

#[derive(Eq, PartialEq, Clone, Debug, serde::Serialize, serde::Deserialize, ToSchema)]
pub struct BankTransferResponse {
    #[serde(flatten)]
    #[schema(value_type = Option<BankTransferAdditionalData>)]
    details: Option<additional_info::BankTransferAdditionalData>,
}

#[derive(Eq, PartialEq, Clone, Debug, serde::Serialize, serde::Deserialize, ToSchema)]
pub struct CardRedirectResponse {
    #[serde(flatten)]
    details: Option<CardRedirectData>,
}

#[derive(Eq, PartialEq, Clone, Debug, serde::Serialize, serde::Deserialize, ToSchema)]
pub struct CardTokenResponse {
    #[serde(flatten)]
    #[schema(value_type = Option<CardTokenAdditionalData>)]
    details: Option<additional_info::CardTokenAdditionalData>,
}

#[derive(Eq, PartialEq, Clone, Debug, serde::Serialize, serde::Deserialize, ToSchema)]
pub struct CryptoResponse {
    #[serde(flatten)]
    details: Option<CryptoData>,
}

#[derive(Eq, PartialEq, Clone, Debug, serde::Serialize, serde::Deserialize, ToSchema)]
pub struct GiftCardResponse {
    #[serde(flatten)]
    #[schema(value_type = Option<GiftCardAdditionalData>)]
    details: Option<additional_info::GiftCardAdditionalData>,
}

#[derive(Eq, PartialEq, Clone, Debug, serde::Serialize, serde::Deserialize, ToSchema)]
pub struct OpenBankingResponse {
    #[serde(flatten)]
    details: Option<OpenBankingData>,
}

#[derive(Eq, PartialEq, Clone, Debug, serde::Serialize, serde::Deserialize, ToSchema)]
pub struct MobilePaymentResponse {
    #[serde(flatten)]
    details: Option<MobilePaymentData>,
}

#[derive(Eq, PartialEq, Clone, Debug, serde::Serialize, serde::Deserialize, ToSchema)]
pub struct RealTimePaymentDataResponse {
    #[serde(flatten)]
    details: Option<RealTimePaymentData>,
}

#[derive(Eq, PartialEq, Clone, Debug, serde::Serialize, serde::Deserialize, ToSchema)]
pub struct UpiResponse {
    #[serde(flatten)]
    #[schema(value_type = Option<UpiAdditionalData>)]
    details: Option<additional_info::UpiAdditionalData>,
}

#[derive(Eq, PartialEq, Clone, Debug, serde::Serialize, serde::Deserialize, ToSchema)]
pub struct VoucherResponse {
    #[serde(flatten)]
    details: Option<VoucherData>,
}

#[derive(Eq, PartialEq, Clone, Debug, serde::Serialize, serde::Deserialize, ToSchema)]
pub struct PaylaterResponse {
    klarna_sdk: Option<KlarnaSdkPaymentMethodResponse>,
}

#[derive(Eq, PartialEq, Clone, Debug, serde::Serialize, serde::Deserialize, ToSchema)]
pub struct WalletResponse {
    #[serde(flatten)]
    details: Option<WalletResponseData>,
}

/// Hyperswitch supports SDK integration with Apple Pay and Google Pay wallets. For other wallets, we integrate with their respective connectors, redirecting the customer to the connector for wallet payments. As a result, we don’t receive any payment method data in the confirm call for payments made through other wallets.
#[derive(Debug, Clone, Eq, PartialEq, serde::Deserialize, serde::Serialize, ToSchema)]
#[serde(rename_all = "snake_case")]
pub enum WalletResponseData {
    #[schema(value_type = WalletAdditionalDataForCard)]
    ApplePay(Box<additional_info::WalletAdditionalDataForCard>),
    #[schema(value_type = WalletAdditionalDataForCard)]
    GooglePay(Box<additional_info::WalletAdditionalDataForCard>),
    #[schema(value_type = WalletAdditionalDataForCard)]
    SamsungPay(Box<additional_info::WalletAdditionalDataForCard>),
}

#[derive(Debug, Clone, Eq, PartialEq, serde::Deserialize, serde::Serialize, ToSchema)]
pub struct KlarnaSdkPaymentMethodResponse {
    pub payment_type: Option<String>,
}

#[derive(Debug, Clone, Eq, PartialEq, serde::Deserialize, ToSchema, serde::Serialize)]
pub struct PaymentMethodDataResponseWithBilling {
    // The struct is flattened in order to provide backwards compatibility
    #[serde(flatten)]
    pub payment_method_data: Option<PaymentMethodDataResponse>,
    pub billing: Option<Address>,
}

#[derive(Debug, Clone, PartialEq, Eq, serde::Serialize, serde::Deserialize, ToSchema)]
#[cfg(feature = "v1")]
pub enum PaymentIdType {
    /// The identifier for payment intent
    PaymentIntentId(id_type::PaymentId),
    /// The identifier for connector transaction
    ConnectorTransactionId(String),
    /// The identifier for payment attempt
    PaymentAttemptId(String),
    /// The identifier for preprocessing step
    PreprocessingId(String),
}

#[derive(Debug, Clone, PartialEq, Eq, serde::Serialize, serde::Deserialize, ToSchema)]
#[cfg(feature = "v2")]
pub enum PaymentIdType {
    /// The identifier for payment intent
    PaymentIntentId(id_type::GlobalPaymentId),
    /// The identifier for connector transaction
    ConnectorTransactionId(String),
    /// The identifier for payment attempt
    PaymentAttemptId(String),
    /// The identifier for preprocessing step
    PreprocessingId(String),
}

#[cfg(feature = "v1")]
impl fmt::Display for PaymentIdType {
    fn fmt(&self, f: &mut fmt::Formatter<'_>) -> fmt::Result {
        match self {
            Self::PaymentIntentId(payment_id) => {
                write!(
                    f,
                    "payment_intent_id = \"{}\"",
                    payment_id.get_string_repr()
                )
            }
            Self::ConnectorTransactionId(connector_transaction_id) => write!(
                f,
                "connector_transaction_id = \"{connector_transaction_id}\""
            ),
            Self::PaymentAttemptId(payment_attempt_id) => {
                write!(f, "payment_attempt_id = \"{payment_attempt_id}\"")
            }
            Self::PreprocessingId(preprocessing_id) => {
                write!(f, "preprocessing_id = \"{preprocessing_id}\"")
            }
        }
    }
}

#[cfg(feature = "v1")]
impl Default for PaymentIdType {
    fn default() -> Self {
        Self::PaymentIntentId(Default::default())
    }
}

#[derive(Default, Clone, Debug, Eq, PartialEq, ToSchema, serde::Deserialize, serde::Serialize)]
#[serde(deny_unknown_fields)]
pub struct Address {
    /// Provide the address details
    pub address: Option<AddressDetails>,

    pub phone: Option<PhoneDetails>,

    #[schema(value_type = Option<String>)]
    pub email: Option<Email>,
}

impl masking::SerializableSecret for Address {}

impl Address {
    /// Unify the address, giving priority to `self` when details are present in both
    pub fn unify_address(self, other: Option<&Self>) -> Self {
        let other_address_details = other.and_then(|address| address.address.as_ref());
        Self {
            address: self
                .address
                .map(|address| address.unify_address_details(other_address_details))
                .or(other_address_details.cloned()),
            email: self.email.or(other.and_then(|other| other.email.clone())),
            phone: self.phone.or(other.and_then(|other| other.phone.clone())),
        }
    }
}

// used by customers also, could be moved outside
/// Address details
#[derive(Clone, Default, Debug, Eq, serde::Deserialize, serde::Serialize, PartialEq, ToSchema)]
#[serde(deny_unknown_fields)]
pub struct AddressDetails {
    /// The address city
    #[schema(max_length = 50, example = "New York")]
    pub city: Option<String>,

    /// The two-letter ISO country code for the address
    #[schema(value_type = Option<CountryAlpha2>, example = "US")]
    pub country: Option<api_enums::CountryAlpha2>,

    /// The first line of the address
    #[schema(value_type = Option<String>, max_length = 200, example = "123, King Street")]
    pub line1: Option<Secret<String>>,

    /// The second line of the address
    #[schema(value_type = Option<String>, max_length = 50, example = "Powelson Avenue")]
    pub line2: Option<Secret<String>>,

    /// The third line of the address
    #[schema(value_type = Option<String>, max_length = 50, example = "Bridgewater")]
    pub line3: Option<Secret<String>>,

    /// The zip/postal code for the address
    #[schema(value_type = Option<String>, max_length = 50, example = "08807")]
    pub zip: Option<Secret<String>>,

    /// The address state
    #[schema(value_type = Option<String>, example = "New York")]
    pub state: Option<Secret<String>>,

    /// The first name for the address
    #[schema(value_type = Option<String>, max_length = 255, example = "John")]
    pub first_name: Option<Secret<String>>,

    /// The last name for the address
    #[schema(value_type = Option<String>, max_length = 255, example = "Doe")]
    pub last_name: Option<Secret<String>>,
}

impl AddressDetails {
    pub fn get_optional_full_name(&self) -> Option<Secret<String>> {
        match (self.first_name.as_ref(), self.last_name.as_ref()) {
            (Some(first_name), Some(last_name)) => Some(Secret::new(format!(
                "{} {}",
                first_name.peek(),
                last_name.peek()
            ))),
            (Some(name), None) | (None, Some(name)) => Some(name.to_owned()),
            _ => None,
        }
    }

    pub fn unify_address_details(self, other: Option<&Self>) -> Self {
        if let Some(other) = other {
            let (first_name, last_name) = if self
                .first_name
                .as_ref()
                .is_some_and(|first_name| !first_name.is_empty_after_trim())
            {
                (self.first_name, self.last_name)
            } else {
                (other.first_name.clone(), other.last_name.clone())
            };

            Self {
                first_name,
                last_name,
                city: self.city.or(other.city.clone()),
                country: self.country.or(other.country),
                line1: self.line1.or(other.line1.clone()),
                line2: self.line2.or(other.line2.clone()),
                line3: self.line3.or(other.line3.clone()),
                zip: self.zip.or(other.zip.clone()),
                state: self.state.or(other.state.clone()),
            }
        } else {
            self
        }
    }
}

pub struct AddressDetailsWithPhone {
    pub address: Option<AddressDetails>,
    pub phone_number: Option<Secret<String>>,
    pub email: Option<Email>,
}

pub struct EncryptableAddressDetails {
    pub line1: crypto::OptionalEncryptableSecretString,
    pub line2: crypto::OptionalEncryptableSecretString,
    pub line3: crypto::OptionalEncryptableSecretString,
    pub state: crypto::OptionalEncryptableSecretString,
    pub zip: crypto::OptionalEncryptableSecretString,
    pub first_name: crypto::OptionalEncryptableSecretString,
    pub last_name: crypto::OptionalEncryptableSecretString,
    pub phone_number: crypto::OptionalEncryptableSecretString,
    pub email: crypto::OptionalEncryptableEmail,
}

#[derive(Debug, Clone, Default, Eq, PartialEq, ToSchema, serde::Deserialize, serde::Serialize)]
pub struct PhoneDetails {
    /// The contact number
    #[schema(value_type = Option<String>, example = "9123456789")]
    pub number: Option<Secret<String>>,
    /// The country code attached to the number
    #[schema(example = "+1")]
    pub country_code: Option<String>,
}

#[cfg(feature = "v1")]
#[derive(Debug, Clone, Default, Eq, PartialEq, serde::Deserialize, serde::Serialize, ToSchema)]
pub struct PaymentsCaptureRequest {
    /// The unique identifier for the payment
    #[serde(skip_deserializing)]
    pub payment_id: id_type::PaymentId,
    /// The unique identifier for the merchant
    #[schema(value_type = Option<String>)]
    pub merchant_id: Option<id_type::MerchantId>,
    /// The Amount to be captured/ debited from the user's payment method. If not passed the full amount will be captured.
    #[schema(value_type = i64, example = 6540)]
    pub amount_to_capture: Option<MinorUnit>,
    /// Decider to refund the uncaptured amount
    pub refund_uncaptured_amount: Option<bool>,
    /// Provides information about a card payment that customers see on their statements.
    pub statement_descriptor_suffix: Option<String>,
    /// Concatenated with the statement descriptor suffix that’s set on the account to form the complete statement descriptor.
    pub statement_descriptor_prefix: Option<String>,
    /// Merchant connector details used to make payments.
    #[schema(value_type = Option<MerchantConnectorDetailsWrap>, deprecated)]
    pub merchant_connector_details: Option<admin::MerchantConnectorDetailsWrap>,
}

#[cfg(feature = "v2")]
#[derive(Debug, Clone, Default, Eq, PartialEq, serde::Deserialize, serde::Serialize, ToSchema)]
pub struct PaymentsCaptureRequest {
    /// The Amount to be captured/ debited from the user's payment method. If not passed the full amount will be captured.
    #[schema(value_type = Option<i64>, example = 6540)]
    pub amount_to_capture: Option<MinorUnit>,
}

#[cfg(feature = "v2")]
#[derive(Debug, Clone, serde::Serialize, ToSchema)]
pub struct PaymentsCaptureResponse {
    /// The unique identifier for the payment
    pub id: id_type::GlobalPaymentId,

    /// Status of the payment
    #[schema(value_type = IntentStatus, example = "succeeded")]
    pub status: common_enums::IntentStatus,

    /// Amount details related to the payment
    pub amount: PaymentAmountDetailsResponse,
}

#[derive(Default, Clone, Debug, Eq, PartialEq, serde::Serialize)]
pub struct UrlDetails {
    pub url: String,
    pub method: String,
}
#[derive(Default, Clone, Debug, Eq, PartialEq, serde::Serialize)]
pub struct AuthenticationForStartResponse {
    pub authentication: UrlDetails,
}
#[derive(Clone, Debug, Eq, PartialEq, serde::Serialize, ToSchema)]
#[serde(rename_all = "snake_case")]
pub enum NextActionType {
    RedirectToUrl,
    DisplayQrCode,
    InvokeSdkClient,
    TriggerApi,
    DisplayBankTransferInformation,
    DisplayWaitScreen,
    CollectOtp,
}

#[derive(Clone, Debug, Eq, PartialEq, serde::Serialize, ToSchema)]
#[serde(tag = "type", rename_all = "snake_case")]
pub enum NextActionData {
    /// Contains the url for redirection flow
    #[cfg(feature = "v1")]
    RedirectToUrl {
        redirect_to_url: String,
    },
    /// Contains the url for redirection flow
    #[cfg(feature = "v2")]
    RedirectToUrl {
        #[schema(value_type = String)]
        redirect_to_url: Url,
    },
    /// Informs the next steps for bank transfer and also contains the charges details (ex: amount received, amount charged etc)
    DisplayBankTransferInformation {
        bank_transfer_steps_and_charges_details: BankTransferNextStepsData,
    },
    /// Contains third party sdk session token response
    ThirdPartySdkSessionToken {
        session_token: Option<SessionToken>,
    },
    /// Contains url for Qr code image, this qr code has to be shown in sdk
    QrCodeInformation {
        #[schema(value_type = String)]
        /// Hyperswitch generated image data source url
        image_data_url: Option<Url>,
        display_to_timestamp: Option<i64>,
        #[schema(value_type = String)]
        /// The url for Qr code given by the connector
        qr_code_url: Option<Url>,
    },
    /// Contains url to fetch Qr code data
    FetchQrCodeInformation {
        #[schema(value_type = String)]
        qr_code_fetch_url: Url,
    },
    /// Contains the download url and the reference number for transaction
    DisplayVoucherInformation {
        #[schema(value_type = String)]
        voucher_details: VoucherNextStepData,
    },
    /// Contains duration for displaying a wait screen, wait screen with timer is displayed by sdk
    WaitScreenInformation {
        display_from_timestamp: i128,
        display_to_timestamp: Option<i128>,
    },
    /// Contains the information regarding three_ds_method_data submission, three_ds authentication, and authorization flows
    ThreeDsInvoke {
        three_ds_data: ThreeDsData,
    },
    InvokeSdkClient {
        next_action_data: SdkNextActionData,
    },
    /// Contains consent to collect otp for mobile payment
    CollectOtp {
        consent_data_required: MobilePaymentConsent,
    },
}

#[derive(Clone, Debug, Eq, PartialEq, serde::Serialize, ToSchema)]
pub struct ThreeDsData {
    /// ThreeDS authentication url - to initiate authentication
    pub three_ds_authentication_url: String,
    /// ThreeDS authorize url - to complete the payment authorization after authentication
    pub three_ds_authorize_url: String,
    /// ThreeDS method details
    pub three_ds_method_details: ThreeDsMethodData,
    /// Poll config for a connector
    pub poll_config: PollConfigResponse,
    /// Message Version
    pub message_version: Option<String>,
    /// Directory Server ID
    pub directory_server_id: Option<String>,
}

#[derive(Clone, Debug, Eq, PartialEq, serde::Serialize, ToSchema)]
#[serde(tag = "three_ds_method_key")]
pub enum ThreeDsMethodData {
    #[serde(rename = "threeDSMethodData")]
    AcsThreeDsMethodData {
        /// Whether ThreeDS method data submission is required
        three_ds_method_data_submission: bool,
        /// ThreeDS method data
        three_ds_method_data: Option<String>,
        /// ThreeDS method url
        three_ds_method_url: Option<String>,
    },
}

#[derive(Clone, Debug, Eq, PartialEq, serde::Serialize, ToSchema)]
pub struct PollConfigResponse {
    /// Poll Id
    pub poll_id: String,
    /// Interval of the poll
    pub delay_in_secs: i8,
    /// Frequency of the poll
    pub frequency: i8,
}

#[derive(Clone, Debug, serde::Serialize, serde::Deserialize)]
#[serde(rename_all = "snake_case")]
#[serde(untagged)]
// the enum order shouldn't be changed as this is being used during serialization and deserialization
pub enum QrCodeInformation {
    QrCodeUrl {
        image_data_url: Url,
        qr_code_url: Url,
        display_to_timestamp: Option<i64>,
    },
    QrDataUrl {
        image_data_url: Url,
        display_to_timestamp: Option<i64>,
    },
    QrCodeImageUrl {
        qr_code_url: Url,
        display_to_timestamp: Option<i64>,
    },
}

#[derive(Clone, Debug, serde::Serialize, serde::Deserialize, Eq, PartialEq, ToSchema)]
#[serde(rename_all = "snake_case")]
pub struct SdkNextActionData {
    pub next_action: NextActionCall,
    pub order_id: Option<String>,
}

#[derive(Clone, Debug, Eq, PartialEq, serde::Serialize, serde::Deserialize, ToSchema)]
pub struct FetchQrCodeInformation {
    pub qr_code_fetch_url: Url,
}

#[derive(Clone, Debug, Eq, PartialEq, serde::Serialize, serde::Deserialize, ToSchema)]
pub struct BankTransferNextStepsData {
    /// The instructions for performing a bank transfer
    #[serde(flatten)]
    pub bank_transfer_instructions: BankTransferInstructions,
    /// The details received by the receiver
    pub receiver: Option<ReceiverDetails>,
}

#[derive(Clone, Debug, Eq, PartialEq, serde::Serialize, serde::Deserialize, ToSchema)]
pub struct VoucherNextStepData {
    /// Voucher expiry date and time
    pub expires_at: Option<i64>,
    /// Reference number required for the transaction
    pub reference: String,
    /// Url to download the payment instruction
    pub download_url: Option<Url>,
    /// Url to payment instruction page
    pub instructions_url: Option<Url>,
}

#[derive(Clone, Debug, Eq, PartialEq, serde::Serialize, serde::Deserialize, ToSchema)]
pub struct MobilePaymentNextStepData {
    /// is consent details required to be shown by sdk
    pub consent_data_required: MobilePaymentConsent,
}

#[derive(Clone, Debug, Eq, PartialEq, serde::Serialize, serde::Deserialize, ToSchema)]
#[serde(rename_all = "snake_case")]
pub enum MobilePaymentConsent {
    ConsentRequired,
    ConsentNotRequired,
    ConsentOptional,
}

#[derive(Clone, Debug, serde::Deserialize, serde::Serialize)]
pub struct QrCodeNextStepsInstruction {
    pub image_data_url: Url,
    pub display_to_timestamp: Option<i64>,
    pub qr_code_url: Option<Url>,
}

#[derive(Clone, Debug, serde::Deserialize)]
pub struct WaitScreenInstructions {
    pub display_from_timestamp: i128,
    pub display_to_timestamp: Option<i128>,
}

#[derive(Clone, Debug, Eq, PartialEq, serde::Serialize, serde::Deserialize, ToSchema)]
#[serde(rename_all = "snake_case")]
pub enum BankTransferInstructions {
    /// The instructions for Doku bank transactions
    DokuBankTransferInstructions(Box<DokuBankTransferInstructions>),
    /// The credit transfer for ACH transactions
    AchCreditTransfer(Box<AchTransfer>),
    /// The instructions for SEPA bank transactions
    SepaBankInstructions(Box<SepaBankTransferInstructions>),
    /// The instructions for BACS bank transactions
    BacsBankInstructions(Box<BacsBankTransferInstructions>),
    /// The instructions for Multibanco bank transactions
    Multibanco(Box<MultibancoTransferInstructions>),
}

#[derive(Clone, Debug, Eq, PartialEq, serde::Deserialize, serde::Serialize, ToSchema)]
pub struct SepaBankTransferInstructions {
    #[schema(value_type = String, example = "Jane Doe")]
    pub account_holder_name: Secret<String>,
    #[schema(value_type = String, example = "9123456789")]
    pub bic: Secret<String>,
    pub country: String,
    #[schema(value_type = String, example = "123456789")]
    pub iban: Secret<String>,
    #[schema(value_type = String, example = "U2PVVSEV4V9Y")]
    pub reference: Secret<String>,
}

#[derive(Clone, Debug, Eq, PartialEq, serde::Deserialize, serde::Serialize, ToSchema)]
pub struct BacsBankTransferInstructions {
    #[schema(value_type = String, example = "Jane Doe")]
    pub account_holder_name: Secret<String>,
    #[schema(value_type = String, example = "10244123908")]
    pub account_number: Secret<String>,
    #[schema(value_type = String, example = "012")]
    pub sort_code: Secret<String>,
}

#[derive(Clone, Debug, Eq, PartialEq, serde::Serialize, serde::Deserialize, ToSchema)]
pub struct MultibancoTransferInstructions {
    #[schema(value_type = String, example = "122385736258")]
    pub reference: Secret<String>,
    #[schema(value_type = String, example = "12345")]
    pub entity: String,
}

#[derive(Clone, Debug, Eq, PartialEq, serde::Serialize, serde::Deserialize, ToSchema)]
pub struct DokuBankTransferInstructions {
    #[schema(value_type = String, example = "1707091200000")]
    pub expires_at: Option<i64>,
    #[schema(value_type = String, example = "122385736258")]
    pub reference: Secret<String>,
    #[schema(value_type = String)]
    pub instructions_url: Option<Url>,
}

#[derive(Clone, Debug, Eq, PartialEq, serde::Serialize, serde::Deserialize, ToSchema)]
pub struct AchTransfer {
    #[schema(value_type = String, example = "122385736258")]
    pub account_number: Secret<String>,
    pub bank_name: String,
    #[schema(value_type = String, example = "012")]
    pub routing_number: Secret<String>,
    #[schema(value_type = String, example = "234")]
    pub swift_code: Secret<String>,
}

#[derive(Clone, Debug, Eq, PartialEq, serde::Serialize, serde::Deserialize, ToSchema)]
pub struct ReceiverDetails {
    /// The amount received by receiver
    amount_received: i64,
    /// The amount charged by ACH
    amount_charged: Option<i64>,
    /// The amount remaining to be sent via ACH
    amount_remaining: Option<i64>,
}

#[cfg(feature = "v1")]
#[derive(Clone, Debug, PartialEq, serde::Serialize, ToSchema, router_derive::PolymorphicSchema)]
#[generate_schemas(PaymentsCreateResponseOpenApi)]
pub struct PaymentsResponse {
    /// Unique identifier for the payment. This ensures idempotency for multiple payments
    /// that have been done by a single merchant.
    #[schema(
        min_length = 30,
        max_length = 30,
        example = "pay_mbabizu24mvu3mela5njyhpit4",
        value_type = String,
    )]
    pub payment_id: id_type::PaymentId,

    /// This is an identifier for the merchant account. This is inferred from the API key
    /// provided during the request
    #[schema(max_length = 255, example = "merchant_1668273825", value_type = String)]
    pub merchant_id: id_type::MerchantId,

    #[schema(value_type = IntentStatus, example = "failed", default = "requires_confirmation")]
    pub status: api_enums::IntentStatus,

    /// The payment amount. Amount for the payment in lowest denomination of the currency. (i.e) in cents for USD denomination, in paisa for INR denomination etc.,
    #[schema(value_type = i64, example = 6540)]
    pub amount: MinorUnit,

    /// The payment net amount. net_amount = amount + surcharge_details.surcharge_amount + surcharge_details.tax_amount + shipping_cost + order_tax_amount,
    /// If no surcharge_details, shipping_cost, order_tax_amount, net_amount = amount
    #[schema(value_type = i64, example = 6540)]
    pub net_amount: MinorUnit,

    /// The shipping cost for the payment.
    #[schema(value_type = Option<i64>, example = 6540)]
    pub shipping_cost: Option<MinorUnit>,

    /// The maximum amount that could be captured from the payment
    #[schema(value_type = i64, minimum = 100, example = 6540)]
    pub amount_capturable: MinorUnit,

    /// The amount which is already captured from the payment, this helps in the cases where merchants can't capture all capturable amount at once.
    #[schema(value_type = Option<i64>, example = 6540)]
    pub amount_received: Option<MinorUnit>,

    /// The connector used for the payment
    #[schema(example = "stripe")]
    pub connector: Option<String>,

    /// It's a token used for client side verification.
    #[schema(value_type = Option<String>, example = "pay_U42c409qyHwOkWo3vK60_secret_el9ksDkiB8hi6j9N78yo")]
    pub client_secret: Option<Secret<String>>,

    /// Time when the payment was created
    #[schema(example = "2022-09-10T10:11:12Z")]
    #[serde(with = "common_utils::custom_serde::iso8601::option")]
    pub created: Option<PrimitiveDateTime>,

    /// The currency of the amount of the payment
    #[schema(value_type = Currency, example = "USD")]
    pub currency: String,

    /// The identifier for the customer object. If not provided the customer ID will be autogenerated.
    /// This field will be deprecated soon. Please refer to `customer.id`
    #[schema(
        max_length = 64,
        min_length = 1,
        example = "cus_y3oqhf46pyzuxjbcn2giaqnb44",
        deprecated,
        value_type = Option<String>,
    )]
    pub customer_id: Option<id_type::CustomerId>,

    pub customer: Option<CustomerDetailsResponse>,

    /// A description of the payment
    #[schema(example = "It's my first payment request")]
    pub description: Option<String>,

    /// List of refunds that happened on this intent, as same payment intent can have multiple refund requests depending on the nature of order
    #[schema(value_type = Option<Vec<RefundResponse>>)]
    pub refunds: Option<Vec<refunds::RefundResponse>>,

    /// List of disputes that happened on this intent
    #[schema(value_type = Option<Vec<DisputeResponsePaymentsRetrieve>>)]
    pub disputes: Option<Vec<disputes::DisputeResponsePaymentsRetrieve>>,

    /// List of attempts that happened on this intent
    #[schema(value_type = Option<Vec<PaymentAttemptResponse>>)]
    #[serde(skip_serializing_if = "Option::is_none")]
    pub attempts: Option<Vec<PaymentAttemptResponse>>,

    /// List of captures done on latest attempt
    #[schema(value_type = Option<Vec<CaptureResponse>>)]
    #[serde(skip_serializing_if = "Option::is_none")]
    pub captures: Option<Vec<CaptureResponse>>,

    /// A unique identifier to link the payment to a mandate, can be used instead of payment_method_data, in case of setting up recurring payments
    #[schema(max_length = 255, example = "mandate_iwer89rnjef349dni3")]
    pub mandate_id: Option<String>,

    /// Provided mandate information for creating a mandate
    pub mandate_data: Option<MandateData>,

    /// Indicates that you intend to make future payments with this Payment’s payment method. Providing this parameter will attach the payment method to the Customer, if present, after the Payment is confirmed and any required actions from the user are complete.
    #[schema(value_type = Option<FutureUsage>, example = "off_session")]
    pub setup_future_usage: Option<api_enums::FutureUsage>,

    /// Set to true to indicate that the customer is not in your checkout flow during this payment, and therefore is unable to authenticate. This parameter is intended for scenarios where you collect card details and charge them later. This parameter can only be used with confirm=true.
    #[schema(example = true)]
    pub off_session: Option<bool>,

    /// A timestamp (ISO 8601 code) that determines when the payment should be captured.
    /// Providing this field will automatically set `capture` to true
    #[schema(example = "2022-09-10T10:11:12Z")]
    #[serde(with = "common_utils::custom_serde::iso8601::option")]
    #[remove_in(PaymentsCreateResponseOpenApi)]
    pub capture_on: Option<PrimitiveDateTime>,

    /// This is the instruction for capture/ debit the money from the users' card. On the other hand authorization refers to blocking the amount on the users' payment method.
    #[schema(value_type = Option<CaptureMethod>, example = "automatic")]
    pub capture_method: Option<api_enums::CaptureMethod>,

    /// The payment method that is to be used
    #[schema(value_type = PaymentMethod, example = "bank_transfer")]
    pub payment_method: Option<api_enums::PaymentMethod>,

    /// The payment method information provided for making a payment
    #[schema(value_type = Option<PaymentMethodDataResponseWithBilling>, example = "bank_transfer")]
    #[serde(serialize_with = "serialize_payment_method_data_response")]
    pub payment_method_data: Option<PaymentMethodDataResponseWithBilling>,

    /// Provide a reference to a stored payment method
    #[schema(example = "187282ab-40ef-47a9-9206-5099ba31e432")]
    pub payment_token: Option<String>,

    /// The shipping address for the payment
    pub shipping: Option<Address>,

    /// The billing address for the payment
    pub billing: Option<Address>,

    /// Information about the product , quantity and amount for connectors. (e.g. Klarna)
    #[schema(value_type = Option<Vec<OrderDetailsWithAmount>>, example = r#"[{
        "product_name": "gillete creme",
        "quantity": 15,
        "amount" : 900
    }]"#)]
    pub order_details: Option<Vec<pii::SecretSerdeValue>>,

    /// description: The customer's email address
    /// This field will be deprecated soon. Please refer to `customer.email` object
    #[schema(max_length = 255, value_type = Option<String>, example = "johntest@test.com", deprecated)]
    pub email: crypto::OptionalEncryptableEmail,

    /// description: The customer's name
    /// This field will be deprecated soon. Please refer to `customer.name` object
    #[schema(value_type = Option<String>, max_length = 255, example = "John Test", deprecated)]
    pub name: crypto::OptionalEncryptableName,

    /// The customer's phone number
    /// This field will be deprecated soon. Please refer to `customer.phone` object
    #[schema(value_type = Option<String>, max_length = 255, example = "9123456789", deprecated)]
    pub phone: crypto::OptionalEncryptablePhone,

    /// The URL to redirect after the completion of the operation
    #[schema(example = "https://hyperswitch.io")]
    pub return_url: Option<String>,

    /// The transaction authentication can be set to undergo payer authentication. By default, the authentication will be marked as NO_THREE_DS, as the 3DS method helps with more robust payer authentication
    #[schema(value_type = Option<AuthenticationType>, example = "no_three_ds", default = "three_ds")]
    pub authentication_type: Option<api_enums::AuthenticationType>,

    /// For non-card charges, you can use this value as the complete description that appears on your customers’ statements. Must contain at least one letter, maximum 22 characters.
    #[schema(max_length = 255, example = "Hyperswitch Router")]
    pub statement_descriptor_name: Option<String>,

    /// Provides information about a card payment that customers see on their statements. Concatenated with the prefix (shortened descriptor) or statement descriptor that’s set on the account to form the complete statement descriptor. Maximum 255 characters for the concatenated descriptor.
    #[schema(max_length = 255, example = "Payment for shoes purchase")]
    pub statement_descriptor_suffix: Option<String>,

    /// Additional information required for redirection
    pub next_action: Option<NextActionData>,

    /// If the payment was cancelled the reason will be provided here
    pub cancellation_reason: Option<String>,

    /// If there was an error while calling the connectors the code is received here
    #[schema(example = "E0001")]
    pub error_code: Option<String>,

    /// If there was an error while calling the connector the error message is received here
    #[schema(example = "Failed while verifying the card")]
    pub error_message: Option<String>,

    /// error code unified across the connectors is received here if there was an error while calling connector
    #[remove_in(PaymentsCreateResponseOpenApi)]
    pub unified_code: Option<String>,

    /// error message unified across the connectors is received here if there was an error while calling connector
    #[remove_in(PaymentsCreateResponseOpenApi)]
    pub unified_message: Option<String>,

    /// Payment Experience for the current payment
    #[schema(value_type = Option<PaymentExperience>, example = "redirect_to_url")]
    pub payment_experience: Option<api_enums::PaymentExperience>,

    /// Can be used to specify the Payment Method Type
    #[schema(value_type = Option<PaymentMethodType>, example = "gpay")]
    pub payment_method_type: Option<api_enums::PaymentMethodType>,

    /// The connector used for this payment along with the country and business details
    #[schema(example = "stripe_US_food")]
    pub connector_label: Option<String>,

    /// The business country of merchant for this payment
    #[schema(value_type = Option<CountryAlpha2>, example = "US")]
    pub business_country: Option<api_enums::CountryAlpha2>,

    /// The business label of merchant for this payment
    pub business_label: Option<String>,

    /// The business_sub_label for this payment
    pub business_sub_label: Option<String>,

    /// Allowed Payment Method Types for a given PaymentIntent
    #[schema(value_type = Option<Vec<PaymentMethodType>>)]
    pub allowed_payment_method_types: Option<serde_json::Value>,

    /// ephemeral_key for the customer_id mentioned
    pub ephemeral_key: Option<EphemeralKeyCreateResponse>,

    /// If true the payment can be retried with same or different payment method which means the confirm call can be made again.
    pub manual_retry_allowed: Option<bool>,

    /// A unique identifier for a payment provided by the connector
    #[schema(value_type = Option<String>, example = "993672945374576J")]
    pub connector_transaction_id: Option<String>,

    /// Frm message contains information about the frm response
    pub frm_message: Option<FrmMessage>,

    /// You can specify up to 50 keys, with key names up to 40 characters long and values up to 500 characters long. Metadata is useful for storing additional, structured information on an object.
    #[schema(value_type = Option<Object>, example = r#"{ "udf1": "some-value", "udf2": "some-value" }"#)]
    pub metadata: Option<serde_json::Value>,

    /// Additional data related to some connectors
    #[schema(value_type = Option<ConnectorMetadata>)]
    pub connector_metadata: Option<serde_json::Value>, // This is Value because it is fetched from DB and before putting in DB the type is validated

    /// Additional data that might be required by hyperswitch, to enable some specific features.
    #[schema(value_type = Option<FeatureMetadata>)]
    pub feature_metadata: Option<serde_json::Value>, // This is Value because it is fetched from DB and before putting in DB the type is validated

    /// reference(Identifier) to the payment at connector side
    #[schema(value_type = Option<String>, example = "993672945374576J")]
    pub reference_id: Option<String>,

    /// Details for Payment link
    pub payment_link: Option<PaymentLinkResponse>,
    /// The business profile that is associated with this payment
    #[schema(value_type = Option<String>)]
    pub profile_id: Option<id_type::ProfileId>,

    /// Details of surcharge applied on this payment
    pub surcharge_details: Option<RequestSurchargeDetails>,

    /// Total number of attempts associated with this payment
    pub attempt_count: i16,

    /// Denotes the action(approve or reject) taken by merchant in case of manual review. Manual review can occur when the transaction is marked as risky by the frm_processor, payment processor or when there is underpayment/over payment incase of crypto payment
    pub merchant_decision: Option<String>,

    /// Identifier of the connector ( merchant connector account ) which was chosen to make the payment
    #[schema(value_type = Option<String>)]
    pub merchant_connector_id: Option<id_type::MerchantConnectorAccountId>,

    /// If true, incremental authorization can be performed on this payment, in case the funds authorized initially fall short.
    pub incremental_authorization_allowed: Option<bool>,

    /// Total number of authorizations happened in an incremental_authorization payment
    pub authorization_count: Option<i32>,

    /// List of incremental authorizations happened to the payment
    pub incremental_authorizations: Option<Vec<IncrementalAuthorizationResponse>>,

    /// Details of external authentication
    pub external_authentication_details: Option<ExternalAuthenticationDetailsResponse>,

    /// Flag indicating if external 3ds authentication is made or not
    pub external_3ds_authentication_attempted: Option<bool>,

    /// Date Time for expiry of the payment
    #[schema(example = "2022-09-10T10:11:12Z")]
    #[serde(default, with = "common_utils::custom_serde::iso8601::option")]
    pub expires_on: Option<PrimitiveDateTime>,

    /// Payment Fingerprint, to identify a particular card.
    /// It is a 20 character long alphanumeric code.
    pub fingerprint: Option<String>,

    #[schema(value_type = Option<BrowserInformation>)]
    /// The browser information used for this payment
    pub browser_info: Option<serde_json::Value>,

    /// Identifier for Payment Method used for the payment
    pub payment_method_id: Option<String>,

    /// Payment Method Status, refers to the status of the payment method used for this payment.
    #[schema(value_type = Option<PaymentMethodStatus>)]
    pub payment_method_status: Option<common_enums::PaymentMethodStatus>,

    /// Date time at which payment was updated
    #[schema(example = "2022-09-10T10:11:12Z")]
    #[serde(default, with = "common_utils::custom_serde::iso8601::option")]
    pub updated: Option<PrimitiveDateTime>,

    /// Fee information to be charged on the payment being collected
    #[schema(value_type = Option<ConnectorChargeResponseData>)]
    pub split_payments: Option<common_types::payments::ConnectorChargeResponseData>,

    /// You can specify up to 50 keys, with key names up to 40 characters long and values up to 500 characters long. FRM Metadata is useful for storing additional, structured information on an object related to FRM.
    #[schema(value_type = Option<Object>, example = r#"{ "fulfillment_method" : "deliver", "coverage_request" : "fraud" }"#)]
    pub frm_metadata: Option<pii::SecretSerdeValue>,

    /// Merchant's identifier for the payment/invoice. This will be sent to the connector
    /// if the connector provides support to accept multiple reference ids.
    /// In case the connector supports only one reference id, Hyperswitch's Payment ID will be sent as reference.
    #[schema(
        value_type = Option<String>,
        max_length = 255,
        example = "Custom_Order_id_123"
    )]
    pub merchant_order_reference_id: Option<String>,
    /// order tax amount calculated by tax connectors
    pub order_tax_amount: Option<MinorUnit>,

    /// Connector Identifier for the payment method
    pub connector_mandate_id: Option<String>,

    /// Method through which card was discovered
    #[schema(value_type = Option<CardDiscovery>, example = "manual")]
    pub card_discovery: Option<enums::CardDiscovery>,
}

// Serialize is implemented because, this will be serialized in the api events.
// Usually request types should not have serialize implemented.
//
/// Request for Payment Intent Confirm
#[cfg(feature = "v2")]
#[derive(Debug, serde::Deserialize, serde::Serialize, ToSchema)]
#[serde(deny_unknown_fields)]
pub struct PaymentsConfirmIntentRequest {
    /// The URL to which you want the user to be redirected after the completion of the payment operation
    /// If this url is not passed, the url configured in the business profile will be used
    #[schema(value_type = Option<String>, example = "https://hyperswitch.io")]
    pub return_url: Option<common_utils::types::Url>,

    /// The payment instrument data to be used for the payment
    pub payment_method_data: PaymentMethodDataRequest,

    /// The payment method type to be used for the payment. This should match with the `payment_method_data` provided
    #[schema(value_type = PaymentMethod, example = "card")]
    pub payment_method_type: api_enums::PaymentMethod,

    /// The payment method subtype to be used for the payment. This should match with the `payment_method_data` provided
    #[schema(value_type = PaymentMethodType, example = "apple_pay")]
    pub payment_method_subtype: api_enums::PaymentMethodType,

    /// The shipping address for the payment. This will override the shipping address provided in the create-intent request
    pub shipping: Option<Address>,

    /// This "CustomerAcceptance" object is passed during Payments-Confirm request, it enlists the type, time, and mode of acceptance properties related to an acceptance done by the customer. The customer_acceptance sub object is usually passed by the SDK or client.
    #[schema(value_type = Option<CustomerAcceptance>)]
    pub customer_acceptance: Option<CustomerAcceptance>,

    /// Additional details required by 3DS 2.0
    #[schema(value_type = Option<BrowserInformation>)]
    pub browser_info: Option<common_utils::types::BrowserInformation>,
}

// This struct contains the union of fields in `PaymentsCreateIntentRequest` and
// `PaymentsConfirmIntentRequest`
#[derive(Clone, Debug, serde::Serialize, serde::Deserialize, ToSchema)]
#[serde(deny_unknown_fields)]
#[cfg(feature = "v2")]
pub struct PaymentsRequest {
    /// The amount details for the payment
    pub amount_details: AmountDetails,

    /// Unique identifier for the payment. This ensures idempotency for multiple payments
    /// that have been done by a single merchant.
    #[schema(
        value_type = Option<String>,
        min_length = 30,
        max_length = 30,
        example = "pay_mbabizu24mvu3mela5njyhpit4"
    )]
    pub merchant_reference_id: Option<id_type::PaymentReferenceId>,

    /// The routing algorithm id to be used for the payment
    #[schema(value_type = Option<String>)]
    pub routing_algorithm_id: Option<id_type::RoutingId>,

    #[schema(value_type = Option<CaptureMethod>, example = "automatic")]
    pub capture_method: Option<api_enums::CaptureMethod>,

    #[schema(value_type = Option<AuthenticationType>, example = "no_three_ds", default = "no_three_ds")]
    pub authentication_type: Option<api_enums::AuthenticationType>,

    /// The billing details of the payment. This address will be used for invoicing.
    pub billing: Option<Address>,

    /// The shipping address for the payment
    pub shipping: Option<Address>,

    /// The identifier for the customer
    #[schema(
        min_length = 32,
        max_length = 64,
        example = "12345_cus_01926c58bc6e77c09e809964e72af8c8",
        value_type = String
    )]
    pub customer_id: Option<id_type::GlobalCustomerId>,

    /// Set to `present` to indicate that the customer is in your checkout flow during this payment, and therefore is able to authenticate. This parameter should be `absent` when merchant's doing merchant initiated payments and customer is not present while doing the payment.
    #[schema(example = "present", value_type = Option<PresenceOfCustomerDuringPayment>)]
    pub customer_present: Option<common_enums::PresenceOfCustomerDuringPayment>,

    /// A description for the payment
    #[schema(example = "It's my first payment request", value_type = Option<String>)]
    pub description: Option<common_utils::types::Description>,

    /// The URL to which you want the user to be redirected after the completion of the payment operation
    #[schema(value_type = Option<String>, example = "https://hyperswitch.io")]
    pub return_url: Option<common_utils::types::Url>,

    #[schema(value_type = Option<FutureUsage>, example = "off_session")]
    pub setup_future_usage: Option<api_enums::FutureUsage>,

    /// Apply MIT exemption for a payment
    #[schema(value_type = Option<MitExemptionRequest>)]
    pub apply_mit_exemption: Option<common_enums::MitExemptionRequest>,

    /// For non-card charges, you can use this value as the complete description that appears on your customers’ statements. Must contain at least one letter, maximum 22 characters.
    #[schema(max_length = 22, example = "Hyperswitch Router", value_type = Option<String>)]
    pub statement_descriptor: Option<common_utils::types::StatementDescriptor>,

    /// Use this object to capture the details about the different products for which the payment is being made. The sum of amount across different products here should be equal to the overall payment amount
    #[schema(value_type = Option<Vec<OrderDetailsWithAmount>>, example = r#"[{
        "product_name": "Apple iPhone 16",
        "quantity": 1,
        "amount" : 69000
        "product_img_link" : "https://dummy-img-link.com"
    }]"#)]
    pub order_details: Option<Vec<OrderDetailsWithAmount>>,

    /// Use this parameter to restrict the Payment Method Types to show for a given PaymentIntent
    #[schema(value_type = Option<Vec<PaymentMethodType>>)]
    pub allowed_payment_method_types: Option<Vec<api_enums::PaymentMethodType>>,

    /// Metadata is useful for storing additional, unstructured information on an object.
    #[schema(value_type = Option<Object>, example = r#"{ "udf1": "some-value", "udf2": "some-value" }"#)]
    pub metadata: Option<pii::SecretSerdeValue>,

    /// Some connectors like Apple pay, Airwallex and Noon might require some additional information, find specific details in the child attributes below.
    pub connector_metadata: Option<ConnectorMetadata>,

    /// Additional data that might be required by hyperswitch based on the requested features by the merchants.
    pub feature_metadata: Option<FeatureMetadata>,

    /// Whether to generate the payment link for this payment or not (if applicable)
    #[schema(value_type = Option<EnablePaymentLinkRequest>)]
    pub payment_link_enabled: Option<common_enums::EnablePaymentLinkRequest>,

    /// Configure a custom payment link for the particular payment
    #[schema(value_type = Option<PaymentLinkConfigRequest>)]
    pub payment_link_config: Option<admin::PaymentLinkConfigRequest>,

    ///Request an incremental authorization, i.e., increase the authorized amount on a confirmed payment before you capture it.
    #[schema(value_type = Option<RequestIncrementalAuthorization>)]
    pub request_incremental_authorization: Option<common_enums::RequestIncrementalAuthorization>,

    ///Will be used to expire client secret after certain amount of time to be supplied in seconds, if not sent it will be taken from profile config
    ///(900) for 15 mins
    #[schema(example = 900)]
    pub session_expiry: Option<u32>,

    /// Additional data related to some frm(Fraud Risk Management) connectors
    #[schema(value_type = Option<Object>, example = r#"{ "coverage_request" : "fraud", "fulfillment_method" : "delivery" }"#)]
    pub frm_metadata: Option<pii::SecretSerdeValue>,

    /// Whether to perform external authentication (if applicable)
    #[schema(value_type = Option<External3dsAuthenticationRequest>)]
    pub request_external_three_ds_authentication:
        Option<common_enums::External3dsAuthenticationRequest>,

    /// The payment instrument data to be used for the payment
    pub payment_method_data: PaymentMethodDataRequest,

    /// The payment method type to be used for the payment. This should match with the `payment_method_data` provided
    #[schema(value_type = PaymentMethod, example = "card")]
    pub payment_method_type: api_enums::PaymentMethod,

    /// The payment method subtype to be used for the payment. This should match with the `payment_method_data` provided
    #[schema(value_type = PaymentMethodType, example = "apple_pay")]
    pub payment_method_subtype: api_enums::PaymentMethodType,

    /// This "CustomerAcceptance" object is passed during Payments-Confirm request, it enlists the type, time, and mode of acceptance properties related to an acceptance done by the customer. The customer_acceptance sub object is usually passed by the SDK or client.
    #[schema(value_type = Option<CustomerAcceptance>)]
    pub customer_acceptance: Option<CustomerAcceptance>,

    /// Additional details required by 3DS 2.0
    #[schema(value_type = Option<BrowserInformation>)]
    pub browser_info: Option<common_utils::types::BrowserInformation>,
}

#[cfg(feature = "v2")]
impl From<&PaymentsRequest> for PaymentsCreateIntentRequest {
    fn from(request: &PaymentsRequest) -> Self {
        Self {
            amount_details: request.amount_details.clone(),
            merchant_reference_id: request.merchant_reference_id.clone(),
            routing_algorithm_id: request.routing_algorithm_id.clone(),
            capture_method: request.capture_method,
            authentication_type: request.authentication_type,
            billing: request.billing.clone(),
            shipping: request.shipping.clone(),
            customer_id: request.customer_id.clone(),
            customer_present: request.customer_present.clone(),
            description: request.description.clone(),
            return_url: request.return_url.clone(),
            setup_future_usage: request.setup_future_usage,
            apply_mit_exemption: request.apply_mit_exemption.clone(),
            statement_descriptor: request.statement_descriptor.clone(),
            order_details: request.order_details.clone(),
            allowed_payment_method_types: request.allowed_payment_method_types.clone(),
            metadata: request.metadata.clone(),
            connector_metadata: request.connector_metadata.clone(),
            feature_metadata: request.feature_metadata.clone(),
            payment_link_enabled: request.payment_link_enabled.clone(),
            payment_link_config: request.payment_link_config.clone(),
            request_incremental_authorization: request.request_incremental_authorization,
            session_expiry: request.session_expiry,
            frm_metadata: request.frm_metadata.clone(),
            request_external_three_ds_authentication: request
                .request_external_three_ds_authentication
                .clone(),
        }
    }
}

#[cfg(feature = "v2")]
impl From<&PaymentsRequest> for PaymentsConfirmIntentRequest {
    fn from(request: &PaymentsRequest) -> Self {
        Self {
            return_url: request.return_url.clone(),
            payment_method_data: request.payment_method_data.clone(),
            payment_method_type: request.payment_method_type,
            payment_method_subtype: request.payment_method_subtype,
            shipping: request.shipping.clone(),
            customer_acceptance: request.customer_acceptance.clone(),
            browser_info: request.browser_info.clone(),
        }
    }
}

#[cfg(feature = "v2")]
#[derive(Debug, serde::Serialize, ToSchema)]
pub struct PaymentsResponse {
    /// Unique identifier for the payment. This ensures idempotency for multiple payments
    /// that have been done by a single merchant.
    #[schema(
        min_length = 32,
        max_length = 64,
        example = "12345_pay_01926c58bc6e77c09e809964e72af8c8",
        value_type = String,
    )]
    pub id: id_type::GlobalPaymentId,

    #[schema(value_type = IntentStatus, example = "success")]
    pub status: api_enums::IntentStatus,

    /// Amount related information for this payment and attempt
    pub amount: PaymentAmountDetailsResponse,

    /// The identifier for the customer
    #[schema(
        min_length = 32,
        max_length = 64,
        example = "12345_cus_01926c58bc6e77c09e809964e72af8c8",
        value_type = String
    )]
    pub customer_id: Option<id_type::GlobalCustomerId>,

    /// The connector used for the payment
    #[schema(example = "stripe")]
    pub connector: String,

    /// It's a token used for client side verification.
    #[schema(value_type = String)]
    pub client_secret: common_utils::types::ClientSecret,

    /// Time when the payment was created
    #[schema(example = "2022-09-10T10:11:12Z")]
    #[serde(with = "common_utils::custom_serde::iso8601")]
    pub created: PrimitiveDateTime,

    /// The payment method information provided for making a payment
    #[schema(value_type = Option<PaymentMethodDataResponseWithBilling>)]
    #[serde(serialize_with = "serialize_payment_method_data_response")]
    pub payment_method_data: Option<PaymentMethodDataResponseWithBilling>,

    /// The payment method type for this payment attempt
    #[schema(value_type = PaymentMethod, example = "wallet")]
    pub payment_method_type: api_enums::PaymentMethod,

    #[schema(value_type = PaymentMethodType, example = "apple_pay")]
    pub payment_method_subtype: api_enums::PaymentMethodType,

    /// Additional information required for redirection
    pub next_action: Option<NextActionData>,

    /// A unique identifier for a payment provided by the connector
    #[schema(value_type = Option<String>, example = "993672945374576J")]
    pub connector_transaction_id: Option<String>,

    /// reference(Identifier) to the payment at connector side
    #[schema(value_type = Option<String>, example = "993672945374576J")]
    pub connector_reference_id: Option<String>,

    /// Connector token information that can be used to make payments directly by the merchant.
    pub connector_token_details: Option<ConnectorTokenDetails>,

    /// Identifier of the connector ( merchant connector account ) which was chosen to make the payment
    #[schema(value_type = String)]
    pub merchant_connector_id: id_type::MerchantConnectorAccountId,

    /// The browser information used for this payment
    #[schema(value_type = Option<BrowserInformation>)]
    pub browser_info: Option<common_utils::types::BrowserInformation>,

    /// Error details for the payment if any
    pub error: Option<ErrorDetails>,
}

// Serialize is implemented because, this will be serialized in the api events.
// Usually request types should not have serialize implemented.
//
/// Request for Payment Status
#[cfg(feature = "v2")]
#[derive(Debug, serde::Deserialize, serde::Serialize, ToSchema)]
pub struct PaymentsRetrieveRequest {
    /// A boolean used to indicate if the payment status should be fetched from the connector
    /// If this is set to true, the status will be fetched from the connector
    #[serde(default)]
    pub force_sync: bool,
    /// A boolean used to indicate if all the attempts needs to be fetched for the intent.
    /// If this is set to true, attempts list will be available in the response.
    #[serde(default)]
    pub expand_attempts: bool,
    /// These are the query params that are sent in case of redirect response.
    /// These can be ingested by the connector to take necessary actions.
    pub param: Option<String>,
}

/// Error details for the payment
#[cfg(feature = "v2")]
#[derive(Debug, serde::Serialize, Clone, PartialEq, ToSchema)]
pub struct ErrorDetails {
    /// The error code
    pub code: String,
    /// The error message
    pub message: String,
    /// The unified error code across all connectors.
    /// This can be relied upon for taking decisions based on the error.
    pub unified_code: Option<String>,
    /// The unified error message across all connectors.
    /// If there is a translation available, this will have the translated message
    pub unified_message: Option<String>,
}

/// Response for Payment Intent Confirm
#[cfg(feature = "v2")]
#[derive(Debug, serde::Serialize, ToSchema)]
pub struct PaymentsConfirmIntentResponse {
    /// Unique identifier for the payment. This ensures idempotency for multiple payments
    /// that have been done by a single merchant.
    #[schema(
        min_length = 32,
        max_length = 64,
        example = "12345_pay_01926c58bc6e77c09e809964e72af8c8",
        value_type = String,
    )]
    pub id: id_type::GlobalPaymentId,

    #[schema(value_type = IntentStatus, example = "success")]
    pub status: api_enums::IntentStatus,

    /// Amount related information for this payment and attempt
    pub amount: PaymentAmountDetailsResponse,

    /// The identifier for the customer
    #[schema(
        min_length = 32,
        max_length = 64,
        example = "12345_cus_01926c58bc6e77c09e809964e72af8c8",
        value_type = String
    )]
    pub customer_id: Option<id_type::GlobalCustomerId>,

    /// The connector used for the payment
    #[schema(example = "stripe")]
    pub connector: String,

    /// It's a token used for client side verification.
    #[schema(value_type = String)]
    pub client_secret: common_utils::types::ClientSecret,

    /// Time when the payment was created
    #[schema(example = "2022-09-10T10:11:12Z")]
    #[serde(with = "common_utils::custom_serde::iso8601")]
    pub created: PrimitiveDateTime,

    /// The payment method information provided for making a payment
    #[schema(value_type = Option<PaymentMethodDataResponseWithBilling>)]
    #[serde(serialize_with = "serialize_payment_method_data_response")]
    pub payment_method_data: Option<PaymentMethodDataResponseWithBilling>,

    /// The payment method type for this payment attempt
    #[schema(value_type = PaymentMethod, example = "wallet")]
    pub payment_method_type: api_enums::PaymentMethod,

    #[schema(value_type = PaymentMethodType, example = "apple_pay")]
    pub payment_method_subtype: api_enums::PaymentMethodType,

    /// Additional information required for redirection
    pub next_action: Option<NextActionData>,

    /// A unique identifier for a payment provided by the connector
    #[schema(value_type = Option<String>, example = "993672945374576J")]
    pub connector_transaction_id: Option<String>,

    /// reference(Identifier) to the payment at connector side
    #[schema(value_type = Option<String>, example = "993672945374576J")]
    pub connector_reference_id: Option<String>,

    /// Connector token information that can be used to make payments directly by the merchant.
    pub connector_token_details: Option<ConnectorTokenDetails>,

    /// Identifier of the connector ( merchant connector account ) which was chosen to make the payment
    #[schema(value_type = String)]
    pub merchant_connector_id: id_type::MerchantConnectorAccountId,

    /// The browser information used for this payment
    #[schema(value_type = Option<BrowserInformation>)]
    pub browser_info: Option<common_utils::types::BrowserInformation>,

    /// Error details for the payment if any
    pub error: Option<ErrorDetails>,

    /// The transaction authentication can be set to undergo payer authentication. By default, the authentication will be marked as NO_THREE_DS
    #[schema(value_type = Option<AuthenticationType>, example = "no_three_ds")]
    pub authentication_type: Option<api_enums::AuthenticationType>,

    /// The authentication type applied for the payment
    #[schema(value_type = AuthenticationType, example = "no_three_ds")]
    pub applied_authentication_type: api_enums::AuthenticationType,
}

/// Token information that can be used to initiate transactions by the merchant.
#[cfg(feature = "v2")]
#[derive(Debug, Serialize, ToSchema)]
pub struct ConnectorTokenDetails {
    /// A token that can be used to make payments directly with the connector.
    #[schema(example = "pm_9UhMqBMEOooRIvJFFdeW")]
    pub token: String,
}

// TODO: have a separate response for detailed, summarized
/// Response for Payment Intent Confirm
#[cfg(feature = "v2")]
#[derive(Debug, serde::Serialize, Clone, ToSchema)]
pub struct PaymentsRetrieveResponse {
    /// Unique identifier for the payment. This ensures idempotency for multiple payments
    /// that have been done by a single merchant.
    #[schema(
        min_length = 32,
        max_length = 64,
        example = "12345_pay_01926c58bc6e77c09e809964e72af8c8",
        value_type = String,
    )]
    pub id: id_type::GlobalPaymentId,

    #[schema(value_type = IntentStatus, example = "succeeded")]
    pub status: api_enums::IntentStatus,

    /// Amount related information for this payment and attempt
    pub amount: PaymentAmountDetailsResponse,

    /// The identifier for the customer
    #[schema(
        min_length = 32,
        max_length = 64,
        example = "12345_cus_01926c58bc6e77c09e809964e72af8c8",
        value_type = String
    )]
    pub customer_id: Option<id_type::GlobalCustomerId>,

    /// The connector used for the payment
    #[schema(example = "stripe")]
    pub connector: Option<String>,

    /// It's a token used for client side verification.
    #[schema(value_type = String)]
    pub client_secret: common_utils::types::ClientSecret,

    /// Time when the payment was created
    #[schema(example = "2022-09-10T10:11:12Z")]
    #[serde(with = "common_utils::custom_serde::iso8601")]
    pub created: PrimitiveDateTime,

    /// The payment method information provided for making a payment
    #[schema(value_type = Option<PaymentMethodDataResponseWithBilling>)]
    #[serde(serialize_with = "serialize_payment_method_data_response")]
    pub payment_method_data: Option<PaymentMethodDataResponseWithBilling>,

    /// The payment method type for this payment attempt
    #[schema(value_type = Option<PaymentMethod>, example = "wallet")]
    pub payment_method_type: Option<api_enums::PaymentMethod>,

    #[schema(value_type = Option<PaymentMethodType>, example = "apple_pay")]
    pub payment_method_subtype: Option<api_enums::PaymentMethodType>,

    /// A unique identifier for a payment provided by the connector
    #[schema(value_type = Option<String>, example = "993672945374576J")]
    pub connector_transaction_id: Option<String>,

    /// reference(Identifier) to the payment at connector side
    #[schema(value_type = Option<String>, example = "993672945374576J")]
    pub connector_reference_id: Option<String>,

    /// Identifier of the connector ( merchant connector account ) which was chosen to make the payment
    #[schema(value_type = Option<String>)]
    pub merchant_connector_id: Option<id_type::MerchantConnectorAccountId>,

    /// The browser information used for this payment
    #[schema(value_type = Option<BrowserInformation>)]
    pub browser_info: Option<common_utils::types::BrowserInformation>,

    /// Error details for the payment if any
    pub error: Option<ErrorDetails>,

    /// The shipping address associated with the payment intent
    pub shipping: Option<Address>,

    /// The billing address associated with the payment intent
    pub billing: Option<Address>,

    /// List of payment attempts associated with payment intent
    pub attempts: Option<Vec<PaymentAttemptResponse>>,
}

#[derive(Debug, serde::Deserialize, serde::Serialize, Clone)]
#[cfg(feature = "v2")]
pub struct PaymentStartRedirectionRequest {
    /// Global Payment ID
    pub id: id_type::GlobalPaymentId,
}

#[derive(Debug, serde::Deserialize, serde::Serialize, Clone)]
#[cfg(feature = "v2")]
pub struct PaymentStartRedirectionParams {
    /// The identifier for the Merchant Account.
    pub publishable_key: String,
    /// The identifier for business profile
    pub profile_id: id_type::ProfileId,
}

/// Details of external authentication
#[derive(Setter, Clone, Default, Debug, PartialEq, serde::Serialize, ToSchema)]
pub struct ExternalAuthenticationDetailsResponse {
    /// Authentication Type - Challenge / Frictionless
    #[schema(value_type = Option<DecoupledAuthenticationType>)]
    pub authentication_flow: Option<enums::DecoupledAuthenticationType>,
    /// Electronic Commerce Indicator (eci)
    pub electronic_commerce_indicator: Option<String>,
    /// Authentication Status
    #[schema(value_type = AuthenticationStatus)]
    pub status: enums::AuthenticationStatus,
    /// DS Transaction ID
    pub ds_transaction_id: Option<String>,
    /// Message Version
    pub version: Option<String>,
    /// Error Code
    pub error_code: Option<String>,
    /// Error Message
    pub error_message: Option<String>,
}

#[derive(Clone, Debug, serde::Deserialize, ToSchema, serde::Serialize)]
#[serde(deny_unknown_fields)]
pub struct PaymentListConstraints {
    /// The identifier for customer
    #[schema(
        max_length = 64,
        min_length = 1,
        example = "cus_y3oqhf46pyzuxjbcn2giaqnb44",
        value_type = Option<String>,
    )]
    pub customer_id: Option<id_type::CustomerId>,

    /// A cursor for use in pagination, fetch the next list after some object
    #[schema(example = "pay_fafa124123", value_type = Option<String>)]
    pub starting_after: Option<id_type::PaymentId>,

    /// A cursor for use in pagination, fetch the previous list before some object
    #[schema(example = "pay_fafa124123", value_type = Option<String>)]
    pub ending_before: Option<id_type::PaymentId>,

    /// limit on the number of objects to return
    #[schema(default = 10, maximum = 100)]
    #[serde(default = "default_payments_list_limit")]
    pub limit: u32,

    /// The time at which payment is created
    #[schema(example = "2022-09-10T10:11:12Z")]
    #[serde(default, with = "common_utils::custom_serde::iso8601::option")]
    pub created: Option<PrimitiveDateTime>,

    /// Time less than the payment created time
    #[schema(example = "2022-09-10T10:11:12Z")]
    #[serde(
        default,
        with = "common_utils::custom_serde::iso8601::option",
        rename = "created.lt"
    )]
    pub created_lt: Option<PrimitiveDateTime>,

    /// Time greater than the payment created time
    #[schema(example = "2022-09-10T10:11:12Z")]
    #[serde(
        default,
        with = "common_utils::custom_serde::iso8601::option",
        rename = "created.gt"
    )]
    pub created_gt: Option<PrimitiveDateTime>,

    /// Time less than or equals to the payment created time
    #[schema(example = "2022-09-10T10:11:12Z")]
    #[serde(
        default,
        with = "common_utils::custom_serde::iso8601::option",
        rename = "created.lte"
    )]
    pub created_lte: Option<PrimitiveDateTime>,

    /// Time greater than or equals to the payment created time
    #[schema(example = "2022-09-10T10:11:12Z")]
    #[serde(default, with = "common_utils::custom_serde::iso8601::option")]
    #[serde(rename = "created.gte")]
    pub created_gte: Option<PrimitiveDateTime>,
}

#[cfg(feature = "v1")]
#[derive(Clone, Debug, serde::Serialize, ToSchema)]
pub struct PaymentListResponse {
    /// The number of payments included in the list
    pub size: usize,
    // The list of payments response objects
    pub data: Vec<PaymentsResponse>,
}

#[derive(Setter, Clone, Default, Debug, PartialEq, serde::Serialize, ToSchema)]
pub struct IncrementalAuthorizationResponse {
    /// The unique identifier of authorization
    pub authorization_id: String,
    /// Amount the authorization has been made for
    #[schema(value_type = i64, example = 6540)]
    pub amount: MinorUnit,
    #[schema(value_type= AuthorizationStatus)]
    /// The status of the authorization
    pub status: common_enums::AuthorizationStatus,
    /// Error code sent by the connector for authorization
    pub error_code: Option<String>,
    /// Error message sent by the connector for authorization
    pub error_message: Option<String>,
    /// Previously authorized amount for the payment
    pub previously_authorized_amount: MinorUnit,
}

#[cfg(feature = "v1")]
#[derive(Clone, Debug, serde::Serialize)]
pub struct PaymentListResponseV2 {
    /// The number of payments included in the list for given constraints
    pub count: usize,
    /// The total number of available payments for given constraints
    pub total_count: i64,
    /// The list of payments response objects
    pub data: Vec<PaymentsResponse>,
}

#[derive(Clone, Debug, serde::Deserialize, serde::Serialize)]
pub struct PaymentListFilterConstraints {
    /// The identifier for payment
    pub payment_id: Option<id_type::PaymentId>,
    /// The identifier for business profile
    pub profile_id: Option<id_type::ProfileId>,
    /// The identifier for customer
    pub customer_id: Option<id_type::CustomerId>,
    /// The limit on the number of objects. The default limit is 10 and max limit is 20
    #[serde(default = "default_payments_list_limit")]
    pub limit: u32,
    /// The starting point within a list of objects
    pub offset: Option<u32>,
    /// The amount to filter payments list
    pub amount_filter: Option<AmountFilter>,
    /// The time range for which objects are needed. TimeRange has two fields start_time and end_time from which objects can be filtered as per required scenarios (created_at, time less than, greater than etc).
    #[serde(flatten)]
    pub time_range: Option<common_utils::types::TimeRange>,
    /// The list of connectors to filter payments list
    pub connector: Option<Vec<api_enums::Connector>>,
    /// The list of currencies to filter payments list
    pub currency: Option<Vec<enums::Currency>>,
    /// The list of payment status to filter payments list
    pub status: Option<Vec<enums::IntentStatus>>,
    /// The list of payment methods to filter payments list
    pub payment_method: Option<Vec<enums::PaymentMethod>>,
    /// The list of payment method types to filter payments list
    pub payment_method_type: Option<Vec<enums::PaymentMethodType>>,
    /// The list of authentication types to filter payments list
    pub authentication_type: Option<Vec<enums::AuthenticationType>>,
    /// The list of merchant connector ids to filter payments list for selected label
    pub merchant_connector_id: Option<Vec<id_type::MerchantConnectorAccountId>>,
    /// The order in which payments list should be sorted
    #[serde(default)]
    pub order: Order,
    /// The List of all the card networks to filter payments list
    pub card_network: Option<Vec<enums::CardNetwork>>,
    /// The identifier for merchant order reference id
    pub merchant_order_reference_id: Option<String>,
    /// Indicates the method by which a card is discovered during a payment
    pub card_discovery: Option<Vec<enums::CardDiscovery>>,
}

impl PaymentListFilterConstraints {
    pub fn has_no_attempt_filters(&self) -> bool {
        self.connector.is_none()
            && self.payment_method.is_none()
            && self.payment_method_type.is_none()
            && self.authentication_type.is_none()
            && self.merchant_connector_id.is_none()
            && self.card_network.is_none()
            && self.card_discovery.is_none()
    }
}

#[derive(Clone, Debug, serde::Serialize)]
pub struct PaymentListFilters {
    /// The list of available connector filters
    pub connector: Vec<String>,
    /// The list of available currency filters
    pub currency: Vec<enums::Currency>,
    /// The list of available payment status filters
    pub status: Vec<enums::IntentStatus>,
    /// The list of available payment method filters
    pub payment_method: Vec<enums::PaymentMethod>,
    /// The list of available payment method types
    pub payment_method_type: Vec<enums::PaymentMethodType>,
    /// The list of available authentication types
    pub authentication_type: Vec<enums::AuthenticationType>,
}

#[derive(Clone, Debug, serde::Serialize)]
pub struct PaymentListFiltersV2 {
    /// The list of available connector filters
    pub connector: HashMap<String, Vec<MerchantConnectorInfo>>,
    /// The list of available currency filters
    pub currency: Vec<enums::Currency>,
    /// The list of available payment status filters
    pub status: Vec<enums::IntentStatus>,
    /// The list payment method and their corresponding types
    pub payment_method: HashMap<enums::PaymentMethod, HashSet<enums::PaymentMethodType>>,
    /// The list of available authentication types
    pub authentication_type: Vec<enums::AuthenticationType>,
    /// The list of available card networks
    pub card_network: Vec<enums::CardNetwork>,
    /// The list of available Card discovery methods
    pub card_discovery: Vec<enums::CardDiscovery>,
}

#[derive(Clone, Debug, serde::Serialize)]
pub struct PaymentsAggregateResponse {
    /// The list of intent status with their count
    pub status_with_count: HashMap<enums::IntentStatus, i64>,
}

#[derive(Clone, Debug, Eq, PartialEq, serde::Deserialize, serde::Serialize, ToSchema)]
pub struct AmountFilter {
    /// The start amount to filter list of transactions which are greater than or equal to the start amount
    pub start_amount: Option<i64>,
    /// The end amount to filter list of transactions which are less than or equal to the end amount
    pub end_amount: Option<i64>,
}

#[derive(Clone, Debug, Default, Eq, PartialEq, serde::Deserialize, serde::Serialize, ToSchema)]
pub struct Order {
    /// The field to sort, such as Amount or Created etc.
    pub on: SortOn,
    /// The order in which to sort the items, either Ascending or Descending
    pub by: SortBy,
}

#[derive(Clone, Debug, Default, Eq, PartialEq, serde::Deserialize, serde::Serialize, ToSchema)]
#[serde(rename_all = "snake_case")]
pub enum SortOn {
    /// Sort by the amount field
    Amount,
    /// Sort by the created_at field
    #[default]
    Created,
}

#[derive(Clone, Debug, Default, Eq, PartialEq, serde::Deserialize, serde::Serialize, ToSchema)]
#[serde(rename_all = "snake_case")]
pub enum SortBy {
    /// Sort in ascending order
    Asc,
    /// Sort in descending order
    #[default]
    Desc,
}

#[derive(Setter, Clone, Default, Debug, PartialEq, serde::Serialize)]
pub struct VerifyResponse {
    pub verify_id: Option<id_type::PaymentId>,
    pub merchant_id: Option<id_type::MerchantId>,
    // pub status: enums::VerifyStatus,
    pub client_secret: Option<Secret<String>>,
    pub customer_id: Option<id_type::CustomerId>,
    pub email: crypto::OptionalEncryptableEmail,
    pub name: crypto::OptionalEncryptableName,
    pub phone: crypto::OptionalEncryptablePhone,
    pub mandate_id: Option<String>,
    #[auth_based]
    pub payment_method: Option<api_enums::PaymentMethod>,
    #[auth_based]
    pub payment_method_data: Option<PaymentMethodDataResponse>,
    pub payment_token: Option<String>,
    pub error_code: Option<String>,
    pub error_message: Option<String>,
}

#[derive(Default, Debug, serde::Deserialize, serde::Serialize)]
pub struct PaymentsRedirectionResponse {
    pub redirect_url: String,
}

pub struct MandateValidationFields {
    pub recurring_details: Option<RecurringDetails>,
    pub confirm: Option<bool>,
    pub customer_id: Option<id_type::CustomerId>,
    pub mandate_data: Option<MandateData>,
    pub setup_future_usage: Option<api_enums::FutureUsage>,
    pub off_session: Option<bool>,
}

#[cfg(feature = "v1")]
impl From<&PaymentsRequest> for MandateValidationFields {
    fn from(req: &PaymentsRequest) -> Self {
        let recurring_details = req
            .mandate_id
            .clone()
            .map(RecurringDetails::MandateId)
            .or(req.recurring_details.clone());

        Self {
            recurring_details,
            confirm: req.confirm,
            customer_id: req
                .customer
                .as_ref()
                .map(|customer_details| &customer_details.id)
                .or(req.customer_id.as_ref())
                .map(ToOwned::to_owned),
            mandate_data: req.mandate_data.clone(),
            setup_future_usage: req.setup_future_usage,
            off_session: req.off_session,
        }
    }
}

impl From<&VerifyRequest> for MandateValidationFields {
    fn from(req: &VerifyRequest) -> Self {
        Self {
            recurring_details: None,
            confirm: Some(true),
            customer_id: req.customer_id.clone(),
            mandate_data: req.mandate_data.clone(),
            off_session: req.off_session,
            setup_future_usage: req.setup_future_usage,
        }
    }
}

// #[cfg(all(feature = "v2", feature = "payment_v2"))]
// impl From<PaymentsSessionRequest> for PaymentsSessionResponse {
//     fn from(item: PaymentsSessionRequest) -> Self {
//         let client_secret: Secret<String, pii::ClientSecret> = Secret::new(item.client_secret);
//         Self {
//             session_token: vec![],
//             payment_id: item.payment_id,
//             client_secret,
//         }
//     }
// }

#[cfg(feature = "v1")]
impl From<PaymentsSessionRequest> for PaymentsSessionResponse {
    fn from(item: PaymentsSessionRequest) -> Self {
        let client_secret: Secret<String, pii::ClientSecret> = Secret::new(item.client_secret);
        Self {
            session_token: vec![],
            payment_id: item.payment_id,
            client_secret,
        }
    }
}

#[cfg(feature = "v1")]
impl From<PaymentsStartRequest> for PaymentsRequest {
    fn from(item: PaymentsStartRequest) -> Self {
        Self {
            payment_id: Some(PaymentIdType::PaymentIntentId(item.payment_id)),
            merchant_id: Some(item.merchant_id),
            ..Default::default()
        }
    }
}

impl From<AdditionalCardInfo> for CardResponse {
    fn from(card: AdditionalCardInfo) -> Self {
        Self {
            last4: card.last4,
            card_type: card.card_type,
            card_network: card.card_network,
            card_issuer: card.card_issuer,
            card_issuing_country: card.card_issuing_country,
            card_isin: card.card_isin,
            card_extended_bin: card.card_extended_bin,
            card_exp_month: card.card_exp_month,
            card_exp_year: card.card_exp_year,
            card_holder_name: card.card_holder_name,
            payment_checks: card.payment_checks,
            authentication_data: card.authentication_data,
        }
    }
}

impl From<KlarnaSdkPaymentMethod> for PaylaterResponse {
    fn from(klarna_sdk: KlarnaSdkPaymentMethod) -> Self {
        Self {
            klarna_sdk: Some(KlarnaSdkPaymentMethodResponse {
                payment_type: klarna_sdk.payment_type,
            }),
        }
    }
}

impl From<AdditionalPaymentData> for PaymentMethodDataResponse {
    fn from(payment_method_data: AdditionalPaymentData) -> Self {
        match payment_method_data {
            AdditionalPaymentData::Card(card) => Self::Card(Box::new(CardResponse::from(*card))),
            AdditionalPaymentData::PayLater { klarna_sdk } => match klarna_sdk {
                Some(sdk) => Self::PayLater(Box::new(PaylaterResponse::from(sdk))),
                None => Self::PayLater(Box::new(PaylaterResponse { klarna_sdk: None })),
            },
            AdditionalPaymentData::Wallet {
                apple_pay,
                google_pay,
                samsung_pay,
            } => match (apple_pay, google_pay, samsung_pay) {
                (Some(apple_pay_pm), _, _) => Self::Wallet(Box::new(WalletResponse {
                    details: Some(WalletResponseData::ApplePay(Box::new(
                        additional_info::WalletAdditionalDataForCard {
                            last4: apple_pay_pm
                                .display_name
                                .clone()
                                .chars()
                                .rev()
                                .take(4)
                                .collect::<String>()
                                .chars()
                                .rev()
                                .collect::<String>(),
                            card_network: apple_pay_pm.network.clone(),
                            card_type: Some(apple_pay_pm.pm_type.clone()),
                        },
                    ))),
                })),
                (_, Some(google_pay_pm), _) => Self::Wallet(Box::new(WalletResponse {
                    details: Some(WalletResponseData::GooglePay(Box::new(google_pay_pm))),
                })),
                (_, _, Some(samsung_pay_pm)) => Self::Wallet(Box::new(WalletResponse {
                    details: Some(WalletResponseData::SamsungPay(Box::new(samsung_pay_pm))),
                })),
                _ => Self::Wallet(Box::new(WalletResponse { details: None })),
            },
            AdditionalPaymentData::BankRedirect { bank_name, details } => {
                Self::BankRedirect(Box::new(BankRedirectResponse { bank_name, details }))
            }
            AdditionalPaymentData::Crypto { details } => {
                Self::Crypto(Box::new(CryptoResponse { details }))
            }
            AdditionalPaymentData::BankDebit { details } => {
                Self::BankDebit(Box::new(BankDebitResponse { details }))
            }
            AdditionalPaymentData::MandatePayment {} => Self::MandatePayment {},
            AdditionalPaymentData::Reward {} => Self::Reward {},
            AdditionalPaymentData::RealTimePayment { details } => {
                Self::RealTimePayment(Box::new(RealTimePaymentDataResponse { details }))
            }
            AdditionalPaymentData::Upi { details } => Self::Upi(Box::new(UpiResponse { details })),
            AdditionalPaymentData::BankTransfer { details } => {
                Self::BankTransfer(Box::new(BankTransferResponse { details }))
            }
            AdditionalPaymentData::Voucher { details } => {
                Self::Voucher(Box::new(VoucherResponse { details }))
            }
            AdditionalPaymentData::GiftCard { details } => {
                Self::GiftCard(Box::new(GiftCardResponse { details }))
            }
            AdditionalPaymentData::CardRedirect { details } => {
                Self::CardRedirect(Box::new(CardRedirectResponse { details }))
            }
            AdditionalPaymentData::CardToken { details } => {
                Self::CardToken(Box::new(CardTokenResponse { details }))
            }
            AdditionalPaymentData::OpenBanking { details } => {
                Self::OpenBanking(Box::new(OpenBankingResponse { details }))
            }
            AdditionalPaymentData::MobilePayment { details } => {
                Self::MobilePayment(Box::new(MobilePaymentResponse { details }))
            }
        }
    }
}

#[derive(Debug, Clone, serde::Serialize)]
pub struct PgRedirectResponse {
    pub payment_id: id_type::PaymentId,
    pub status: api_enums::IntentStatus,
    pub gateway_id: String,
    pub customer_id: Option<id_type::CustomerId>,
    pub amount: Option<MinorUnit>,
}

#[cfg(feature = "v1")]
#[derive(Debug, serde::Serialize, PartialEq, Eq, serde::Deserialize)]
pub struct RedirectionResponse {
    pub return_url: String,
    pub params: Vec<(String, String)>,
    pub return_url_with_query_params: String,
    pub http_method: String,
    pub headers: Vec<(String, String)>,
}

#[cfg(feature = "v2")]
#[derive(Debug, serde::Serialize, PartialEq, Eq, serde::Deserialize)]
pub struct RedirectionResponse {
    pub return_url_with_query_params: String,
}

#[derive(Debug, serde::Deserialize)]
pub struct PaymentsResponseForm {
    pub transaction_id: String,
    // pub transaction_reference_id: String,
    pub merchant_id: id_type::MerchantId,
    pub order_id: String,
}

#[cfg(feature = "v1")]
#[derive(Default, Debug, serde::Deserialize, serde::Serialize, Clone, ToSchema)]
pub struct PaymentsRetrieveRequest {
    /// The type of ID (ex: payment intent id, payment attempt id or connector txn id)
    #[schema(value_type = String)]
    pub resource_id: PaymentIdType,
    /// The identifier for the Merchant Account.
    #[schema(value_type = Option<String>)]
    pub merchant_id: Option<id_type::MerchantId>,
    /// Decider to enable or disable the connector call for retrieve request
    pub force_sync: bool,
    /// The parameters passed to a retrieve request
    pub param: Option<String>,
    /// The name of the connector
    pub connector: Option<String>,
    /// Merchant connector details used to make payments.
    #[schema(value_type = Option<MerchantConnectorDetailsWrap>)]
    pub merchant_connector_details: Option<admin::MerchantConnectorDetailsWrap>,
    /// This is a token which expires after 15 minutes, used from the client to authenticate and create sessions from the SDK
    pub client_secret: Option<String>,
    /// If enabled provides list of captures linked to latest attempt
    pub expand_captures: Option<bool>,
    /// If enabled provides list of attempts linked to payment intent
    pub expand_attempts: Option<bool>,
}

#[derive(Debug, Default, PartialEq, serde::Deserialize, serde::Serialize, Clone, ToSchema)]
pub struct OrderDetailsWithAmount {
    /// Name of the product that is being purchased
    #[schema(max_length = 255, example = "shirt")]
    pub product_name: String,
    /// The quantity of the product to be purchased
    #[schema(example = 1)]
    pub quantity: u16,
    /// the amount per quantity of product
    #[schema(value_type = i64)]
    pub amount: MinorUnit,
    /// tax rate applicable to the product
    pub tax_rate: Option<f64>,
    /// total tax amount applicable to the product
    #[schema(value_type = Option<i64>)]
    pub total_tax_amount: Option<MinorUnit>,
    // Does the order includes shipping
    pub requires_shipping: Option<bool>,
    /// The image URL of the product
    pub product_img_link: Option<String>,
    /// ID of the product that is being purchased
    pub product_id: Option<String>,
    /// Category of the product that is being purchased
    pub category: Option<String>,
    /// Sub category of the product that is being purchased
    pub sub_category: Option<String>,
    /// Brand of the product that is being purchased
    pub brand: Option<String>,
    /// Type of the product that is being purchased
    pub product_type: Option<ProductType>,
    /// The tax code for the product
    pub product_tax_code: Option<String>,
}

impl masking::SerializableSecret for OrderDetailsWithAmount {}

#[derive(Default, Debug, Eq, PartialEq, serde::Deserialize, serde::Serialize, Clone, ToSchema)]
pub struct RedirectResponse {
    #[schema(value_type = Option<String>)]
    pub param: Option<Secret<String>>,
    #[schema(value_type = Option<Object>)]
    pub json_payload: Option<pii::SecretSerdeValue>,
}

#[cfg(feature = "v2")]
#[derive(Debug, serde::Deserialize, serde::Serialize, Clone, ToSchema)]
pub struct PaymentsSessionRequest {}

#[cfg(feature = "v1")]
#[derive(Debug, serde::Deserialize, serde::Serialize, Clone, ToSchema)]
pub struct PaymentsSessionRequest {
    /// The identifier for the payment
    #[schema(value_type = String)]
    pub payment_id: id_type::PaymentId,
    /// This is a token which expires after 15 minutes, used from the client to authenticate and create sessions from the SDK
    pub client_secret: String,
    /// The list of the supported wallets
    #[schema(value_type = Vec<PaymentMethodType>)]
    pub wallets: Vec<api_enums::PaymentMethodType>,
    /// Merchant connector details used to make payments.
    #[schema(value_type = Option<MerchantConnectorDetailsWrap>)]
    pub merchant_connector_details: Option<admin::MerchantConnectorDetailsWrap>,
}

#[derive(Debug, serde::Deserialize, serde::Serialize, Clone, ToSchema)]
pub struct PaymentsPostSessionTokensRequest {
    /// The unique identifier for the payment
    #[serde(skip_deserializing)]
    #[schema(value_type = String)]
    pub payment_id: id_type::PaymentId,
    /// It's a token used for client side verification.
    #[schema(value_type = String)]
    pub client_secret: Secret<String>,
    /// Payment method type
    #[schema(value_type = PaymentMethodType)]
    pub payment_method_type: api_enums::PaymentMethodType,
    /// The payment method that is to be used for the payment
    #[schema(value_type = PaymentMethod, example = "card")]
    pub payment_method: api_enums::PaymentMethod,
}

#[derive(Debug, serde::Serialize, Clone, ToSchema)]
pub struct PaymentsPostSessionTokensResponse {
    /// The identifier for the payment
    #[schema(value_type = String)]
    pub payment_id: id_type::PaymentId,
    /// Additional information required for redirection
    pub next_action: Option<NextActionData>,
    #[schema(value_type = IntentStatus, example = "failed", default = "requires_confirmation")]
    pub status: api_enums::IntentStatus,
}

#[derive(Debug, serde::Serialize, serde::Deserialize, Clone, ToSchema)]
pub struct PaymentsDynamicTaxCalculationRequest {
    /// The unique identifier for the payment
    #[serde(skip_deserializing)]
    #[schema(value_type = String)]
    pub payment_id: id_type::PaymentId,
    /// The shipping address for the payment
    pub shipping: Address,
    /// Client Secret
    #[schema(value_type = String)]
    pub client_secret: Secret<String>,
    /// Payment method type
    #[schema(value_type = PaymentMethodType)]
    pub payment_method_type: api_enums::PaymentMethodType,
    /// Session Id
    pub session_id: Option<String>,
}

#[derive(Debug, serde::Serialize, serde::Deserialize, Clone, ToSchema)]
pub struct PaymentsDynamicTaxCalculationResponse {
    /// The identifier for the payment
    #[schema(value_type = String)]
    pub payment_id: id_type::PaymentId,
    /// net amount = amount + order_tax_amount + shipping_cost
    pub net_amount: MinorUnit,
    /// order tax amount calculated by tax connectors
    pub order_tax_amount: Option<MinorUnit>,
    /// shipping cost for the order
    pub shipping_cost: Option<MinorUnit>,
    /// amount in Base Unit display format
    pub display_amount: DisplayAmountOnSdk,
}

#[derive(Debug, serde::Serialize, serde::Deserialize, Clone, ToSchema)]
pub struct DisplayAmountOnSdk {
    /// net amount = amount + order_tax_amount + shipping_cost
    #[schema(value_type = String)]
    pub net_amount: StringMajorUnit,
    /// order tax amount calculated by tax connectors
    #[schema(value_type = String)]
    pub order_tax_amount: Option<StringMajorUnit>,
    /// shipping cost for the order
    #[schema(value_type = String)]
    pub shipping_cost: Option<StringMajorUnit>,
}

#[derive(Debug, Clone, Eq, PartialEq, serde::Serialize, serde::Deserialize, ToSchema)]
pub struct GpayAllowedMethodsParameters {
    /// The list of allowed auth methods (ex: 3DS, No3DS, PAN_ONLY etc)
    pub allowed_auth_methods: Vec<String>,
    /// The list of allowed card networks (ex: AMEX,JCB etc)
    pub allowed_card_networks: Vec<String>,
    /// Is billing address required
    #[serde(skip_serializing_if = "Option::is_none")]
    pub billing_address_required: Option<bool>,
    /// Billing address parameters
    #[serde(skip_serializing_if = "Option::is_none")]
    pub billing_address_parameters: Option<GpayBillingAddressParameters>,
    /// Whether assurance details are required
    #[serde(skip_serializing_if = "Option::is_none")]
    pub assurance_details_required: Option<bool>,
}

#[derive(Debug, Clone, Eq, PartialEq, serde::Serialize, serde::Deserialize, ToSchema)]
pub struct GpayBillingAddressParameters {
    /// Is billing phone number required
    pub phone_number_required: bool,
    /// Billing address format
    pub format: GpayBillingAddressFormat,
}

#[derive(Debug, Clone, Eq, PartialEq, serde::Serialize, serde::Deserialize, ToSchema)]
pub enum GpayBillingAddressFormat {
    FULL,
    MIN,
}

#[derive(Debug, Clone, Eq, PartialEq, serde::Serialize, serde::Deserialize, ToSchema)]
pub struct GpayTokenParameters {
    /// The name of the connector
    #[serde(skip_serializing_if = "Option::is_none")]
    pub gateway: Option<String>,
    /// The merchant ID registered in the connector associated
    #[serde(skip_serializing_if = "Option::is_none")]
    pub gateway_merchant_id: Option<String>,
    #[serde(skip_serializing_if = "Option::is_none", rename = "stripe:version")]
    pub stripe_version: Option<String>,
    #[serde(
        skip_serializing_if = "Option::is_none",
        rename = "stripe:publishableKey"
    )]
    pub stripe_publishable_key: Option<String>,
    /// The protocol version for encryption
    #[serde(skip_serializing_if = "Option::is_none")]
    pub protocol_version: Option<String>,
    /// The public key provided by the merchant
    #[serde(skip_serializing_if = "Option::is_none")]
    #[schema(value_type = Option<String>)]
    pub public_key: Option<Secret<String>>,
}

#[derive(Debug, Clone, Eq, PartialEq, serde::Serialize, serde::Deserialize, ToSchema)]
pub struct GpayTokenizationSpecification {
    /// The token specification type(ex: PAYMENT_GATEWAY)
    #[serde(rename = "type")]
    pub token_specification_type: String,
    /// The parameters for the token specification Google Pay
    pub parameters: GpayTokenParameters,
}

#[derive(Debug, Clone, Eq, PartialEq, serde::Serialize, serde::Deserialize, ToSchema)]
pub struct GpayAllowedPaymentMethods {
    /// The type of payment method
    #[serde(rename = "type")]
    pub payment_method_type: String,
    /// The parameters Google Pay requires
    pub parameters: GpayAllowedMethodsParameters,
    /// The tokenization specification for Google Pay
    pub tokenization_specification: GpayTokenizationSpecification,
}

#[derive(Debug, Clone, Eq, PartialEq, serde::Serialize, serde::Deserialize, ToSchema)]
pub struct GpayTransactionInfo {
    /// The country code
    #[schema(value_type = CountryAlpha2, example = "US")]
    pub country_code: api_enums::CountryAlpha2,
    /// The currency code
    #[schema(value_type = Currency, example = "USD")]
    pub currency_code: api_enums::Currency,
    /// The total price status (ex: 'FINAL')
    pub total_price_status: String,
    /// The total price
    #[schema(value_type = String, example = "38.02")]
    pub total_price: StringMajorUnit,
}

#[derive(Debug, Clone, Eq, PartialEq, serde::Serialize, serde::Deserialize, ToSchema)]
pub struct GpayMerchantInfo {
    /// The merchant Identifier that needs to be passed while invoking Gpay SDK
    #[serde(skip_serializing_if = "Option::is_none")]
    pub merchant_id: Option<String>,
    /// The name of the merchant that needs to be displayed on Gpay PopUp
    pub merchant_name: String,
}

#[derive(Debug, Clone, serde::Serialize, serde::Deserialize)]
pub struct GpayMetaData {
    pub merchant_info: GpayMerchantInfo,
    pub allowed_payment_methods: Vec<GpayAllowedPaymentMethods>,
}

#[derive(Debug, Clone, serde::Serialize, serde::Deserialize)]
pub struct GpaySessionTokenData {
    #[serde(rename = "google_pay")]
    pub data: GpayMetaData,
}

#[derive(Debug, Clone, serde::Serialize, serde::Deserialize)]
pub struct PazeSessionTokenData {
    #[serde(rename = "paze")]
    pub data: PazeMetadata,
}

#[derive(Debug, Clone, serde::Serialize, serde::Deserialize)]
pub struct PazeMetadata {
    pub client_id: String,
    pub client_name: String,
    pub client_profile_id: String,
}

#[derive(Debug, Clone, serde::Serialize, serde::Deserialize)]
#[serde(rename_all = "snake_case")]
pub enum SamsungPayCombinedMetadata {
    // This is to support the Samsung Pay decryption flow with application credentials,
    // where the private key, certificates, or any other information required for decryption
    // will be obtained from the application configuration.
    ApplicationCredentials(SamsungPayApplicationCredentials),
    MerchantCredentials(SamsungPayMerchantCredentials),
}

#[derive(Debug, Clone, serde::Serialize, serde::Deserialize)]
pub struct SamsungPaySessionTokenData {
    #[serde(rename = "samsung_pay")]
    pub data: SamsungPayCombinedMetadata,
}

#[derive(Debug, Clone, serde::Serialize, serde::Deserialize)]
pub struct SamsungPayMerchantCredentials {
    pub service_id: String,
    pub merchant_display_name: String,
    pub merchant_business_country: api_enums::CountryAlpha2,
    pub allowed_brands: Vec<String>,
}

#[derive(Debug, Clone, serde::Serialize, serde::Deserialize)]
pub struct SamsungPayApplicationCredentials {
    pub merchant_display_name: String,
    pub merchant_business_country: api_enums::CountryAlpha2,
    pub allowed_brands: Vec<String>,
}

#[derive(Debug, Clone, serde::Serialize, serde::Deserialize)]
pub struct PaypalSdkMetaData {
    pub client_id: String,
}

#[derive(Debug, Clone, serde::Serialize, serde::Deserialize)]
pub struct PaypalSdkSessionTokenData {
    #[serde(rename = "paypal_sdk")]
    pub data: PaypalSdkMetaData,
}

#[derive(Debug, Clone, serde::Serialize, serde::Deserialize)]
#[serde(rename_all = "camelCase")]
pub struct ApplepaySessionRequest {
    pub merchant_identifier: String,
    pub display_name: String,
    pub initiative: String,
    pub initiative_context: String,
}

/// Some connectors like Apple Pay, Airwallex and Noon might require some additional information, find specific details in the child attributes below.
#[derive(Debug, Clone, serde::Serialize, serde::Deserialize, ToSchema)]
pub struct ConnectorMetadata {
    pub apple_pay: Option<ApplepayConnectorMetadataRequest>,
    pub airwallex: Option<AirwallexData>,
    pub noon: Option<NoonData>,
}

impl ConnectorMetadata {
    pub fn from_value(
        value: pii::SecretSerdeValue,
    ) -> common_utils::errors::CustomResult<Self, common_utils::errors::ParsingError> {
        value
            .parse_value::<Self>("ConnectorMetadata")
            .change_context(common_utils::errors::ParsingError::StructParseFailure(
                "Metadata",
            ))
    }
    pub fn get_apple_pay_certificates(self) -> Option<(Secret<String>, Secret<String>)> {
        self.apple_pay.and_then(|applepay_metadata| {
            applepay_metadata
                .session_token_data
                .map(|session_token_data| {
                    let SessionTokenInfo {
                        certificate,
                        certificate_keys,
                        ..
                    } = session_token_data;
                    (certificate, certificate_keys)
                })
        })
    }
}

#[derive(Debug, Clone, serde::Serialize, serde::Deserialize, ToSchema)]
pub struct AirwallexData {
    /// payload required by airwallex
    payload: Option<String>,
}

#[derive(Debug, Clone, serde::Serialize, serde::Deserialize, ToSchema)]
pub struct NoonData {
    /// Information about the order category that merchant wants to specify at connector level. (e.g. In Noon Payments it can take values like "pay", "food", or any other custom string set by the merchant in Noon's Dashboard)
    pub order_category: Option<String>,
}

#[derive(Debug, Clone, serde::Serialize, serde::Deserialize, ToSchema)]
pub struct ApplepayConnectorMetadataRequest {
    pub session_token_data: Option<SessionTokenInfo>,
}

#[derive(Debug, Clone, serde::Serialize, serde::Deserialize)]
pub struct ApplepaySessionTokenData {
    pub apple_pay: ApplePayMetadata,
}

#[derive(Debug, Clone, serde::Serialize, serde::Deserialize)]
pub struct ApplepayCombinedSessionTokenData {
    pub apple_pay_combined: ApplePayCombinedMetadata,
}

#[derive(Debug, Clone, serde::Serialize, serde::Deserialize)]
#[serde(rename_all = "snake_case")]
pub enum ApplepaySessionTokenMetadata {
    ApplePayCombined(ApplePayCombinedMetadata),
    ApplePay(ApplePayMetadata),
}

#[derive(Debug, Clone, serde::Serialize, serde::Deserialize)]
pub struct ApplePayMetadata {
    pub payment_request_data: PaymentRequestMetadata,
    pub session_token_data: SessionTokenInfo,
}

#[derive(Debug, Clone, serde::Serialize, serde::Deserialize)]
#[serde(rename_all = "snake_case")]
pub enum ApplePayCombinedMetadata {
    Simplified {
        payment_request_data: PaymentRequestMetadata,
        session_token_data: SessionTokenForSimplifiedApplePay,
    },
    Manual {
        payment_request_data: PaymentRequestMetadata,
        session_token_data: SessionTokenInfo,
    },
}

#[derive(Debug, Clone, serde::Serialize, serde::Deserialize)]
pub struct PaymentRequestMetadata {
    pub supported_networks: Vec<String>,
    pub merchant_capabilities: Vec<String>,
    pub label: String,
}

#[derive(Debug, Clone, serde::Serialize, serde::Deserialize, ToSchema)]
pub struct SessionTokenInfo {
    #[schema(value_type = String)]
    pub certificate: Secret<String>,
    #[schema(value_type = String)]
    pub certificate_keys: Secret<String>,
    pub merchant_identifier: String,
    pub display_name: String,
    pub initiative: ApplepayInitiative,
    pub initiative_context: Option<String>,
    #[schema(value_type = Option<CountryAlpha2>)]
    pub merchant_business_country: Option<api_enums::CountryAlpha2>,
    #[serde(flatten)]
    pub payment_processing_details_at: Option<PaymentProcessingDetailsAt>,
}

#[derive(Debug, Clone, serde::Serialize, serde::Deserialize, Display, ToSchema)]
#[serde(rename_all = "snake_case")]
pub enum ApplepayInitiative {
    Web,
    Ios,
}

#[derive(Debug, Clone, serde::Serialize, serde::Deserialize, ToSchema)]
#[serde(tag = "payment_processing_details_at")]
pub enum PaymentProcessingDetailsAt {
    Hyperswitch(PaymentProcessingDetails),
    Connector,
}

#[derive(Debug, Clone, serde::Serialize, serde::Deserialize, PartialEq, Eq, ToSchema)]
pub struct PaymentProcessingDetails {
    #[schema(value_type = String)]
    pub payment_processing_certificate: Secret<String>,
    #[schema(value_type = String)]
    pub payment_processing_certificate_key: Secret<String>,
}

#[derive(Debug, Clone, serde::Serialize, serde::Deserialize, ToSchema)]
pub struct SessionTokenForSimplifiedApplePay {
    pub initiative_context: String,
    #[schema(value_type = Option<CountryAlpha2>)]
    pub merchant_business_country: Option<api_enums::CountryAlpha2>,
}

#[derive(Debug, Clone, serde::Serialize, serde::Deserialize)]
pub struct GooglePayWalletDetails {
    pub google_pay: GooglePayDetails,
}

#[derive(Debug, Clone, serde::Serialize, serde::Deserialize)]
pub struct GooglePayDetails {
    pub provider_details: GooglePayProviderDetails,
    pub cards: GpayAllowedMethodsParameters,
}

// Google Pay Provider Details can of two types: GooglePayMerchantDetails or GooglePayHyperSwitchDetails
// GooglePayHyperSwitchDetails is not implemented yet
#[derive(Debug, Clone, serde::Serialize, serde::Deserialize)]
#[serde(untagged)]
pub enum GooglePayProviderDetails {
    GooglePayMerchantDetails(GooglePayMerchantDetails),
}

#[derive(Debug, Clone, serde::Serialize, serde::Deserialize)]
pub struct GooglePayMerchantDetails {
    pub merchant_info: GooglePayMerchantInfo,
}

#[derive(Debug, Clone, serde::Serialize, serde::Deserialize)]
pub struct GooglePayMerchantInfo {
    pub merchant_name: String,
    pub merchant_id: Option<String>,
    pub tokenization_specification: GooglePayTokenizationSpecification,
}

#[derive(Debug, Clone, serde::Serialize, serde::Deserialize)]
pub struct GooglePayTokenizationSpecification {
    #[serde(rename = "type")]
    pub tokenization_type: GooglePayTokenizationType,
    pub parameters: GooglePayTokenizationParameters,
}

#[derive(Debug, Clone, Copy, serde::Serialize, serde::Deserialize, strum::Display)]
#[serde(rename_all = "SCREAMING_SNAKE_CASE")]
#[strum(serialize_all = "SCREAMING_SNAKE_CASE")]
pub enum GooglePayTokenizationType {
    PaymentGateway,
    Direct,
}

#[derive(Debug, Clone, serde::Serialize, serde::Deserialize)]
pub struct GooglePayTokenizationParameters {
    pub gateway: Option<String>,
    pub public_key: Option<Secret<String>>,
    pub private_key: Option<Secret<String>>,
    pub recipient_id: Option<Secret<String>>,
    pub gateway_merchant_id: Option<Secret<String>>,
    pub stripe_publishable_key: Option<Secret<String>>,
    pub stripe_version: Option<Secret<String>>,
}

#[derive(Debug, Clone, Eq, PartialEq, serde::Serialize, ToSchema)]
#[serde(tag = "wallet_name")]
#[serde(rename_all = "snake_case")]
pub enum SessionToken {
    /// The session response structure for Google Pay
    GooglePay(Box<GpaySessionTokenResponse>),
    /// The session response structure for Samsung Pay
    SamsungPay(Box<SamsungPaySessionTokenResponse>),
    /// The session response structure for Klarna
    Klarna(Box<KlarnaSessionTokenResponse>),
    /// The session response structure for PayPal
    Paypal(Box<PaypalSessionTokenResponse>),
    /// The session response structure for Apple Pay
    ApplePay(Box<ApplepaySessionTokenResponse>),
    /// Session token for OpenBanking PIS flow
    OpenBanking(OpenBankingSessionToken),
    /// The session response structure for Paze
    Paze(Box<PazeSessionTokenResponse>),
    /// The sessions response structure for ClickToPay
    ClickToPay(Box<ClickToPaySessionResponse>),
    /// Whenever there is no session token response or an error in session response
    NoSessionTokenReceived,
}

#[derive(Debug, Clone, Eq, PartialEq, serde::Serialize, ToSchema)]
#[serde(rename_all = "lowercase")]
pub struct PazeSessionTokenResponse {
    /// Paze Client ID
    pub client_id: String,
    /// Client Name to be displayed on the Paze screen
    pub client_name: String,
    /// Paze Client Profile ID
    pub client_profile_id: String,
    /// The transaction currency code
    #[schema(value_type = Currency, example = "USD")]
    pub transaction_currency_code: api_enums::Currency,
    /// The transaction amount
    #[schema(value_type = String, example = "38.02")]
    pub transaction_amount: StringMajorUnit,
    /// Email Address
    #[schema(max_length = 255, value_type = Option<String>, example = "johntest@test.com")]
    pub email_address: Option<Email>,
}

#[derive(Debug, Clone, Eq, PartialEq, serde::Serialize, ToSchema)]
#[serde(untagged)]
pub enum GpaySessionTokenResponse {
    /// Google pay response involving third party sdk
    ThirdPartyResponse(GooglePayThirdPartySdk),
    /// Google pay session response for non third party sdk
    GooglePaySession(GooglePaySessionResponse),
}

#[derive(Debug, Clone, Eq, PartialEq, serde::Serialize, ToSchema)]
#[serde(rename_all = "lowercase")]
pub struct GooglePayThirdPartySdk {
    /// Identifier for the delayed session response
    pub delayed_session_token: bool,
    /// The name of the connector
    pub connector: String,
    /// The next action for the sdk (ex: calling confirm or sync call)
    pub sdk_next_action: SdkNextAction,
}

#[derive(Debug, Clone, Eq, PartialEq, serde::Serialize, ToSchema)]
#[serde(rename_all = "lowercase")]
pub struct GooglePaySessionResponse {
    /// The merchant info
    pub merchant_info: GpayMerchantInfo,
    /// Is shipping address required
    pub shipping_address_required: bool,
    /// Is email required
    pub email_required: bool,
    /// Shipping address parameters
    pub shipping_address_parameters: GpayShippingAddressParameters,
    /// List of the allowed payment meythods
    pub allowed_payment_methods: Vec<GpayAllowedPaymentMethods>,
    /// The transaction info Google Pay requires
    pub transaction_info: GpayTransactionInfo,
    /// Identifier for the delayed session response
    pub delayed_session_token: bool,
    /// The name of the connector
    pub connector: String,
    /// The next action for the sdk (ex: calling confirm or sync call)
    pub sdk_next_action: SdkNextAction,
    /// Secrets for sdk display and payment
    pub secrets: Option<SecretInfoToInitiateSdk>,
}

#[derive(Debug, Clone, Eq, PartialEq, serde::Serialize, ToSchema)]
#[serde(rename_all = "lowercase")]
pub struct SamsungPaySessionTokenResponse {
    /// Samsung Pay API version
    pub version: String,
    /// Samsung Pay service ID to which session call needs to be made
    pub service_id: String,
    /// Order number of the transaction
    pub order_number: String,
    /// Field containing merchant information
    #[serde(rename = "merchant")]
    pub merchant_payment_information: SamsungPayMerchantPaymentInformation,
    /// Field containing the payment amount
    pub amount: SamsungPayAmountDetails,
    /// Payment protocol type
    pub protocol: SamsungPayProtocolType,
    /// List of supported card brands
    pub allowed_brands: Vec<String>,
}

#[derive(Debug, Clone, Eq, PartialEq, serde::Serialize, ToSchema)]
#[serde(rename_all = "SCREAMING_SNAKE_CASE")]
pub enum SamsungPayProtocolType {
    Protocol3ds,
}

#[derive(Debug, Clone, Eq, PartialEq, serde::Serialize, ToSchema)]
#[serde(rename_all = "lowercase")]
pub struct SamsungPayMerchantPaymentInformation {
    /// Merchant name, this will be displayed on the Samsung Pay screen
    pub name: String,
    /// Merchant domain that process payments, required for web payments
    pub url: Option<String>,
    /// Merchant country code
    #[schema(value_type = CountryAlpha2, example = "US")]
    pub country_code: api_enums::CountryAlpha2,
}

#[derive(Debug, Clone, Eq, PartialEq, serde::Serialize, ToSchema)]
#[serde(rename_all = "lowercase")]
pub struct SamsungPayAmountDetails {
    #[serde(rename = "option")]
    /// Amount format to be displayed
    pub amount_format: SamsungPayAmountFormat,
    /// The currency code
    #[schema(value_type = Currency, example = "USD")]
    pub currency_code: api_enums::Currency,
    /// The total amount of the transaction
    #[serde(rename = "total")]
    #[schema(value_type = String, example = "38.02")]
    pub total_amount: StringMajorUnit,
}

#[derive(Debug, Clone, Eq, PartialEq, serde::Serialize, ToSchema)]
#[serde(rename_all = "SCREAMING_SNAKE_CASE")]
pub enum SamsungPayAmountFormat {
    /// Display the total amount only
    FormatTotalPriceOnly,
    /// Display "Total (Estimated amount)" and total amount
    FormatTotalEstimatedAmount,
}

#[derive(Debug, Clone, Eq, PartialEq, serde::Serialize, ToSchema)]
#[serde(rename_all = "lowercase")]
pub struct GpayShippingAddressParameters {
    /// Is shipping phone number required
    pub phone_number_required: bool,
}

#[derive(Debug, Clone, Eq, PartialEq, serde::Serialize, ToSchema)]
#[serde(rename_all = "lowercase")]
pub struct KlarnaSessionTokenResponse {
    /// The session token for Klarna
    pub session_token: String,
    /// The identifier for the session
    pub session_id: String,
}

#[derive(Debug, Clone, Eq, PartialEq, serde::Serialize, ToSchema)]
#[serde(rename_all = "lowercase")]
pub struct PaypalSessionTokenResponse {
    /// Name of the connector
    pub connector: String,
    /// The session token for PayPal
    pub session_token: String,
    /// The next action for the sdk (ex: calling confirm or sync call)
    pub sdk_next_action: SdkNextAction,
}

#[derive(Debug, Clone, Eq, PartialEq, serde::Serialize, ToSchema)]
#[serde(rename_all = "lowercase")]
pub struct OpenBankingSessionToken {
    /// The session token for OpenBanking Connectors
    pub open_banking_session_token: String,
}

#[derive(Debug, Clone, Eq, PartialEq, serde::Serialize, ToSchema)]
#[serde(rename_all = "lowercase")]
pub struct ApplepaySessionTokenResponse {
    /// Session object for Apple Pay
    /// The session_token_data will be null for iOS devices because the Apple Pay session call is skipped, as there is no web domain involved
    #[serde(skip_serializing_if = "Option::is_none")]
    pub session_token_data: Option<ApplePaySessionResponse>,
    /// Payment request object for Apple Pay
    pub payment_request_data: Option<ApplePayPaymentRequest>,
    /// The session token is w.r.t this connector
    pub connector: String,
    /// Identifier for the delayed session response
    pub delayed_session_token: bool,
    /// The next action for the sdk (ex: calling confirm or sync call)
    pub sdk_next_action: SdkNextAction,
    /// The connector transaction id
    pub connector_reference_id: Option<String>,
    /// The public key id is to invoke third party sdk
    pub connector_sdk_public_key: Option<String>,
    /// The connector merchant id
    pub connector_merchant_id: Option<String>,
}

#[derive(Debug, Eq, PartialEq, serde::Serialize, Clone, ToSchema)]
pub struct SdkNextAction {
    /// The type of next action
    pub next_action: NextActionCall,
}

#[derive(Debug, Eq, PartialEq, serde::Serialize, serde::Deserialize, Clone, ToSchema)]
#[serde(rename_all = "snake_case")]
pub enum NextActionCall {
    /// The next action call is Post Session Tokens
    PostSessionTokens,
    /// The next action call is confirm
    Confirm,
    /// The next action call is sync
    Sync,
    /// The next action call is Complete Authorize
    CompleteAuthorize,
}

#[derive(Debug, Clone, Eq, PartialEq, serde::Serialize, ToSchema)]
#[serde(untagged)]
pub enum ApplePaySessionResponse {
    ///  We get this session response, when third party sdk is involved
    ThirdPartySdk(ThirdPartySdkSessionResponse),
    ///  We get this session response, when there is no involvement of third party sdk
    /// This is the common response most of the times
    NoThirdPartySdk(NoThirdPartySdkSessionResponse),
    /// This is for the empty session response
    NoSessionResponse,
}

#[derive(Debug, Clone, Eq, PartialEq, serde::Serialize, ToSchema, serde::Deserialize)]
#[serde(rename_all(deserialize = "camelCase"))]
pub struct NoThirdPartySdkSessionResponse {
    /// Timestamp at which session is requested
    pub epoch_timestamp: u64,
    /// Timestamp at which session expires
    pub expires_at: u64,
    /// The identifier for the merchant session
    pub merchant_session_identifier: String,
    /// Apple pay generated unique ID (UUID) value
    pub nonce: String,
    /// The identifier for the merchant
    pub merchant_identifier: String,
    /// The domain name of the merchant which is registered in Apple Pay
    pub domain_name: String,
    /// The name to be displayed on Apple Pay button
    pub display_name: String,
    /// A string which represents the properties of a payment
    pub signature: String,
    /// The identifier for the operational analytics
    pub operational_analytics_identifier: String,
    /// The number of retries to get the session response
    pub retries: u8,
    /// The identifier for the connector transaction
    pub psp_id: String,
}

#[derive(Debug, Clone, Eq, PartialEq, serde::Serialize, ToSchema)]
pub struct ThirdPartySdkSessionResponse {
    pub secrets: SecretInfoToInitiateSdk,
}

#[derive(Debug, Clone, Eq, PartialEq, serde::Serialize, ToSchema, serde::Deserialize)]
pub struct SecretInfoToInitiateSdk {
    // Authorization secrets used by client to initiate sdk
    #[schema(value_type = String)]
    pub display: Secret<String>,
    // Authorization secrets used by client for payment
    #[schema(value_type = String)]
    pub payment: Secret<String>,
}

#[derive(Debug, Clone, Eq, PartialEq, serde::Serialize, ToSchema, serde::Deserialize)]
pub struct ApplePayPaymentRequest {
    /// The code for country
    #[schema(value_type = CountryAlpha2, example = "US")]
    pub country_code: api_enums::CountryAlpha2,
    /// The code for currency
    #[schema(value_type = Currency, example = "USD")]
    pub currency_code: api_enums::Currency,
    /// Represents the total for the payment.
    pub total: AmountInfo,
    /// The list of merchant capabilities(ex: whether capable of 3ds or no-3ds)
    pub merchant_capabilities: Option<Vec<String>>,
    /// The list of supported networks
    pub supported_networks: Option<Vec<String>>,
    pub merchant_identifier: Option<String>,
    /// The required billing contact fields for connector
    #[serde(skip_serializing_if = "Option::is_none")]
    pub required_billing_contact_fields: Option<ApplePayBillingContactFields>,
    #[serde(skip_serializing_if = "Option::is_none")]
    /// The required shipping contacht fields for connector
    pub required_shipping_contact_fields: Option<ApplePayShippingContactFields>,
    /// Recurring payment request for apple pay Merchant Token
    #[serde(skip_serializing_if = "Option::is_none")]
    pub recurring_payment_request: Option<ApplePayRecurringPaymentRequest>,
}

#[derive(Debug, Clone, Eq, PartialEq, serde::Deserialize, serde::Serialize, ToSchema)]
pub struct ApplePayRecurringPaymentRequest {
    /// A description of the recurring payment that Apple Pay displays to the user in the payment sheet
    pub payment_description: String,
    /// The regular billing cycle for the recurring payment, including start and end dates, an interval, and an interval count
    pub regular_billing: ApplePayRegularBillingRequest,
    /// A localized billing agreement that the payment sheet displays to the user before the user authorizes the payment
    #[serde(skip_serializing_if = "Option::is_none")]
    pub billing_agreement: Option<String>,
    /// A URL to a web page where the user can update or delete the payment method for the recurring payment
    #[schema(value_type = String, example = "https://hyperswitch.io")]
    pub management_u_r_l: common_utils::types::Url,
}

#[derive(Debug, Clone, Eq, PartialEq, serde::Deserialize, serde::Serialize, ToSchema)]
pub struct ApplePayRegularBillingRequest {
    /// The amount of the recurring payment
    #[schema(value_type = String, example = "38.02")]
    pub amount: StringMajorUnit,
    /// The label that Apple Pay displays to the user in the payment sheet with the recurring details
    pub label: String,
    /// The time that the payment occurs as part of a successful transaction
    pub payment_timing: ApplePayPaymentTiming,
    /// The date of the first payment
    #[serde(skip_serializing_if = "Option::is_none")]
    #[serde(with = "common_utils::custom_serde::iso8601::option")]
    pub recurring_payment_start_date: Option<PrimitiveDateTime>,
    /// The date of the final payment
    #[serde(skip_serializing_if = "Option::is_none")]
    #[serde(with = "common_utils::custom_serde::iso8601::option")]
    pub recurring_payment_end_date: Option<PrimitiveDateTime>,
    /// The amount of time — in calendar units, such as day, month, or year — that represents a fraction of the total payment interval
    #[serde(skip_serializing_if = "Option::is_none")]
    pub recurring_payment_interval_unit: Option<RecurringPaymentIntervalUnit>,
    /// The number of interval units that make up the total payment interval
    #[serde(skip_serializing_if = "Option::is_none")]
    pub recurring_payment_interval_count: Option<i32>,
}

#[derive(Debug, Clone, Eq, PartialEq, serde::Deserialize, serde::Serialize, ToSchema)]
#[serde(rename_all = "snake_case")]
pub enum ApplePayPaymentTiming {
    /// A value that specifies that the payment occurs when the transaction is complete
    Immediate,
    /// A value that specifies that the payment occurs on a regular basis
    Recurring,
}

#[derive(Debug, Clone, Eq, PartialEq, serde::Serialize, ToSchema, serde::Deserialize)]
pub struct ApplePayBillingContactFields(pub Vec<ApplePayAddressParameters>);
#[derive(Debug, Clone, Eq, PartialEq, serde::Serialize, ToSchema, serde::Deserialize)]
pub struct ApplePayShippingContactFields(pub Vec<ApplePayAddressParameters>);

#[derive(Debug, Clone, Eq, PartialEq, serde::Serialize, ToSchema, serde::Deserialize)]
#[serde(rename_all = "camelCase")]
pub enum ApplePayAddressParameters {
    PostalAddress,
    Phone,
    Email,
}

#[derive(Debug, Clone, Eq, PartialEq, serde::Serialize, ToSchema, serde::Deserialize)]
pub struct AmountInfo {
    /// The label must be the name of the merchant.
    pub label: String,
    /// A value that indicates whether the line item(Ex: total, tax, discount, or grand total) is final or pending.
    #[serde(rename = "type")]
    pub total_type: Option<String>,
    /// The total amount for the payment in majot unit string (Ex: 38.02)
    #[schema(value_type = String, example = "38.02")]
    pub amount: StringMajorUnit,
}

#[derive(Debug, Clone, serde::Deserialize)]
#[serde(rename_all = "camelCase")]
pub struct ApplepayErrorResponse {
    pub status_code: String,
    pub status_message: String,
}

#[cfg(feature = "v1")]
#[derive(Default, Debug, serde::Serialize, Clone, ToSchema)]
pub struct PaymentsSessionResponse {
    /// The identifier for the payment
    #[schema(value_type = String)]
    pub payment_id: id_type::PaymentId,
    /// This is a token which expires after 15 minutes, used from the client to authenticate and create sessions from the SDK
    #[schema(value_type = String)]
    pub client_secret: Secret<String, pii::ClientSecret>,
    /// The list of session token object
    pub session_token: Vec<SessionToken>,
}

#[cfg(feature = "v2")]
#[derive(Debug, serde::Serialize, Clone, ToSchema)]
pub struct PaymentsSessionResponse {
    /// The identifier for the payment
    #[schema(value_type = String)]
    pub payment_id: id_type::GlobalPaymentId,
    /// The list of session token object
    pub session_token: Vec<SessionToken>,
}

#[derive(Default, Debug, serde::Deserialize, serde::Serialize, Clone, ToSchema)]
pub struct PaymentRetrieveBody {
    /// The identifier for the Merchant Account.
    #[schema(value_type = Option<String>)]
    pub merchant_id: Option<id_type::MerchantId>,
    /// Decider to enable or disable the connector call for retrieve request
    pub force_sync: Option<bool>,
    /// This is a token which expires after 15 minutes, used from the client to authenticate and create sessions from the SDK
    pub client_secret: Option<String>,
    /// If enabled provides list of captures linked to latest attempt
    pub expand_captures: Option<bool>,
    /// If enabled provides list of attempts linked to payment intent
    pub expand_attempts: Option<bool>,
}

#[derive(Default, Debug, serde::Deserialize, serde::Serialize, Clone, ToSchema)]
pub struct PaymentRetrieveBodyWithCredentials {
    /// The identifier for payment.
    pub payment_id: id_type::PaymentId,
    /// The identifier for the Merchant Account.
    #[schema(value_type = Option<String>)]
    pub merchant_id: Option<id_type::MerchantId>,
    /// Decider to enable or disable the connector call for retrieve request
    pub force_sync: Option<bool>,
    /// Merchant connector details used to make payments.
    pub merchant_connector_details: Option<admin::MerchantConnectorDetailsWrap>,
}

#[derive(Default, Debug, serde::Deserialize, serde::Serialize, Clone, ToSchema)]
pub struct PaymentsCompleteAuthorizeRequest {
    /// The unique identifier for the payment
    #[serde(skip_deserializing)]
    pub payment_id: id_type::PaymentId,
    /// The shipping address for the payment
    pub shipping: Option<Address>,
    /// Client Secret
    #[schema(value_type = String)]
    pub client_secret: Secret<String>,
}

#[derive(Default, Debug, serde::Deserialize, serde::Serialize, Clone, ToSchema)]
pub struct PaymentsCancelRequest {
    /// The identifier for the payment
    #[serde(skip)]
    pub payment_id: id_type::PaymentId,
    /// The reason for the payment cancel
    pub cancellation_reason: Option<String>,
    /// Merchant connector details used to make payments.
    #[schema(value_type = Option<MerchantConnectorDetailsWrap>, deprecated)]
    pub merchant_connector_details: Option<admin::MerchantConnectorDetailsWrap>,
}

#[derive(Default, Debug, serde::Serialize, serde::Deserialize, Clone, ToSchema)]
pub struct PaymentsIncrementalAuthorizationRequest {
    /// The identifier for the payment
    #[serde(skip)]
    pub payment_id: id_type::PaymentId,
    /// The total amount including previously authorized amount and additional amount
    #[schema(value_type = i64, example = 6540)]
    pub amount: MinorUnit,
    /// Reason for incremental authorization
    pub reason: Option<String>,
}

#[derive(Debug, serde::Serialize, serde::Deserialize, Clone, ToSchema)]
pub struct PaymentsExternalAuthenticationRequest {
    /// The identifier for the payment
    #[serde(skip)]
    pub payment_id: id_type::PaymentId,
    /// Client Secret
    #[schema(value_type = String)]
    pub client_secret: Secret<String>,
    /// SDK Information if request is from SDK
    pub sdk_information: Option<SdkInformation>,
    /// Device Channel indicating whether request is coming from App or Browser
    pub device_channel: DeviceChannel,
    /// Indicates if 3DS method data was successfully completed or not
    pub threeds_method_comp_ind: ThreeDsCompletionIndicator,
}

/// Indicates if 3DS method data was successfully completed or not
#[derive(Debug, serde::Serialize, serde::Deserialize, Clone, ToSchema)]
pub struct PaymentsManualUpdateRequest {
    /// The identifier for the payment
    #[serde(skip)]
    pub payment_id: id_type::PaymentId,
    /// The identifier for the payment attempt
    pub attempt_id: String,
    /// Merchant ID
    #[schema(value_type = String)]
    pub merchant_id: id_type::MerchantId,
    /// The status of the attempt
    pub attempt_status: Option<enums::AttemptStatus>,
    /// Error code of the connector
    pub error_code: Option<String>,
    /// Error message of the connector
    pub error_message: Option<String>,
    /// Error reason of the connector
    pub error_reason: Option<String>,
    /// A unique identifier for a payment provided by the connector
    pub connector_transaction_id: Option<String>,
}

#[derive(Debug, serde::Serialize, serde::Deserialize, Clone, ToSchema)]
pub struct PaymentsManualUpdateResponse {
    /// The identifier for the payment
    pub payment_id: id_type::PaymentId,
    /// The identifier for the payment attempt
    pub attempt_id: String,
    /// Merchant ID
    #[schema(value_type = String)]
    pub merchant_id: id_type::MerchantId,
    /// The status of the attempt
    pub attempt_status: enums::AttemptStatus,
    /// Error code of the connector
    pub error_code: Option<String>,
    /// Error message of the connector
    pub error_message: Option<String>,
    /// Error reason of the connector
    pub error_reason: Option<String>,
    /// A unique identifier for a payment provided by the connector
    pub connector_transaction_id: Option<String>,
}

#[derive(Debug, serde::Serialize, serde::Deserialize, Clone, ToSchema)]
pub enum ThreeDsCompletionIndicator {
    /// 3DS method successfully completed
    #[serde(rename = "Y")]
    Success,
    /// 3DS method was not successful
    #[serde(rename = "N")]
    Failure,
    /// 3DS method URL was unavailable
    #[serde(rename = "U")]
    NotAvailable,
}

/// Device Channel indicating whether request is coming from App or Browser
#[derive(Debug, serde::Serialize, serde::Deserialize, Clone, ToSchema, Eq, PartialEq)]
pub enum DeviceChannel {
    #[serde(rename = "APP")]
    App,
    #[serde(rename = "BRW")]
    Browser,
}

/// SDK Information if request is from SDK
#[derive(Default, Debug, serde::Serialize, serde::Deserialize, Clone, ToSchema)]
pub struct SdkInformation {
    /// Unique ID created on installations of the 3DS Requestor App on a Consumer Device
    pub sdk_app_id: String,
    /// JWE Object containing data encrypted by the SDK for the DS to decrypt
    pub sdk_enc_data: String,
    /// Public key component of the ephemeral key pair generated by the 3DS SDK
    pub sdk_ephem_pub_key: HashMap<String, String>,
    /// Unique transaction identifier assigned by the 3DS SDK
    pub sdk_trans_id: String,
    /// Identifies the vendor and version for the 3DS SDK that is integrated in a 3DS Requestor App
    pub sdk_reference_number: String,
    /// Indicates maximum amount of time in minutes
    pub sdk_max_timeout: u8,
    /// Indicates the type of 3DS SDK
    pub sdk_type: Option<SdkType>,
}

/// Enum representing the type of 3DS SDK.
#[derive(Serialize, Deserialize, Debug, Clone, ToSchema)]
pub enum SdkType {
    #[serde(rename = "01")]
    DefaultSdk,
    #[serde(rename = "02")]
    SplitSdk,
    #[serde(rename = "03")]
    LimitedSdk,
    #[serde(rename = "04")]
    BrowserSdk,
    #[serde(rename = "05")]
    ShellSdk,
}

#[cfg(feature = "v2")]
#[derive(Debug, serde::Serialize, serde::Deserialize, Clone, ToSchema)]
pub struct PaymentMethodsListRequest {}

#[cfg(feature = "v2")]
#[derive(Debug, serde::Serialize, ToSchema)]
pub struct PaymentMethodListResponseForPayments {
    /// The list of payment methods that are enabled for the business profile
    pub payment_methods_enabled: Vec<ResponsePaymentMethodTypesForPayments>,

    /// The list of payment methods that are saved by the given customer
    /// This field is only returned if the customer_id is provided in the request
    #[schema(value_type = Option<Vec<CustomerPaymentMethod>>)]
    pub customer_payment_methods: Option<Vec<payment_methods::CustomerPaymentMethod>>,
}

#[cfg(all(feature = "v2", feature = "payment_methods_v2"))]
#[derive(Debug, Clone, serde::Serialize, ToSchema, PartialEq)]
pub struct ResponsePaymentMethodTypesForPayments {
    /// The payment method type enabled
    #[schema(example = "pay_later", value_type = PaymentMethod)]
    pub payment_method_type: common_enums::PaymentMethod,

    /// The payment method subtype enabled
    #[schema(example = "klarna", value_type = PaymentMethodType)]
    pub payment_method_subtype: common_enums::PaymentMethodType,

    /// payment method subtype specific information
    #[serde(flatten)]
    #[schema(value_type = Option<PaymentMethodSubtypeSpecificData>)]
    pub extra_information: Option<payment_methods::PaymentMethodSubtypeSpecificData>,

    /// Required fields for the payment_method_type.
    /// This is the union of all the required fields for the payment method type enabled in all the connectors.
    #[schema(value_type = Option<RequiredFieldInfo>)]
    pub required_fields: Option<Vec<payment_methods::RequiredFieldInfo>>,

    /// surcharge details for this payment method type if exists
    #[schema(value_type = Option<SurchargeDetailsResponse>)]
    pub surcharge_details: Option<payment_methods::SurchargeDetailsResponse>,
}

#[derive(Debug, serde::Serialize, serde::Deserialize, Clone, ToSchema)]
pub struct PaymentsExternalAuthenticationResponse {
    /// Indicates the transaction status
    #[serde(rename = "trans_status")]
    #[schema(value_type = TransactionStatus)]
    pub transaction_status: common_enums::TransactionStatus,
    /// Access Server URL to be used for challenge submission
    pub acs_url: Option<String>,
    /// Challenge request which should be sent to acs_url
    pub challenge_request: Option<String>,
    /// Unique identifier assigned by the EMVCo(Europay, Mastercard and Visa)
    pub acs_reference_number: Option<String>,
    /// Unique identifier assigned by the ACS to identify a single transaction
    pub acs_trans_id: Option<String>,
    /// Unique identifier assigned by the 3DS Server to identify a single transaction
    pub three_dsserver_trans_id: Option<String>,
    /// Contains the JWS object created by the ACS for the ARes(Authentication Response) message
    pub acs_signed_content: Option<String>,
    /// Three DS Requestor URL
    pub three_ds_requestor_url: String,
}

#[derive(Default, Debug, serde::Deserialize, serde::Serialize, Clone, ToSchema)]
pub struct PaymentsApproveRequest {
    /// The identifier for the payment
    #[serde(skip)]
    pub payment_id: id_type::PaymentId,
}

#[derive(Default, Debug, serde::Deserialize, serde::Serialize, Clone, ToSchema)]
pub struct PaymentsRejectRequest {
    /// The identifier for the payment
    #[serde(skip)]
    pub payment_id: id_type::PaymentId,
}

#[derive(Default, Debug, serde::Deserialize, serde::Serialize, Clone)]
pub struct PaymentsStartRequest {
    /// Unique identifier for the payment. This ensures idempotency for multiple payments
    /// that have been done by a single merchant. This field is auto generated and is returned in the API response.
    pub payment_id: id_type::PaymentId,
    /// The identifier for the Merchant Account.
    pub merchant_id: id_type::MerchantId,
    /// The identifier for the payment transaction
    pub attempt_id: String,
}

/// additional data that might be required by hyperswitch
#[cfg(feature = "v2")]
#[derive(Debug, Clone, serde::Deserialize, serde::Serialize, ToSchema)]
pub struct FeatureMetadata {
    /// Redirection response coming in request as metadata field only for redirection scenarios
    #[schema(value_type = Option<RedirectResponse>)]
    pub redirect_response: Option<RedirectResponse>,
    /// Additional tags to be used for global search
    #[schema(value_type = Option<Vec<String>>)]
    pub search_tags: Option<Vec<HashedString<WithType>>>,
    /// Recurring payment details required for apple pay Merchant Token
    pub apple_pay_recurring_details: Option<ApplePayRecurringDetails>,
    /// revenue recovery data for payment intent
    pub payment_revenue_recovery_metadata: Option<PaymentRevenueRecoveryMetadata>,
}

/// additional data that might be required by hyperswitch
#[cfg(feature = "v1")]
#[derive(Debug, Clone, serde::Deserialize, serde::Serialize, ToSchema)]
pub struct FeatureMetadata {
    /// Redirection response coming in request as metadata field only for redirection scenarios
    #[schema(value_type = Option<RedirectResponse>)]
    pub redirect_response: Option<RedirectResponse>,
    /// Additional tags to be used for global search
    #[schema(value_type = Option<Vec<String>>)]
    pub search_tags: Option<Vec<HashedString<WithType>>>,
    /// Recurring payment details required for apple pay Merchant Token
    pub apple_pay_recurring_details: Option<ApplePayRecurringDetails>,
}

#[derive(Debug, Clone, serde::Deserialize, serde::Serialize, ToSchema)]
pub struct ApplePayRecurringDetails {
    /// A description of the recurring payment that Apple Pay displays to the user in the payment sheet
    pub payment_description: String,
    /// The regular billing cycle for the recurring payment, including start and end dates, an interval, and an interval count
    pub regular_billing: ApplePayRegularBillingDetails,
    /// A localized billing agreement that the payment sheet displays to the user before the user authorizes the payment
    pub billing_agreement: Option<String>,
    /// A URL to a web page where the user can update or delete the payment method for the recurring payment
    #[schema(value_type = String, example = "https://hyperswitch.io")]
    pub management_url: common_utils::types::Url,
}

#[derive(Debug, Clone, serde::Deserialize, serde::Serialize, ToSchema)]
pub struct ApplePayRegularBillingDetails {
    /// The label that Apple Pay displays to the user in the payment sheet with the recurring details
    pub label: String,
    /// The date of the first payment
    #[schema(example = "2023-09-10T23:59:59Z")]
    #[serde(default, with = "common_utils::custom_serde::iso8601::option")]
    pub recurring_payment_start_date: Option<PrimitiveDateTime>,
    /// The date of the final payment
    #[schema(example = "2023-09-10T23:59:59Z")]
    #[serde(default, with = "common_utils::custom_serde::iso8601::option")]
    pub recurring_payment_end_date: Option<PrimitiveDateTime>,
    /// The amount of time — in calendar units, such as day, month, or year — that represents a fraction of the total payment interval
    pub recurring_payment_interval_unit: Option<RecurringPaymentIntervalUnit>,
    /// The number of interval units that make up the total payment interval
    pub recurring_payment_interval_count: Option<i32>,
}

#[derive(Debug, Clone, Eq, PartialEq, serde::Deserialize, serde::Serialize, ToSchema)]
#[serde(rename_all = "snake_case")]
pub enum RecurringPaymentIntervalUnit {
    Year,
    Month,
    Day,
    Hour,
    Minute,
}

///frm message is an object sent inside the payments response...when frm is invoked, its value is Some(...), else its None
#[derive(Clone, Debug, serde::Deserialize, serde::Serialize, PartialEq, ToSchema)]
pub struct FrmMessage {
    pub frm_name: String,
    pub frm_transaction_id: Option<String>,
    pub frm_transaction_type: Option<String>,
    pub frm_status: Option<String>,
    pub frm_score: Option<i32>,
    pub frm_reason: Option<serde_json::Value>,
    pub frm_error: Option<String>,
}

#[cfg(feature = "v2")]
mod payment_id_type {
    use std::{borrow::Cow, fmt};

    use serde::{
        de::{self, Visitor},
        Deserializer,
    };

    use super::PaymentIdType;

    struct PaymentIdVisitor;
    struct OptionalPaymentIdVisitor;

    impl Visitor<'_> for PaymentIdVisitor {
        type Value = PaymentIdType;

        fn expecting(&self, formatter: &mut fmt::Formatter<'_>) -> fmt::Result {
            formatter.write_str("payment id")
        }

        fn visit_str<E>(self, value: &str) -> Result<Self::Value, E>
        where
            E: de::Error,
        {
            common_utils::id_type::GlobalPaymentId::try_from(Cow::Owned(value.to_string()))
                .map_err(de::Error::custom)
                .map(PaymentIdType::PaymentIntentId)
        }
    }

    impl<'de> Visitor<'de> for OptionalPaymentIdVisitor {
        type Value = Option<PaymentIdType>;

        fn expecting(&self, formatter: &mut fmt::Formatter<'_>) -> fmt::Result {
            formatter.write_str("payment id")
        }

        fn visit_some<D>(self, deserializer: D) -> Result<Self::Value, D::Error>
        where
            D: Deserializer<'de>,
        {
            deserializer.deserialize_any(PaymentIdVisitor).map(Some)
        }

        fn visit_none<E>(self) -> Result<Self::Value, E>
        where
            E: de::Error,
        {
            Ok(None)
        }

        fn visit_unit<E>(self) -> Result<Self::Value, E>
        where
            E: de::Error,
        {
            Ok(None)
        }
    }

    #[allow(dead_code)]
    pub(crate) fn deserialize<'a, D>(deserializer: D) -> Result<PaymentIdType, D::Error>
    where
        D: Deserializer<'a>,
    {
        deserializer.deserialize_any(PaymentIdVisitor)
    }

    pub(crate) fn deserialize_option<'a, D>(
        deserializer: D,
    ) -> Result<Option<PaymentIdType>, D::Error>
    where
        D: Deserializer<'a>,
    {
        deserializer.deserialize_option(OptionalPaymentIdVisitor)
    }
}

#[cfg(feature = "v1")]
mod payment_id_type {
    use std::{borrow::Cow, fmt};

    use serde::{
        de::{self, Visitor},
        Deserializer,
    };

    use super::PaymentIdType;

    struct PaymentIdVisitor;
    struct OptionalPaymentIdVisitor;

    impl Visitor<'_> for PaymentIdVisitor {
        type Value = PaymentIdType;

        fn expecting(&self, formatter: &mut fmt::Formatter<'_>) -> fmt::Result {
            formatter.write_str("payment id")
        }

        fn visit_str<E>(self, value: &str) -> Result<Self::Value, E>
        where
            E: de::Error,
        {
            common_utils::id_type::PaymentId::try_from(Cow::Owned(value.to_string()))
                .map_err(de::Error::custom)
                .map(PaymentIdType::PaymentIntentId)
        }
    }

    impl<'de> Visitor<'de> for OptionalPaymentIdVisitor {
        type Value = Option<PaymentIdType>;

        fn expecting(&self, formatter: &mut fmt::Formatter<'_>) -> fmt::Result {
            formatter.write_str("payment id")
        }

        fn visit_some<D>(self, deserializer: D) -> Result<Self::Value, D::Error>
        where
            D: Deserializer<'de>,
        {
            deserializer.deserialize_any(PaymentIdVisitor).map(Some)
        }

        fn visit_none<E>(self) -> Result<Self::Value, E>
        where
            E: de::Error,
        {
            Ok(None)
        }

        fn visit_unit<E>(self) -> Result<Self::Value, E>
        where
            E: de::Error,
        {
            Ok(None)
        }
    }

    #[allow(dead_code)]
    pub(crate) fn deserialize<'a, D>(deserializer: D) -> Result<PaymentIdType, D::Error>
    where
        D: Deserializer<'a>,
    {
        deserializer.deserialize_any(PaymentIdVisitor)
    }

    pub(crate) fn deserialize_option<'a, D>(
        deserializer: D,
    ) -> Result<Option<PaymentIdType>, D::Error>
    where
        D: Deserializer<'a>,
    {
        deserializer.deserialize_option(OptionalPaymentIdVisitor)
    }
}

pub mod amount {
    use serde::de;

    use super::Amount;
    struct AmountVisitor;
    struct OptionalAmountVisitor;
    use crate::payments::MinorUnit;

    // This is defined to provide guarded deserialization of amount
    // which itself handles zero and non-zero values internally
    impl de::Visitor<'_> for AmountVisitor {
        type Value = Amount;

        fn expecting(&self, formatter: &mut std::fmt::Formatter<'_>) -> std::fmt::Result {
            write!(formatter, "amount as integer")
        }

        fn visit_u64<E>(self, v: u64) -> Result<Self::Value, E>
        where
            E: de::Error,
        {
            let v = i64::try_from(v).map_err(|_| {
                E::custom(format!(
                    "invalid value `{v}`, expected an integer between 0 and {}",
                    i64::MAX
                ))
            })?;
            self.visit_i64(v)
        }

        fn visit_i64<E>(self, v: i64) -> Result<Self::Value, E>
        where
            E: de::Error,
        {
            if v.is_negative() {
                return Err(E::custom(format!(
                    "invalid value `{v}`, expected a positive integer"
                )));
            }
            Ok(Amount::from(MinorUnit::new(v)))
        }
    }

    impl<'de> de::Visitor<'de> for OptionalAmountVisitor {
        type Value = Option<Amount>;

        fn expecting(&self, formatter: &mut std::fmt::Formatter<'_>) -> std::fmt::Result {
            write!(formatter, "option of amount (as integer)")
        }

        fn visit_some<D>(self, deserializer: D) -> Result<Self::Value, D::Error>
        where
            D: serde::Deserializer<'de>,
        {
            deserializer.deserialize_i64(AmountVisitor).map(Some)
        }

        fn visit_none<E>(self) -> Result<Self::Value, E>
        where
            E: de::Error,
        {
            Ok(None)
        }
    }

    #[allow(dead_code)]
    pub(crate) fn deserialize<'de, D>(deserializer: D) -> Result<Amount, D::Error>
    where
        D: de::Deserializer<'de>,
    {
        deserializer.deserialize_any(AmountVisitor)
    }
    pub(crate) fn deserialize_option<'de, D>(deserializer: D) -> Result<Option<Amount>, D::Error>
    where
        D: de::Deserializer<'de>,
    {
        deserializer.deserialize_option(OptionalAmountVisitor)
    }
}

#[cfg(test)]
mod tests {
    #![allow(clippy::unwrap_used)]
    use super::*;

    #[test]
    fn test_mandate_type() {
        let mandate_type = MandateType::default();
        assert_eq!(
            serde_json::to_string(&mandate_type).unwrap(),
            r#"{"multi_use":null}"#
        )
    }
}

#[derive(Default, Debug, serde::Deserialize, Clone, ToSchema, serde::Serialize)]
pub struct RetrievePaymentLinkRequest {
    /// It's a token used for client side verification.
    pub client_secret: Option<String>,
}

#[derive(Clone, Debug, serde::Serialize, PartialEq, ToSchema)]
pub struct PaymentLinkResponse {
    /// URL for rendering the open payment link
    pub link: String,
    /// URL for rendering the secure payment link
    pub secure_link: Option<String>,
    /// Identifier for the payment link
    pub payment_link_id: String,
}

#[derive(Clone, Debug, serde::Serialize, ToSchema)]
pub struct RetrievePaymentLinkResponse {
    /// Identifier for Payment Link
    pub payment_link_id: String,
    /// Identifier for Merchant
    #[schema(value_type = String)]
    pub merchant_id: id_type::MerchantId,
    /// Open payment link (without any security checks and listing SPMs)
    pub link_to_pay: String,
    /// The payment amount. Amount for the payment in the lowest denomination of the currency
    #[schema(value_type = i64, example = 6540)]
    pub amount: MinorUnit,
    /// Date and time of Payment Link creation
    #[serde(with = "common_utils::custom_serde::iso8601")]
    pub created_at: PrimitiveDateTime,
    /// Date and time of Expiration for Payment Link
    #[serde(with = "common_utils::custom_serde::iso8601::option")]
    pub expiry: Option<PrimitiveDateTime>,
    /// Description for Payment Link
    pub description: Option<String>,
    /// Status Of the Payment Link
    pub status: PaymentLinkStatus,
    #[schema(value_type = Option<Currency>)]
    pub currency: Option<api_enums::Currency>,
    /// Secure payment link (with security checks and listing saved payment methods)
    pub secure_link: Option<String>,
}

#[derive(Clone, Debug, serde::Deserialize, ToSchema, serde::Serialize)]
pub struct PaymentLinkInitiateRequest {
    #[schema(value_type = String)]
    pub merchant_id: id_type::MerchantId,
    #[schema(value_type = String)]
    pub payment_id: id_type::PaymentId,
}

#[derive(Debug, serde::Serialize)]
#[serde(untagged)]
pub enum PaymentLinkData {
    PaymentLinkDetails(Box<PaymentLinkDetails>),
    PaymentLinkStatusDetails(Box<PaymentLinkStatusDetails>),
}

#[derive(Debug, serde::Serialize, Clone)]
pub struct PaymentLinkDetails {
    pub amount: StringMajorUnit,
    pub currency: api_enums::Currency,
    pub pub_key: String,
    pub client_secret: String,
    pub payment_id: id_type::PaymentId,
    #[serde(with = "common_utils::custom_serde::iso8601")]
    pub session_expiry: PrimitiveDateTime,
    pub merchant_logo: String,
    pub return_url: String,
    pub merchant_name: String,
    pub order_details: Option<Vec<OrderDetailsWithStringAmount>>,
    pub max_items_visible_after_collapse: i8,
    pub theme: String,
    pub merchant_description: Option<String>,
    pub sdk_layout: String,
    pub display_sdk_only: bool,
    pub hide_card_nickname_field: bool,
    pub show_card_form_by_default: bool,
    pub locale: Option<String>,
    pub transaction_details: Option<Vec<admin::PaymentLinkTransactionDetails>>,
    pub background_image: Option<admin::PaymentLinkBackgroundImageConfig>,
    pub details_layout: Option<api_enums::PaymentLinkDetailsLayout>,
    pub branding_visibility: Option<bool>,
    pub payment_button_text: Option<String>,
}

#[derive(Debug, serde::Serialize, Clone)]
pub struct SecurePaymentLinkDetails {
    pub enabled_saved_payment_method: bool,
    pub hide_card_nickname_field: bool,
    pub show_card_form_by_default: bool,
    #[serde(flatten)]
    pub payment_link_details: PaymentLinkDetails,
    pub payment_button_text: Option<String>,
}

#[derive(Debug, serde::Serialize)]
pub struct PaymentLinkStatusDetails {
    pub amount: StringMajorUnit,
    pub currency: api_enums::Currency,
    pub payment_id: id_type::PaymentId,
    pub merchant_logo: String,
    pub merchant_name: String,
    #[serde(with = "common_utils::custom_serde::iso8601")]
    pub created: PrimitiveDateTime,
    pub status: PaymentLinkStatusWrap,
    pub error_code: Option<String>,
    pub error_message: Option<String>,
    pub redirect: bool,
    pub theme: String,
    pub return_url: String,
    pub locale: Option<String>,
    pub transaction_details: Option<Vec<admin::PaymentLinkTransactionDetails>>,
    pub unified_code: Option<String>,
    pub unified_message: Option<String>,
}

#[derive(Clone, Debug, serde::Deserialize, ToSchema, serde::Serialize)]
#[serde(deny_unknown_fields)]
pub struct PaymentLinkListConstraints {
    /// limit on the number of objects to return
    pub limit: Option<i64>,

    /// The time at which payment link is created
    #[schema(example = "2022-09-10T10:11:12Z")]
    #[serde(default, with = "common_utils::custom_serde::iso8601::option")]
    pub created: Option<PrimitiveDateTime>,

    /// Time less than the payment link created time
    #[schema(example = "2022-09-10T10:11:12Z")]
    #[serde(
        default,
        with = "common_utils::custom_serde::iso8601::option",
        rename = "created.lt"
    )]
    pub created_lt: Option<PrimitiveDateTime>,

    /// Time greater than the payment link created time
    #[schema(example = "2022-09-10T10:11:12Z")]
    #[serde(
        default,
        with = "common_utils::custom_serde::iso8601::option",
        rename = "created.gt"
    )]
    pub created_gt: Option<PrimitiveDateTime>,

    /// Time less than or equals to the payment link created time
    #[schema(example = "2022-09-10T10:11:12Z")]
    #[serde(
        default,
        with = "common_utils::custom_serde::iso8601::option",
        rename = "created.lte"
    )]
    pub created_lte: Option<PrimitiveDateTime>,

    /// Time greater than or equals to the payment link created time
    #[schema(example = "2022-09-10T10:11:12Z")]
    #[serde(default, with = "common_utils::custom_serde::iso8601::option")]
    #[serde(rename = "created.gte")]
    pub created_gte: Option<PrimitiveDateTime>,
}

#[derive(Clone, Debug, serde::Serialize, ToSchema)]
pub struct PaymentLinkListResponse {
    /// The number of payment links included in the list
    pub size: usize,
    // The list of payment link response objects
    pub data: Vec<PaymentLinkResponse>,
}

/// Configure a custom payment link for the particular payment
#[derive(Clone, Debug, serde::Deserialize, serde::Serialize, PartialEq, ToSchema)]
pub struct PaymentCreatePaymentLinkConfig {
    #[serde(flatten)]
    #[schema(value_type = Option<PaymentLinkConfigRequest>)]
    /// Theme config for the particular payment
    pub theme_config: admin::PaymentLinkConfigRequest,
}

#[derive(Debug, Default, Eq, PartialEq, serde::Deserialize, serde::Serialize, Clone, ToSchema)]
pub struct OrderDetailsWithStringAmount {
    /// Name of the product that is being purchased
    #[schema(max_length = 255, example = "shirt")]
    pub product_name: String,
    /// The quantity of the product to be purchased
    #[schema(example = 1)]
    pub quantity: u16,
    /// the amount per quantity of product
    pub amount: StringMajorUnit,
    /// Product Image link
    pub product_img_link: Option<String>,
}

/// Status Of the Payment Link
#[derive(PartialEq, Debug, Clone, serde::Serialize, serde::Deserialize, ToSchema)]
#[serde(rename_all = "snake_case")]
pub enum PaymentLinkStatus {
    Active,
    Expired,
}

#[derive(PartialEq, Debug, Clone, serde::Serialize, serde::Deserialize, ToSchema)]
#[serde(rename_all = "snake_case")]
#[serde(untagged)]
pub enum PaymentLinkStatusWrap {
    PaymentLinkStatus(PaymentLinkStatus),
    IntentStatus(api_enums::IntentStatus),
}

#[derive(Debug, Default, serde::Deserialize, serde::Serialize, Clone, ToSchema)]
pub struct ExtendedCardInfoResponse {
    // Encrypted customer payment method data
    pub payload: String,
}

#[derive(Debug, Clone, Eq, PartialEq, serde::Serialize, ToSchema)]
pub struct ClickToPaySessionResponse {
    pub dpa_id: String,
    pub dpa_name: String,
    pub locale: String,
    pub card_brands: Vec<String>,
    pub acquirer_bin: String,
    pub acquirer_merchant_id: String,
    pub merchant_category_code: String,
    pub merchant_country_code: String,
    #[schema(value_type = String, example = "38.02")]
    pub transaction_amount: StringMajorUnit,
    #[schema(value_type = Currency)]
    pub transaction_currency_code: common_enums::Currency,
    #[schema(value_type = Option<String>, max_length = 255, example = "9123456789")]
    pub phone_number: Option<Secret<String>>,
    #[schema(max_length = 255, value_type = Option<String>, example = "johntest@test.com")]
    pub email: Option<Email>,
    pub phone_country_code: Option<String>,
}

#[cfg(feature = "v1")]
#[cfg(test)]
mod payments_request_api_contract {
    #![allow(clippy::unwrap_used)]
    #![allow(clippy::panic)]
    use std::str::FromStr;

    use super::*;

    #[test]
    fn test_successful_card_deser() {
        let payments_request = r#"
        {
            "amount": 6540,
            "currency": "USD",
            "payment_method": "card",
            "payment_method_data": {
                "card": {
                    "card_number": "4242424242424242",
                    "card_exp_month": "10",
                    "card_exp_year": "25",
                    "card_holder_name": "joseph Doe",
                    "card_cvc": "123"
                }
            }
        }
        "#;

        let expected_card_number_string = "4242424242424242";
        let expected_card_number = CardNumber::from_str(expected_card_number_string).unwrap();

        let payments_request = serde_json::from_str::<PaymentsRequest>(payments_request);
        assert!(payments_request.is_ok());

        if let Some(PaymentMethodData::Card(card_data)) = payments_request
            .unwrap()
            .payment_method_data
            .unwrap()
            .payment_method_data
        {
            assert_eq!(card_data.card_number, expected_card_number);
        } else {
            panic!("Received unexpected response")
        }
    }

    #[test]
    fn test_successful_payment_method_reward() {
        let payments_request = r#"
        {
            "amount": 6540,
            "currency": "USD",
            "payment_method": "reward",
            "payment_method_data": "reward",
            "payment_method_type": "evoucher"
        }
        "#;

        let payments_request = serde_json::from_str::<PaymentsRequest>(payments_request);
        assert!(payments_request.is_ok());
        assert_eq!(
            payments_request
                .unwrap()
                .payment_method_data
                .unwrap()
                .payment_method_data,
            Some(PaymentMethodData::Reward)
        );
    }

    #[test]
    fn test_payment_method_data_with_payment_method_billing() {
        let payments_request = r#"
        {
            "amount": 6540,
            "currency": "USD",
            "payment_method_data": {
                "billing": {
                    "address": {
                        "line1": "1467",
                        "line2": "Harrison Street",
                        "city": "San Fransico",
                        "state": "California",
                        "zip": "94122",
                        "country": "US",
                        "first_name": "Narayan",
                        "last_name": "Bhat"
                    }
                }
            }
        }
        "#;

        let payments_request = serde_json::from_str::<PaymentsRequest>(payments_request);
        assert!(payments_request.is_ok());
        assert!(payments_request
            .unwrap()
            .payment_method_data
            .unwrap()
            .billing
            .is_some());
    }
}

#[cfg(test)]
mod payments_response_api_contract {
    #![allow(clippy::unwrap_used)]
    use super::*;

    #[derive(Debug, serde::Serialize)]
    struct TestPaymentsResponse {
        #[serde(serialize_with = "serialize_payment_method_data_response")]
        payment_method_data: Option<PaymentMethodDataResponseWithBilling>,
    }

    #[test]
    fn test_reward_payment_response() {
        let payment_method_response_with_billing = PaymentMethodDataResponseWithBilling {
            payment_method_data: Some(PaymentMethodDataResponse::Reward {}),
            billing: None,
        };

        let payments_response = TestPaymentsResponse {
            payment_method_data: Some(payment_method_response_with_billing),
        };

        let expected_response = r#"{"payment_method_data":"reward"}"#;

        let stringified_payments_response = payments_response.encode_to_string_of_json();
        assert_eq!(stringified_payments_response.unwrap(), expected_response);
    }
}

/// Set of tests to extract billing details from payment method data
/// These are required for backwards compatibility
#[cfg(test)]
mod billing_from_payment_method_data {
    #![allow(clippy::unwrap_used)]
    use common_enums::CountryAlpha2;
    use masking::ExposeOptionInterface;

    use super::*;

    const TEST_COUNTRY: CountryAlpha2 = CountryAlpha2::US;
    const TEST_FIRST_NAME: &str = "John";
    const TEST_LAST_NAME: &str = "Wheat Dough";
    const TEST_FULL_NAME: &str = "John Wheat Dough";
    const TEST_FIRST_NAME_SINGLE: &str = "John";

    #[test]
    fn test_wallet_payment_method_data_paypal() {
        let test_email: Email = Email::try_from("example@example.com".to_string()).unwrap();

        let paypal_wallet_payment_method_data =
            PaymentMethodData::Wallet(WalletData::PaypalRedirect(PaypalRedirection {
                email: Some(test_email.clone()),
            }));

        let billing_address = paypal_wallet_payment_method_data
            .get_billing_address()
            .unwrap();

        assert_eq!(billing_address.email.unwrap(), test_email);

        assert!(billing_address.address.is_none());
        assert!(billing_address.phone.is_none());
    }

    #[test]
    fn test_bank_redirect_payment_method_data_eps() {
        let test_email = Email::try_from("example@example.com".to_string()).unwrap();
        let test_first_name = Secret::new(String::from("Chaser"));

        let bank_redirect_billing = BankRedirectBilling {
            billing_name: Some(test_first_name.clone()),
            email: Some(test_email.clone()),
        };

        let eps_bank_redirect_payment_method_data =
            PaymentMethodData::BankRedirect(BankRedirectData::Eps {
                billing_details: Some(bank_redirect_billing),
                bank_name: None,
                country: Some(TEST_COUNTRY),
            });

        let billing_address = eps_bank_redirect_payment_method_data
            .get_billing_address()
            .unwrap();

        let address_details = billing_address.address.unwrap();

        assert_eq!(billing_address.email.unwrap(), test_email);
        assert_eq!(address_details.country.unwrap(), TEST_COUNTRY);
        assert_eq!(address_details.first_name.unwrap(), test_first_name);
        assert!(billing_address.phone.is_none());
    }

    #[test]
    fn test_paylater_payment_method_data_klarna() {
        let test_email: Email = Email::try_from("example@example.com".to_string()).unwrap();

        let klarna_paylater_payment_method_data =
            PaymentMethodData::PayLater(PayLaterData::KlarnaRedirect {
                billing_email: Some(test_email.clone()),
                billing_country: Some(TEST_COUNTRY),
            });

        let billing_address = klarna_paylater_payment_method_data
            .get_billing_address()
            .unwrap();

        assert_eq!(billing_address.email.unwrap(), test_email);
        assert_eq!(
            billing_address.address.unwrap().country.unwrap(),
            TEST_COUNTRY
        );
        assert!(billing_address.phone.is_none());
    }

    #[test]
    fn test_bank_debit_payment_method_data_ach() {
        let test_email = Email::try_from("example@example.com".to_string()).unwrap();
        let test_first_name = Secret::new(String::from("Chaser"));

        let bank_redirect_billing = BankDebitBilling {
            name: Some(test_first_name.clone()),
            address: None,
            email: Some(test_email.clone()),
        };

        let ach_bank_debit_payment_method_data =
            PaymentMethodData::BankDebit(BankDebitData::AchBankDebit {
                billing_details: Some(bank_redirect_billing),
                account_number: Secret::new("1234".to_string()),
                routing_number: Secret::new("1235".to_string()),
                card_holder_name: None,
                bank_account_holder_name: None,
                bank_name: None,
                bank_type: None,
                bank_holder_type: None,
            });

        let billing_address = ach_bank_debit_payment_method_data
            .get_billing_address()
            .unwrap();

        let address_details = billing_address.address.unwrap();

        assert_eq!(billing_address.email.unwrap(), test_email);
        assert_eq!(address_details.first_name.unwrap(), test_first_name);
        assert!(billing_address.phone.is_none());
    }

    #[test]
    fn test_card_payment_method_data() {
        let card_payment_method_data = PaymentMethodData::Card(Card {
            card_holder_name: Some(Secret::new(TEST_FIRST_NAME_SINGLE.into())),
            ..Default::default()
        });

        let billing_address = card_payment_method_data.get_billing_address();

        let billing_address = billing_address.unwrap();

        assert_eq!(
            billing_address.address.unwrap().first_name.expose_option(),
            Some(TEST_FIRST_NAME_SINGLE.into())
        );
    }

    #[test]
    fn test_card_payment_method_data_empty() {
        let card_payment_method_data = PaymentMethodData::Card(Card::default());

        let billing_address = card_payment_method_data.get_billing_address();

        assert!(billing_address.is_none());
    }

    #[test]
    fn test_card_payment_method_data_full_name() {
        let card_payment_method_data = PaymentMethodData::Card(Card {
            card_holder_name: Some(Secret::new(TEST_FULL_NAME.into())),
            ..Default::default()
        });

        let billing_details = card_payment_method_data.get_billing_address().unwrap();
        let billing_address = billing_details.address.unwrap();

        assert_eq!(
            billing_address.first_name.expose_option(),
            Some(TEST_FIRST_NAME.into())
        );

        assert_eq!(
            billing_address.last_name.expose_option(),
            Some(TEST_LAST_NAME.into())
        );
    }

    #[test]
    fn test_card_payment_method_data_empty_string() {
        let card_payment_method_data = PaymentMethodData::Card(Card {
            card_holder_name: Some(Secret::new("".to_string())),
            ..Default::default()
        });

        let billing_details = card_payment_method_data.get_billing_address();

        assert!(billing_details.is_none());
    }
}

<<<<<<< HEAD
// Serialize is required because the api event requires Serialize to be implemented
#[derive(Debug, serde::Serialize, serde::Deserialize, Clone, ToSchema)]
#[serde(deny_unknown_fields)]
#[cfg(feature = "v2")]
pub struct PaymentsAttemptRecordRequest {
    /// The amount details for the payment
    pub amount_details: PaymentAttemptAmountDetails,

    #[schema(value_type = AttemptStatus, example = "charged")]
    pub status: enums::AttemptStatus,

    /// The billing details of the payment. This address will be used for invoicing.
    pub billing: Option<Address>,

    /// The shipping address for the payment
    pub shipping: Option<Address>,

    /// If there was an error while calling the connector, the error message is received here
    pub error_message: Option<String>,

    /// If there was an error while calling the connectors the error code is received here
    pub error_code: Option<String>,

    /// A description for the payment
    #[schema(example = "It's my first payment request", value_type = Option<String>)]
    pub description: Option<common_utils::types::Description>,

    /// A unique identifier for a payment provided by the connector
    pub connector_transaction_id: Option<String>,

    /// The payment method that is to be used
    #[schema(value_type = PaymentMethod, example = "bank_transfer")]
    pub payment_method_type: api_enums::PaymentMethod,

    /// A unique reference identifier for a connector provided by the external system to identify payment connector.
    pub merchant_connector_reference_id: Option<String>,

    /// The payment method subtype to be used for the payment. This should match with the `payment_method_data` provided
    #[schema(value_type = PaymentMethodType, example = "apple_pay")]
    pub payment_method_subtype: api_enums::PaymentMethodType,
    /// Should i change this type to payment method data request with billing ?
    /// The payment method information provided for making a payment
    #[schema(value_type = Option<PaymentMethodDataResponseWithBilling>, example = "bank_transfer")]
    #[serde(serialize_with = "serialize_payment_method_data_response")]
    pub payment_method_data: Option<PaymentMethodDataResponseWithBilling>,

    /// Metadata is useful for storing additional, unstructured information on an object.
    #[schema(value_type = Option<Object>, example = r#"{ "udf1": "some-value", "udf2": "some-value" }"#)]
    pub metadata: Option<pii::SecretSerdeValue>,

    /// Additional data that might be required by hyperswitch based on the requested features by the merchants.
    pub feature_metadata: Option<FeatureMetadata>,

    /// Time at which the payment attempt was created
    #[schema(value_type = PrimitiveDateTime, example = "2022-09-10T10:11:12Z")]
    #[serde(with = "common_utils::custom_serde::iso8601")]
    pub created_at: PrimitiveDateTime,
=======
#[cfg(feature = "v2")]
#[derive(Debug, Clone, Serialize, Deserialize, ToSchema)]
pub struct PaymentRevenueRecoveryMetadata {
    /// Total number of billing connector + recovery retries for a payment intent.
    #[schema(value_type = u16,example = "1")]
    pub total_retry_count: u16,
    /// Flag for the payment connector's call
    pub payment_connector_transmission: PaymentConnectorTransmission,
    /// Billing Connector Id to update the invoices
    #[schema(value_type = String, example = "mca_1234567890")]
    pub billing_connector_id: id_type::MerchantConnectorAccountId,
    /// Payment Connector Id to retry the payments
    #[schema(value_type = String, example = "mca_1234567890")]
    pub active_attempt_payment_connector_id: id_type::MerchantConnectorAccountId,
    /// Billing Connector Payment Details
    #[schema(value_type = BillingConnectorPaymentDetails)]
    pub billing_connector_payment_details: BillingConnectorPaymentDetails,
    /// Payment Method Type
    #[schema(example = "pay_later", value_type = PaymentMethod)]
    pub payment_method_type: common_enums::PaymentMethod,
    /// PaymentMethod Subtype
    #[schema(example = "klarna", value_type = PaymentMethodType)]
    pub payment_method_subtype: common_enums::PaymentMethodType,
}
#[derive(Debug, Clone, Serialize, Deserialize, ToSchema)]
#[cfg(feature = "v2")]
pub struct BillingConnectorPaymentDetails {
    /// Payment Processor Token to process the Revenue Recovery Payment
    pub payment_processor_token: String,
    /// Billing Connector's Customer Id
    pub connector_customer_id: String,
>>>>>>> 3413b69b
}<|MERGE_RESOLUTION|>--- conflicted
+++ resolved
@@ -1480,26 +1480,6 @@
     pub client_source: Option<String>,
     /// Value passed in X-CLIENT-VERSION header during payments confirm request by the client
     pub client_version: Option<String>,
-<<<<<<< HEAD
-    /// feature_metadata required for s
-    pub feature_metadata: Option<PaymentAttemptFeatureMetadata>
-}
-
-#[cfg(feature = "v2")]
-#[derive(
-    Clone, Debug, serde::Deserialize, serde::Serialize,PartialEq,
-)]
-pub struct PaymentAttemptFeatureMetadata {
-    pub passive_churn_recovery: Option<PassiveChurnRecoveryData>,
-}
-
-#[cfg(feature = "v2")]
-#[derive(
-    Clone, Debug, serde::Deserialize, serde::Serialize, PartialEq,
-)]
-pub struct PassiveChurnRecoveryData {
-    pub triggered_by:  enums::TriggeredBy,
-=======
 
     /// Additional data that might be required by hyperswitch, to enable some specific features.
     pub feature_metadata: Option<PaymentAttemptFeatureMetadata>,
@@ -1517,7 +1497,6 @@
 pub struct PaymentAttemptRevenueRecoveryData {
     /// Flag to find out whether an attempt was created by external or internal system.
     pub attempt_triggered_by: TriggeredBy,
->>>>>>> 3413b69b
 }
 
 #[derive(
@@ -8034,65 +8013,6 @@
     }
 }
 
-<<<<<<< HEAD
-// Serialize is required because the api event requires Serialize to be implemented
-#[derive(Debug, serde::Serialize, serde::Deserialize, Clone, ToSchema)]
-#[serde(deny_unknown_fields)]
-#[cfg(feature = "v2")]
-pub struct PaymentsAttemptRecordRequest {
-    /// The amount details for the payment
-    pub amount_details: PaymentAttemptAmountDetails,
-
-    #[schema(value_type = AttemptStatus, example = "charged")]
-    pub status: enums::AttemptStatus,
-
-    /// The billing details of the payment. This address will be used for invoicing.
-    pub billing: Option<Address>,
-
-    /// The shipping address for the payment
-    pub shipping: Option<Address>,
-
-    /// If there was an error while calling the connector, the error message is received here
-    pub error_message: Option<String>,
-
-    /// If there was an error while calling the connectors the error code is received here
-    pub error_code: Option<String>,
-
-    /// A description for the payment
-    #[schema(example = "It's my first payment request", value_type = Option<String>)]
-    pub description: Option<common_utils::types::Description>,
-
-    /// A unique identifier for a payment provided by the connector
-    pub connector_transaction_id: Option<String>,
-
-    /// The payment method that is to be used
-    #[schema(value_type = PaymentMethod, example = "bank_transfer")]
-    pub payment_method_type: api_enums::PaymentMethod,
-
-    /// A unique reference identifier for a connector provided by the external system to identify payment connector.
-    pub merchant_connector_reference_id: Option<String>,
-
-    /// The payment method subtype to be used for the payment. This should match with the `payment_method_data` provided
-    #[schema(value_type = PaymentMethodType, example = "apple_pay")]
-    pub payment_method_subtype: api_enums::PaymentMethodType,
-    /// Should i change this type to payment method data request with billing ?
-    /// The payment method information provided for making a payment
-    #[schema(value_type = Option<PaymentMethodDataResponseWithBilling>, example = "bank_transfer")]
-    #[serde(serialize_with = "serialize_payment_method_data_response")]
-    pub payment_method_data: Option<PaymentMethodDataResponseWithBilling>,
-
-    /// Metadata is useful for storing additional, unstructured information on an object.
-    #[schema(value_type = Option<Object>, example = r#"{ "udf1": "some-value", "udf2": "some-value" }"#)]
-    pub metadata: Option<pii::SecretSerdeValue>,
-
-    /// Additional data that might be required by hyperswitch based on the requested features by the merchants.
-    pub feature_metadata: Option<FeatureMetadata>,
-
-    /// Time at which the payment attempt was created
-    #[schema(value_type = PrimitiveDateTime, example = "2022-09-10T10:11:12Z")]
-    #[serde(with = "common_utils::custom_serde::iso8601")]
-    pub created_at: PrimitiveDateTime,
-=======
 #[cfg(feature = "v2")]
 #[derive(Debug, Clone, Serialize, Deserialize, ToSchema)]
 pub struct PaymentRevenueRecoveryMetadata {
@@ -8124,5 +8044,63 @@
     pub payment_processor_token: String,
     /// Billing Connector's Customer Id
     pub connector_customer_id: String,
->>>>>>> 3413b69b
+}
+
+// Serialize is required because the api event requires Serialize to be implemented
+#[derive(Debug, serde::Serialize, serde::Deserialize, Clone, ToSchema)]
+#[serde(deny_unknown_fields)]
+#[cfg(feature = "v2")]
+pub struct PaymentsAttemptRecordRequest {
+    /// The amount details for the payment
+    pub amount_details: PaymentAttemptAmountDetails,
+
+    #[schema(value_type = AttemptStatus, example = "charged")]
+    pub status: enums::AttemptStatus,
+
+    /// The billing details of the payment. This address will be used for invoicing.
+    pub billing: Option<Address>,
+
+    /// The shipping address for the payment
+    pub shipping: Option<Address>,
+
+    /// If there was an error while calling the connector, the error message is received here
+    pub error_message: Option<String>,
+
+    /// If there was an error while calling the connectors the error code is received here
+    pub error_code: Option<String>,
+
+    /// A description for the payment
+    #[schema(example = "It's my first payment request", value_type = Option<String>)]
+    pub description: Option<common_utils::types::Description>,
+
+    /// A unique identifier for a payment provided by the connector
+    pub connector_transaction_id: Option<String>,
+
+    /// The payment method that is to be used
+    #[schema(value_type = PaymentMethod, example = "bank_transfer")]
+    pub payment_method_type: api_enums::PaymentMethod,
+
+    /// A unique reference identifier for a connector provided by the external system to identify payment connector.
+    pub merchant_connector_reference_id: Option<String>,
+
+    /// The payment method subtype to be used for the payment. This should match with the `payment_method_data` provided
+    #[schema(value_type = PaymentMethodType, example = "apple_pay")]
+    pub payment_method_subtype: api_enums::PaymentMethodType,
+    /// Should i change this type to payment method data request with billing ?
+    /// The payment method information provided for making a payment
+    #[schema(value_type = Option<PaymentMethodDataResponseWithBilling>, example = "bank_transfer")]
+    #[serde(serialize_with = "serialize_payment_method_data_response")]
+    pub payment_method_data: Option<PaymentMethodDataResponseWithBilling>,
+
+    /// Metadata is useful for storing additional, unstructured information on an object.
+    #[schema(value_type = Option<Object>, example = r#"{ "udf1": "some-value", "udf2": "some-value" }"#)]
+    pub metadata: Option<pii::SecretSerdeValue>,
+
+    /// Additional data that might be required by hyperswitch based on the requested features by the merchants.
+    pub feature_metadata: Option<FeatureMetadata>,
+
+    /// Time at which the payment attempt was created
+    #[schema(value_type = PrimitiveDateTime, example = "2022-09-10T10:11:12Z")]
+    #[serde(with = "common_utils::custom_serde::iso8601")]
+    pub created_at: PrimitiveDateTime,
 }