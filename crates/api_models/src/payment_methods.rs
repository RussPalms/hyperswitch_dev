use std::collections::{HashMap, HashSet};
#[cfg(all(feature = "v2", feature = "payment_methods_v2"))]
use std::str::FromStr;

use cards::CardNumber;
use common_utils::{
    consts::SURCHARGE_PERCENTAGE_PRECISION_LENGTH,
    crypto::OptionalEncryptableName,
    errors,
    ext_traits::OptionExt,
    id_type, link_utils, pii,
    types::{MinorUnit, Percentage, Surcharge},
};
use masking::PeekInterface;
use serde::de;
use utoipa::{schema, ToSchema};

#[cfg(all(any(feature = "v1", feature = "v2"), not(feature = "customer_v2")))]
use crate::customers;
#[cfg(feature = "payouts")]
use crate::payouts;
use crate::{
    admin, enums as api_enums,
    payments::{self, BankCodeResponse},
};

#[cfg(all(
    any(feature = "v1", feature = "v2"),
    not(feature = "payment_methods_v2")
))]
#[derive(Debug, serde::Deserialize, serde::Serialize, Clone, ToSchema)]
#[serde(deny_unknown_fields)]
pub struct PaymentMethodCreate {
    /// The type of payment method use for the payment.
    #[schema(value_type = PaymentMethod,example = "card")]
    pub payment_method: Option<api_enums::PaymentMethod>,

    /// This is a sub-category of payment method.
    #[schema(value_type = Option<PaymentMethodType>,example = "credit")]
    pub payment_method_type: Option<api_enums::PaymentMethodType>,

    /// The name of the bank/ provider issuing the payment method to the end user
    #[schema(example = "Citibank")]
    pub payment_method_issuer: Option<String>,

    /// A standard code representing the issuer of payment method
    #[schema(value_type = Option<PaymentMethodIssuerCode>,example = "jp_applepay")]
    pub payment_method_issuer_code: Option<api_enums::PaymentMethodIssuerCode>,

    /// Card Details
    #[schema(example = json!({
    "card_number": "4111111145551142",
    "card_exp_month": "10",
    "card_exp_year": "25",
    "card_holder_name": "John Doe"}))]
    pub card: Option<CardDetail>,

    /// You can specify up to 50 keys, with key names up to 40 characters long and values up to 500 characters long. Metadata is useful for storing additional, structured information on an object.
    #[schema(value_type = Option<Object>,example = json!({ "city": "NY", "unit": "245" }))]
    pub metadata: Option<pii::SecretSerdeValue>,

    /// The unique identifier of the customer.
    #[schema(value_type = Option<String>, max_length = 64, min_length = 1, example = "cus_y3oqhf46pyzuxjbcn2giaqnb44")]
    pub customer_id: Option<id_type::CustomerId>,

    /// The card network
    #[schema(example = "Visa")]
    pub card_network: Option<String>,

    /// Payment method details from locker
    #[cfg(feature = "payouts")]
    #[schema(value_type = Option<Bank>)]
    pub bank_transfer: Option<payouts::Bank>,

    /// Payment method details from locker
    #[cfg(feature = "payouts")]
    #[schema(value_type = Option<Wallet>)]
    pub wallet: Option<payouts::Wallet>,

    /// For Client based calls, SDK will use the client_secret
    /// in order to call /payment_methods
    /// Client secret will be generated whenever a new
    /// payment method is created
    pub client_secret: Option<String>,

    /// Payment method data to be passed in case of client
    /// based flow
    pub payment_method_data: Option<PaymentMethodCreateData>,

    /// The billing details of the payment method
    #[schema(value_type = Option<Address>)]
    pub billing: Option<payments::Address>,

    #[serde(skip_deserializing)]
    /// The connector mandate details of the payment method, this is added only for cards migration
    /// api and is skipped during deserialization of the payment method create request as this
    /// it should not be passed in the request
    pub connector_mandate_details: Option<PaymentsMandateReference>,

    #[serde(skip_deserializing)]
    /// The transaction id of a CIT (customer initiated transaction) associated with the payment method,
    /// this is added only for cards migration api and is skipped during deserialization of the
    /// payment method create request as it should not be passed in the request
    pub network_transaction_id: Option<String>,
}

#[cfg(all(feature = "v2", feature = "payment_methods_v2"))]
#[derive(Debug, serde::Deserialize, serde::Serialize, Clone, ToSchema)]
#[serde(deny_unknown_fields)]
pub struct PaymentMethodCreate {
    /// The type of payment method use for the payment.
    #[schema(value_type = PaymentMethod,example = "card")]
    pub payment_method_type: api_enums::PaymentMethod,

    /// This is a sub-category of payment method.
    #[schema(value_type = PaymentMethodType,example = "credit")]
    pub payment_method_subtype: api_enums::PaymentMethodType,

    /// You can specify up to 50 keys, with key names up to 40 characters long and values up to 500 characters long. Metadata is useful for storing additional, structured information on an object.
    #[schema(value_type = Option<Object>,example = json!({ "city": "NY", "unit": "245" }))]
    pub metadata: Option<pii::SecretSerdeValue>,

    /// The unique identifier of the customer.
    #[schema(
        min_length = 32,
        max_length = 64,
        example = "12345_cus_01926c58bc6e77c09e809964e72af8c8",
        value_type = String
    )]
    pub customer_id: id_type::GlobalCustomerId,

    /// Payment method data to be passed
    pub payment_method_data: PaymentMethodCreateData,

    /// The billing details of the payment method
    #[schema(value_type = Option<Address>)]
    pub billing: Option<payments::Address>,

    /// The network tokenization configuration if applicable
    #[schema(value_type = Option<NetworkTokenization>)]
    pub network_tokenization: Option<common_types::payment_methods::NetworkTokenization>,
}

#[cfg(all(feature = "v2", feature = "payment_methods_v2"))]
#[derive(Debug, serde::Deserialize, serde::Serialize, Clone, ToSchema)]
#[serde(deny_unknown_fields)]
pub struct PaymentMethodIntentCreate {
    /// You can specify up to 50 keys, with key names up to 40 characters long and values up to 500 characters long. Metadata is useful for storing additional, structured information on an object.
    #[schema(value_type = Option<Object>,example = json!({ "city": "NY", "unit": "245" }))]
    pub metadata: Option<pii::SecretSerdeValue>,

    /// The billing details of the payment method
    #[schema(value_type = Option<Address>)]
    pub billing: Option<payments::Address>,

    /// The unique identifier of the customer.
    #[schema(
        min_length = 32,
        max_length = 64,
        example = "12345_cus_01926c58bc6e77c09e809964e72af8c8",
        value_type = String
    )]
    pub customer_id: id_type::GlobalCustomerId,
}

#[cfg(all(feature = "v2", feature = "payment_methods_v2"))]
#[derive(Debug, serde::Deserialize, serde::Serialize, Clone, ToSchema)]
#[serde(deny_unknown_fields)]
pub struct PaymentMethodIntentConfirm {
    /// The unique identifier of the customer.
    #[schema(value_type = Option<String>, max_length = 64, min_length = 1, example = "cus_y3oqhf46pyzuxjbcn2giaqnb44")]
    pub customer_id: Option<id_type::CustomerId>,

    /// Payment method data to be passed
    pub payment_method_data: PaymentMethodCreateData,

    /// The type of payment method use for the payment.
    #[schema(value_type = PaymentMethod,example = "card")]
    pub payment_method_type: api_enums::PaymentMethod,

    /// This is a sub-category of payment method.
    #[schema(value_type = PaymentMethodType,example = "credit")]
    pub payment_method_subtype: api_enums::PaymentMethodType,
}

#[cfg(all(feature = "v2", feature = "payment_methods_v2"))]
impl PaymentMethodIntentConfirm {
    pub fn validate_payment_method_data_against_payment_method(
        payment_method_type: api_enums::PaymentMethod,
        payment_method_data: PaymentMethodCreateData,
    ) -> bool {
        match payment_method_type {
            api_enums::PaymentMethod::Card => {
                matches!(payment_method_data, PaymentMethodCreateData::Card(_))
            }
            _ => false,
        }
    }
}

/// This struct is used internally only
#[cfg(all(feature = "v2", feature = "payment_methods_v2"))]
#[derive(Debug, serde::Deserialize, serde::Serialize, Clone)]
pub struct PaymentMethodIntentConfirmInternal {
    pub id: id_type::GlobalPaymentMethodId,
    pub request: PaymentMethodIntentConfirm,
}

#[cfg(all(feature = "v2", feature = "payment_methods_v2"))]
impl From<PaymentMethodIntentConfirmInternal> for PaymentMethodIntentConfirm {
    fn from(item: PaymentMethodIntentConfirmInternal) -> Self {
        item.request
    }
}
#[derive(Debug, serde::Deserialize, serde::Serialize, Clone)]
/// This struct is only used by and internal api to migrate payment method
pub struct PaymentMethodMigrate {
    /// Merchant id
    pub merchant_id: id_type::MerchantId,

    /// The type of payment method use for the payment.
    pub payment_method: Option<api_enums::PaymentMethod>,

    /// This is a sub-category of payment method.
    pub payment_method_type: Option<api_enums::PaymentMethodType>,

    /// The name of the bank/ provider issuing the payment method to the end user
    pub payment_method_issuer: Option<String>,

    /// A standard code representing the issuer of payment method
    pub payment_method_issuer_code: Option<api_enums::PaymentMethodIssuerCode>,

    /// Card Details
    pub card: Option<MigrateCardDetail>,

    /// Network token details
    pub network_token: Option<MigrateNetworkTokenDetail>,

    /// You can specify up to 50 keys, with key names up to 40 characters long and values up to 500 characters long. Metadata is useful for storing additional, structured information on an object.
    pub metadata: Option<pii::SecretSerdeValue>,

    /// The unique identifier of the customer.
    pub customer_id: Option<id_type::CustomerId>,

    /// The card network
    pub card_network: Option<String>,

    /// Payment method details from locker
    #[cfg(feature = "payouts")]
    pub bank_transfer: Option<payouts::Bank>,

    /// Payment method details from locker
    #[cfg(feature = "payouts")]
    pub wallet: Option<payouts::Wallet>,

    /// Payment method data to be passed in case of client
    /// based flow
    pub payment_method_data: Option<PaymentMethodCreateData>,

    /// The billing details of the payment method
    pub billing: Option<payments::Address>,

    /// The connector mandate details of the payment method
    #[serde(deserialize_with = "deserialize_connector_mandate_details")]
    pub connector_mandate_details: Option<CommonMandateReference>,

    // The CIT (customer initiated transaction) transaction id associated with the payment method
    pub network_transaction_id: Option<String>,
}

#[derive(Debug, serde::Deserialize, serde::Serialize, ToSchema)]
pub struct PaymentMethodMigrateResponse {
    //payment method response when payment method entry is created
    pub payment_method_response: PaymentMethodResponse,

    //card data migration status
    pub card_migrated: Option<bool>,

    //network token data migration status
    pub network_token_migrated: Option<bool>,

    //connector mandate details migration status
    pub connector_mandate_details_migrated: Option<bool>,

    //network transaction id migration status
    pub network_transaction_id_migrated: Option<bool>,
}

#[derive(Debug, Default, Clone, serde::Serialize, serde::Deserialize)]
pub struct PaymentsMandateReference(
    pub HashMap<id_type::MerchantConnectorAccountId, PaymentsMandateReferenceRecord>,
);

#[derive(Debug, Clone, serde::Deserialize, serde::Serialize)]
pub struct PayoutsMandateReference(
    pub HashMap<id_type::MerchantConnectorAccountId, PayoutsMandateReferenceRecord>,
);

#[derive(Debug, Clone, serde::Deserialize, serde::Serialize)]
pub struct PayoutsMandateReferenceRecord {
    pub transfer_method_id: Option<String>,
}

#[derive(Debug, Clone, serde::Deserialize, serde::Serialize)]
pub struct PaymentsMandateReferenceRecord {
    pub connector_mandate_id: String,
    pub payment_method_type: Option<common_enums::PaymentMethodType>,
    pub original_payment_authorized_amount: Option<i64>,
    pub original_payment_authorized_currency: Option<common_enums::Currency>,
}

#[derive(Debug, Clone, serde::Deserialize, serde::Serialize)]
pub struct CommonMandateReference {
    pub payments: Option<PaymentsMandateReference>,
    pub payouts: Option<PayoutsMandateReference>,
}

impl From<CommonMandateReference> for PaymentsMandateReference {
    fn from(common_mandate: CommonMandateReference) -> Self {
        common_mandate.payments.unwrap_or_default()
    }
}

impl From<PaymentsMandateReference> for CommonMandateReference {
    fn from(payments_reference: PaymentsMandateReference) -> Self {
        Self {
            payments: Some(payments_reference),
            payouts: None,
        }
    }
}

fn deserialize_connector_mandate_details<'de, D>(
    deserializer: D,
) -> Result<Option<CommonMandateReference>, D::Error>
where
    D: serde::Deserializer<'de>,
{
    let value: Option<serde_json::Value> =
        <Option<serde_json::Value> as de::Deserialize>::deserialize(deserializer)?;

    let payments_data = value
        .clone()
        .map(|mut mandate_details| {
            mandate_details
                .as_object_mut()
                .map(|obj| obj.remove("payouts"));

            serde_json::from_value::<PaymentsMandateReference>(mandate_details)
        })
        .transpose()
        .map_err(|err| {
            let err_msg = format!("{err:?}");
            de::Error::custom(format_args!(
                "Failed to deserialize PaymentsMandateReference `{}`",
                err_msg
            ))
        })?;

    let payouts_data = value
        .clone()
        .map(|mandate_details| {
            serde_json::from_value::<Option<CommonMandateReference>>(mandate_details).map(
                |optional_common_mandate_details| {
                    optional_common_mandate_details
                        .and_then(|common_mandate_details| common_mandate_details.payouts)
                },
            )
        })
        .transpose()
        .map_err(|err| {
            let err_msg = format!("{err:?}");
            de::Error::custom(format_args!(
                "Failed to deserialize CommonMandateReference `{}`",
                err_msg
            ))
        })?
        .flatten();

    Ok(Some(CommonMandateReference {
        payments: payments_data,
        payouts: payouts_data,
    }))
}

#[cfg(all(
    any(feature = "v1", feature = "v2"),
    not(feature = "payment_methods_v2")
))]
impl PaymentMethodCreate {
    pub fn get_payment_method_create_from_payment_method_migrate(
        card_number: CardNumber,
        payment_method_migrate: &PaymentMethodMigrate,
    ) -> Self {
        let card_details =
            payment_method_migrate
                .card
                .as_ref()
                .map(|payment_method_migrate_card| CardDetail {
                    card_number,
                    card_exp_month: payment_method_migrate_card.card_exp_month.clone(),
                    card_exp_year: payment_method_migrate_card.card_exp_year.clone(),
                    card_holder_name: payment_method_migrate_card.card_holder_name.clone(),
                    nick_name: payment_method_migrate_card.nick_name.clone(),
                    card_issuing_country: payment_method_migrate_card.card_issuing_country.clone(),
                    card_network: payment_method_migrate_card.card_network.clone(),
                    card_issuer: payment_method_migrate_card.card_issuer.clone(),
                    card_type: payment_method_migrate_card.card_type.clone(),
                });

        Self {
            customer_id: payment_method_migrate.customer_id.clone(),
            payment_method: payment_method_migrate.payment_method,
            payment_method_type: payment_method_migrate.payment_method_type,
            payment_method_issuer: payment_method_migrate.payment_method_issuer.clone(),
            payment_method_issuer_code: payment_method_migrate.payment_method_issuer_code,
            metadata: payment_method_migrate.metadata.clone(),
            payment_method_data: payment_method_migrate.payment_method_data.clone(),
            connector_mandate_details: payment_method_migrate
                .connector_mandate_details
                .clone()
                .map(|common_mandate_reference| {
                    PaymentsMandateReference::from(common_mandate_reference)
                }),
            client_secret: None,
            billing: payment_method_migrate.billing.clone(),
            card: card_details,
            card_network: payment_method_migrate.card_network.clone(),
            #[cfg(feature = "payouts")]
            bank_transfer: payment_method_migrate.bank_transfer.clone(),
            #[cfg(feature = "payouts")]
            wallet: payment_method_migrate.wallet.clone(),
            network_transaction_id: payment_method_migrate.network_transaction_id.clone(),
        }
    }
}

#[cfg(all(feature = "v2", feature = "payment_methods_v2"))]
impl PaymentMethodCreate {
    pub fn validate_payment_method_data_against_payment_method(
        payment_method_type: api_enums::PaymentMethod,
        payment_method_data: PaymentMethodCreateData,
    ) -> bool {
        match payment_method_type {
            api_enums::PaymentMethod::Card => {
                matches!(payment_method_data, PaymentMethodCreateData::Card(_))
            }
            _ => false,
        }
    }
}

#[cfg(all(
    any(feature = "v1", feature = "v2"),
    not(feature = "payment_methods_v2")
))]
#[derive(Debug, serde::Deserialize, serde::Serialize, Clone, ToSchema)]
#[serde(deny_unknown_fields)]
pub struct PaymentMethodUpdate {
    /// Card Details
    #[schema(example = json!({
    "card_number": "4111111145551142",
    "card_exp_month": "10",
    "card_exp_year": "25",
    "card_holder_name": "John Doe"}))]
    pub card: Option<CardDetailUpdate>,

    /// This is a 15 minute expiry token which shall be used from the client to authenticate and perform sessions from the SDK
    #[schema(max_length = 30, min_length = 30, example = "secret_k2uj3he2893eiu2d")]
    pub client_secret: Option<String>,
}

#[cfg(all(feature = "v2", feature = "payment_methods_v2"))]
#[derive(Debug, serde::Deserialize, serde::Serialize, Clone, ToSchema)]
#[serde(deny_unknown_fields)]
pub struct PaymentMethodUpdate {
    /// payment method data to be passed
    pub payment_method_data: PaymentMethodUpdateData,
}

#[cfg(all(feature = "v2", feature = "payment_methods_v2"))]
#[derive(Debug, serde::Deserialize, serde::Serialize, Clone, ToSchema)]
#[serde(deny_unknown_fields)]
#[serde(rename_all = "snake_case")]
#[serde(rename = "payment_method_data")]
pub enum PaymentMethodUpdateData {
    Card(CardDetailUpdate),
}

#[cfg(all(feature = "v2", feature = "payment_methods_v2"))]
#[derive(Debug, serde::Deserialize, serde::Serialize, Clone, ToSchema)]
#[serde(deny_unknown_fields)]
#[serde(rename_all = "snake_case")]
#[serde(rename = "payment_method_data")]
pub enum PaymentMethodCreateData {
    Card(CardDetail),
}

#[cfg(all(
    any(feature = "v1", feature = "v2"),
    not(feature = "payment_methods_v2")
))]
#[derive(Debug, serde::Deserialize, serde::Serialize, Clone, ToSchema)]
#[serde(deny_unknown_fields)]
#[serde(rename_all = "snake_case")]
#[serde(rename = "payment_method_data")]
pub enum PaymentMethodCreateData {
    Card(CardDetail),
}

#[cfg(all(
    any(feature = "v1", feature = "v2"),
    not(feature = "payment_methods_v2")
))]
#[derive(Debug, serde::Deserialize, serde::Serialize, Clone, ToSchema)]
#[serde(deny_unknown_fields)]
pub struct CardDetail {
    /// Card Number
    #[schema(value_type = String,example = "4111111145551142")]
    pub card_number: CardNumber,

    /// Card Expiry Month
    #[schema(value_type = String,example = "10")]
    pub card_exp_month: masking::Secret<String>,

    /// Card Expiry Year
    #[schema(value_type = String,example = "25")]
    pub card_exp_year: masking::Secret<String>,

    /// Card Holder Name
    #[schema(value_type = String,example = "John Doe")]
    pub card_holder_name: Option<masking::Secret<String>>,

    /// Card Holder's Nick Name
    #[schema(value_type = Option<String>,example = "John Doe")]
    pub nick_name: Option<masking::Secret<String>>,

    /// Card Issuing Country
    pub card_issuing_country: Option<String>,

    /// Card's Network
    #[schema(value_type = Option<CardNetwork>)]
    pub card_network: Option<api_enums::CardNetwork>,

    /// Issuer Bank for Card
    pub card_issuer: Option<String>,

    /// Card Type
    pub card_type: Option<String>,
}

#[derive(
    Debug,
    serde::Deserialize,
    serde::Serialize,
    Clone,
    ToSchema,
    strum::EnumString,
    strum::Display,
    Eq,
    PartialEq,
)]
#[serde(rename_all = "snake_case")]
pub enum CardType {
    Credit,
    Debit,
}

#[cfg(all(feature = "v2", feature = "payment_methods_v2"))]
#[derive(Debug, serde::Deserialize, serde::Serialize, Clone, ToSchema)]
#[serde(deny_unknown_fields)]
pub struct CardDetail {
    /// Card Number
    #[schema(value_type = String,example = "4111111145551142")]
    pub card_number: CardNumber,

    /// Card Expiry Month
    #[schema(value_type = String,example = "10")]
    pub card_exp_month: masking::Secret<String>,

    /// Card Expiry Year
    #[schema(value_type = String,example = "25")]
    pub card_exp_year: masking::Secret<String>,

    /// Card Holder Name
    #[schema(value_type = String,example = "John Doe")]
    pub card_holder_name: Option<masking::Secret<String>>,

    /// Card Holder's Nick Name
    #[schema(value_type = Option<String>,example = "John Doe")]
    pub nick_name: Option<masking::Secret<String>>,

    /// Card Issuing Country
    #[schema(value_type = CountryAlpha2)]
    pub card_issuing_country: Option<api_enums::CountryAlpha2>,

    /// Card's Network
    #[schema(value_type = Option<CardNetwork>)]
    pub card_network: Option<api_enums::CardNetwork>,

    /// Issuer Bank for Card
    pub card_issuer: Option<String>,

    /// Card Type
    pub card_type: Option<CardType>,
}

#[derive(Debug, serde::Deserialize, serde::Serialize, Clone, ToSchema)]
#[serde(deny_unknown_fields)]
pub struct MigrateCardDetail {
    /// Card Number
    #[schema(value_type = String,example = "4111111145551142")]
    pub card_number: masking::Secret<String>,

    /// Card Expiry Month
    #[schema(value_type = String,example = "10")]
    pub card_exp_month: masking::Secret<String>,

    /// Card Expiry Year
    #[schema(value_type = String,example = "25")]
    pub card_exp_year: masking::Secret<String>,

    /// Card Holder Name
    #[schema(value_type = String,example = "John Doe")]
    pub card_holder_name: Option<masking::Secret<String>>,

    /// Card Holder's Nick Name
    #[schema(value_type = Option<String>,example = "John Doe")]
    pub nick_name: Option<masking::Secret<String>>,

    /// Card Issuing Country
    pub card_issuing_country: Option<String>,

    /// Card's Network
    #[schema(value_type = Option<CardNetwork>)]
    pub card_network: Option<api_enums::CardNetwork>,

    /// Issuer Bank for Card
    pub card_issuer: Option<String>,

    /// Card Type
    pub card_type: Option<String>,
}

#[derive(Debug, serde::Deserialize, serde::Serialize, Clone, ToSchema)]
#[serde(deny_unknown_fields)]
pub struct MigrateNetworkTokenData {
    /// Network Token Number
    #[schema(value_type = String,example = "4111111145551142")]
    pub network_token_number: CardNumber,

    /// Network Token Expiry Month
    #[schema(value_type = String,example = "10")]
    pub network_token_exp_month: masking::Secret<String>,

    /// Network Token Expiry Year
    #[schema(value_type = String,example = "25")]
    pub network_token_exp_year: masking::Secret<String>,

    /// Card Holder Name
    #[schema(value_type = String,example = "John Doe")]
    pub card_holder_name: Option<masking::Secret<String>>,

    /// Card Holder's Nick Name
    #[schema(value_type = Option<String>,example = "John Doe")]
    pub nick_name: Option<masking::Secret<String>>,

    /// Card Issuing Country
    pub card_issuing_country: Option<String>,

    /// Card's Network
    #[schema(value_type = Option<CardNetwork>)]
    pub card_network: Option<api_enums::CardNetwork>,

    /// Issuer Bank for Card
    pub card_issuer: Option<String>,

    /// Card Type
    pub card_type: Option<String>,
}

#[derive(Debug, serde::Deserialize, serde::Serialize, Clone, ToSchema)]
#[serde(deny_unknown_fields)]
pub struct MigrateNetworkTokenDetail {
    /// Network token details
    pub network_token_data: MigrateNetworkTokenData,

    /// Network token requestor reference id
    pub network_token_requestor_ref_id: String,
}

#[cfg(all(
    any(feature = "v1", feature = "v2"),
    not(feature = "payment_methods_v2")
))]
#[derive(Debug, serde::Deserialize, serde::Serialize, Clone, ToSchema)]
#[serde(deny_unknown_fields)]
pub struct CardDetailUpdate {
    /// Card Expiry Month
    #[schema(value_type = String,example = "10")]
    pub card_exp_month: Option<masking::Secret<String>>,

    /// Card Expiry Year
    #[schema(value_type = String,example = "25")]
    pub card_exp_year: Option<masking::Secret<String>>,

    /// Card Holder Name
    #[schema(value_type = String,example = "John Doe")]
    pub card_holder_name: Option<masking::Secret<String>>,

    /// Card Holder's Nick Name
    #[schema(value_type = Option<String>,example = "John Doe")]
    pub nick_name: Option<masking::Secret<String>>,
}

#[cfg(all(
    any(feature = "v1", feature = "v2"),
    not(feature = "payment_methods_v2")
))]
impl CardDetailUpdate {
    pub fn apply(&self, card_data_from_locker: Card) -> CardDetail {
        CardDetail {
            card_number: card_data_from_locker.card_number,
            card_exp_month: self
                .card_exp_month
                .clone()
                .unwrap_or(card_data_from_locker.card_exp_month),
            card_exp_year: self
                .card_exp_year
                .clone()
                .unwrap_or(card_data_from_locker.card_exp_year),
            card_holder_name: self
                .card_holder_name
                .clone()
                .or(card_data_from_locker.name_on_card),
            nick_name: self
                .nick_name
                .clone()
                .or(card_data_from_locker.nick_name.map(masking::Secret::new)),
            card_issuing_country: None,
            card_network: None,
            card_issuer: None,
            card_type: None,
        }
    }
}

#[cfg(all(feature = "v2", feature = "payment_methods_v2"))]
#[derive(Debug, serde::Deserialize, serde::Serialize, Clone, ToSchema)]
#[serde(deny_unknown_fields)]
pub struct CardDetailUpdate {
    /// Card Holder Name
    #[schema(value_type = String,example = "John Doe")]
    pub card_holder_name: Option<masking::Secret<String>>,

    /// Card Holder's Nick Name
    #[schema(value_type = Option<String>,example = "John Doe")]
    pub nick_name: Option<masking::Secret<String>>,
}

#[cfg(all(feature = "v2", feature = "payment_methods_v2"))]
impl CardDetailUpdate {
    pub fn apply(&self, card_data_from_locker: Card) -> CardDetail {
        CardDetail {
            card_number: card_data_from_locker.card_number,
            card_exp_month: card_data_from_locker.card_exp_month,
            card_exp_year: card_data_from_locker.card_exp_year,
            card_holder_name: self
                .card_holder_name
                .clone()
                .or(card_data_from_locker.name_on_card),
            nick_name: self
                .nick_name
                .clone()
                .or(card_data_from_locker.nick_name.map(masking::Secret::new)),
            card_issuing_country: None,
            card_network: None,
            card_issuer: None,
            card_type: None,
        }
    }
}

#[cfg(all(feature = "v2", feature = "payment_methods_v2"))]
#[derive(Debug, serde::Deserialize, serde::Serialize, Clone, ToSchema)]
#[serde(deny_unknown_fields)]
#[serde(rename_all = "snake_case")]
#[serde(rename = "payment_method_data")]
pub enum PaymentMethodResponseData {
    Card(CardDetailFromLocker),
}

#[cfg(all(
    any(feature = "v1", feature = "v2"),
    not(feature = "payment_methods_v2")
))]
#[derive(Debug, serde::Deserialize, serde::Serialize, ToSchema)]
pub struct PaymentMethodResponse {
    /// Unique identifier for a merchant
    #[schema(example = "merchant_1671528864", value_type = String)]
    pub merchant_id: id_type::MerchantId,

    /// The unique identifier of the customer.
    #[schema(value_type = Option<String>, max_length = 64, min_length = 1, example = "cus_y3oqhf46pyzuxjbcn2giaqnb44")]
    pub customer_id: Option<id_type::CustomerId>,

    /// The unique identifier of the Payment method
    #[schema(example = "card_rGK4Vi5iSW70MY7J2mIg")]
    pub payment_method_id: String,

    /// The type of payment method use for the payment.
    #[schema(value_type = PaymentMethod, example = "card")]
    pub payment_method: Option<api_enums::PaymentMethod>,

    /// This is a sub-category of payment method.
    #[schema(value_type = Option<PaymentMethodType>, example = "credit")]
    pub payment_method_type: Option<api_enums::PaymentMethodType>,

    /// Card details from card locker
    #[schema(example = json!({"last4": "1142","exp_month": "03","exp_year": "2030"}))]
    pub card: Option<CardDetailFromLocker>,

    /// Indicates whether the payment method is eligible for recurring payments
    #[schema(example = true)]
    pub recurring_enabled: bool,

    /// Indicates whether the payment method is eligible for installment payments
    #[schema(example = true)]
    pub installment_payment_enabled: bool,

    /// Type of payment experience enabled with the connector
    #[schema(value_type = Option<Vec<PaymentExperience>>, example = json!(["redirect_to_url"]))]
    pub payment_experience: Option<Vec<api_enums::PaymentExperience>>,

    /// You can specify up to 50 keys, with key names up to 40 characters long and values up to 500 characters long. Metadata is useful for storing additional, structured information on an object.
    #[schema(value_type = Option<Object>, example = json!({ "city": "NY", "unit": "245" }))]
    pub metadata: Option<pii::SecretSerdeValue>,

    /// A timestamp (ISO 8601 code) that determines when the payment method was created
    #[schema(value_type = Option<PrimitiveDateTime>, example = "2023-01-18T11:04:09.922Z")]
    #[serde(default, with = "common_utils::custom_serde::iso8601::option")]
    pub created: Option<time::PrimitiveDateTime>,

    /// Payment method details from locker
    #[cfg(feature = "payouts")]
    #[schema(value_type = Option<Bank>)]
    #[serde(skip_serializing_if = "Option::is_none")]
    pub bank_transfer: Option<payouts::Bank>,

    #[schema(value_type = Option<PrimitiveDateTime>, example = "2024-02-24T11:04:09.922Z")]
    #[serde(default, with = "common_utils::custom_serde::iso8601::option")]
    pub last_used_at: Option<time::PrimitiveDateTime>,

    /// For Client based calls
    pub client_secret: Option<String>,
}

#[cfg(all(feature = "v2", feature = "payment_methods_v2"))]
#[derive(Debug, serde::Deserialize, serde::Serialize, ToSchema, Clone)]
pub struct PaymentMethodResponse {
    /// The unique identifier of the Payment method
    #[schema(value_type = String, example = "12345_pm_01926c58bc6e77c09e809964e72af8c8")]
    pub id: id_type::GlobalPaymentMethodId,

    /// Unique identifier for a merchant
    #[schema(value_type = String, example = "merchant_1671528864")]
    pub merchant_id: id_type::MerchantId,

    /// The unique identifier of the customer.
    #[schema(
        min_length = 32,
        max_length = 64,
        example = "12345_cus_01926c58bc6e77c09e809964e72af8c8",
        value_type = String
    )]
    pub customer_id: id_type::GlobalCustomerId,

    /// The type of payment method use for the payment.
    #[schema(value_type = PaymentMethod, example = "card")]
    pub payment_method_type: Option<api_enums::PaymentMethod>,

    /// This is a sub-category of payment method.
    #[schema(value_type = Option<PaymentMethodType>, example = "credit")]
    pub payment_method_subtype: Option<api_enums::PaymentMethodType>,

    /// Indicates whether the payment method is eligible for recurring payments
    #[schema(example = true)]
    pub recurring_enabled: bool,

    /// A timestamp (ISO 8601 code) that determines when the payment method was created
    #[schema(value_type = Option<PrimitiveDateTime>, example = "2023-01-18T11:04:09.922Z")]
    #[serde(default, with = "common_utils::custom_serde::iso8601::option")]
    pub created: Option<time::PrimitiveDateTime>,

    #[schema(value_type = Option<PrimitiveDateTime>, example = "2024-02-24T11:04:09.922Z")]
    #[serde(default, with = "common_utils::custom_serde::iso8601::option")]
    pub last_used_at: Option<time::PrimitiveDateTime>,

    pub payment_method_data: Option<PaymentMethodResponseData>,
}

#[derive(Clone, Debug, Eq, PartialEq, serde::Deserialize, serde::Serialize)]
pub enum PaymentMethodsData {
    Card(CardDetailsPaymentMethod),
    BankDetails(PaymentMethodDataBankCreds),
    WalletDetails(PaymentMethodDataWalletInfo),
}

#[derive(Clone, Debug, Eq, PartialEq, serde::Deserialize, serde::Serialize)]
pub struct CardDetailsPaymentMethod {
    pub last4_digits: Option<String>,
    pub issuer_country: Option<String>,
    pub expiry_month: Option<masking::Secret<String>>,
    pub expiry_year: Option<masking::Secret<String>>,
    pub nick_name: Option<masking::Secret<String>>,
    pub card_holder_name: Option<masking::Secret<String>>,
    pub card_isin: Option<String>,
    pub card_issuer: Option<String>,
    pub card_network: Option<api_enums::CardNetwork>,
    pub card_type: Option<String>,
    #[serde(default = "saved_in_locker_default")]
    pub saved_to_locker: bool,
}

#[derive(Debug, Clone, Eq, PartialEq, serde::Serialize, serde::Deserialize)]
pub struct PaymentMethodDataBankCreds {
    pub mask: String,
    pub hash: String,
    pub account_type: Option<String>,
    pub account_name: Option<String>,
    pub payment_method_type: api_enums::PaymentMethodType,
    pub connector_details: Vec<BankAccountConnectorDetails>,
}

#[derive(Clone, Debug, Eq, PartialEq, serde::Deserialize, serde::Serialize)]
pub struct PaymentMethodDataWalletInfo {
    /// Last 4 digits of the card number
    pub last4: String,
    /// The information of the payment method
    pub card_network: String,
    /// The type of payment method
    #[serde(rename = "type")]
    pub card_type: Option<String>,
}

impl From<payments::additional_info::WalletAdditionalDataForCard> for PaymentMethodDataWalletInfo {
    fn from(item: payments::additional_info::WalletAdditionalDataForCard) -> Self {
        Self {
            last4: item.last4,
            card_network: item.card_network,
            card_type: item.card_type,
        }
    }
}

impl From<PaymentMethodDataWalletInfo> for payments::additional_info::WalletAdditionalDataForCard {
    fn from(item: PaymentMethodDataWalletInfo) -> Self {
        Self {
            last4: item.last4,
            card_network: item.card_network,
            card_type: item.card_type,
        }
    }
}

#[derive(Debug, Clone, serde::Serialize, serde::Deserialize)]
pub struct BankAccountTokenData {
    pub payment_method_type: api_enums::PaymentMethodType,
    pub payment_method: api_enums::PaymentMethod,
    pub connector_details: BankAccountConnectorDetails,
}

#[derive(Debug, Clone, Eq, PartialEq, serde::Serialize, serde::Deserialize)]
pub struct BankAccountConnectorDetails {
    pub connector: String,
    pub account_id: masking::Secret<String>,
    pub mca_id: id_type::MerchantConnectorAccountId,
    pub access_token: BankAccountAccessCreds,
}

#[derive(Debug, Clone, Eq, PartialEq, serde::Serialize, serde::Deserialize)]
pub enum BankAccountAccessCreds {
    AccessToken(masking::Secret<String>),
}

#[derive(Debug, serde::Deserialize, serde::Serialize, Clone)]
pub struct Card {
    pub card_number: CardNumber,
    pub name_on_card: Option<masking::Secret<String>>,
    pub card_exp_month: masking::Secret<String>,
    pub card_exp_year: masking::Secret<String>,
    pub card_brand: Option<String>,
    pub card_isin: Option<String>,
    pub nick_name: Option<String>,
}

#[cfg(all(
    any(feature = "v1", feature = "v2"),
    not(feature = "payment_methods_v2")
))]
#[derive(Debug, serde::Deserialize, serde::Serialize, Clone, ToSchema)]
pub struct CardDetailFromLocker {
    pub scheme: Option<String>,
    pub issuer_country: Option<String>,
    pub last4_digits: Option<String>,
    #[serde(skip)]
    #[schema(value_type=Option<String>)]
    pub card_number: Option<CardNumber>,

    #[schema(value_type=Option<String>)]
    pub expiry_month: Option<masking::Secret<String>>,

    #[schema(value_type=Option<String>)]
    pub expiry_year: Option<masking::Secret<String>>,

    #[schema(value_type=Option<String>)]
    pub card_token: Option<masking::Secret<String>>,

    #[schema(value_type=Option<String>)]
    pub card_holder_name: Option<masking::Secret<String>>,

    #[schema(value_type=Option<String>)]
    pub card_fingerprint: Option<masking::Secret<String>>,

    #[schema(value_type=Option<String>)]
    pub nick_name: Option<masking::Secret<String>>,

    #[schema(value_type = Option<CardNetwork>)]
    pub card_network: Option<api_enums::CardNetwork>,

    pub card_isin: Option<String>,
    pub card_issuer: Option<String>,
    pub card_type: Option<String>,
    pub saved_to_locker: bool,
}

#[cfg(all(feature = "v2", feature = "payment_methods_v2"))]
#[derive(Debug, serde::Deserialize, serde::Serialize, Clone, ToSchema)]
pub struct CardDetailFromLocker {
    #[schema(value_type = Option<CountryAlpha2>)]
    pub issuer_country: Option<api_enums::CountryAlpha2>,
    pub last4_digits: Option<String>,
    #[serde(skip)]
    #[schema(value_type=Option<String>)]
    pub card_number: Option<CardNumber>,

    #[schema(value_type=Option<String>)]
    pub expiry_month: Option<masking::Secret<String>>,

    #[schema(value_type=Option<String>)]
    pub expiry_year: Option<masking::Secret<String>>,

    #[schema(value_type=Option<String>)]
    pub card_holder_name: Option<masking::Secret<String>>,

    #[schema(value_type=Option<String>)]
    pub card_fingerprint: Option<masking::Secret<String>>,

    #[schema(value_type=Option<String>)]
    pub nick_name: Option<masking::Secret<String>>,

    #[schema(value_type = Option<CardNetwork>)]
    pub card_network: Option<api_enums::CardNetwork>,

    pub card_isin: Option<String>,
    pub card_issuer: Option<String>,
    pub card_type: Option<String>,
    pub saved_to_locker: bool,
}

fn saved_in_locker_default() -> bool {
    true
}

#[cfg(all(
    any(feature = "v1", feature = "v2"),
    not(feature = "payment_methods_v2")
))]
impl From<CardDetailFromLocker> for payments::AdditionalCardInfo {
    fn from(item: CardDetailFromLocker) -> Self {
        Self {
            card_issuer: item.card_issuer,
            card_network: item.card_network,
            card_type: item.card_type,
            card_issuing_country: item.issuer_country,
            bank_code: None,
            last4: item.last4_digits,
            card_isin: item.card_isin,
            card_extended_bin: item
                .card_number
                .map(|card_number| card_number.get_extended_card_bin()),
            card_exp_month: item.expiry_month,
            card_exp_year: item.expiry_year,
            card_holder_name: item.card_holder_name,
            payment_checks: None,
            authentication_data: None,
        }
    }
}

#[cfg(all(feature = "v2", feature = "payment_methods_v2"))]
impl From<CardDetailFromLocker> for payments::AdditionalCardInfo {
    fn from(item: CardDetailFromLocker) -> Self {
        Self {
            card_issuer: item.card_issuer,
            card_network: item.card_network,
            card_type: item.card_type,
            card_issuing_country: item.issuer_country.map(|country| country.to_string()),
            bank_code: None,
            last4: item.last4_digits,
            card_isin: item.card_isin,
            card_extended_bin: item
                .card_number
                .map(|card_number| card_number.get_extended_card_bin()),
            card_exp_month: item.expiry_month,
            card_exp_year: item.expiry_year,
            card_holder_name: item.card_holder_name,
            payment_checks: None,
            authentication_data: None,
        }
    }
}

#[cfg(feature = "v2")]
#[derive(Debug, serde::Serialize, ToSchema)]
pub struct PaymentMethodListResponse {
    /// The list of payment methods that are enabled for the business profile
    pub payment_methods_enabled: Vec<ResponsePaymentMethodTypes>,

    /// The list of saved payment methods of the customer
    pub customer_payment_methods: Vec<CustomerPaymentMethod>,
}

#[cfg(all(
    any(feature = "v1", feature = "v2"),
    not(feature = "payment_methods_v2")
))]
impl From<CardDetailsPaymentMethod> for CardDetailFromLocker {
    fn from(item: CardDetailsPaymentMethod) -> Self {
        Self {
            scheme: None,
            issuer_country: item.issuer_country,
            last4_digits: item.last4_digits,
            card_number: None,
            expiry_month: item.expiry_month,
            expiry_year: item.expiry_year,
            card_token: None,
            card_holder_name: item.card_holder_name,
            card_fingerprint: None,
            nick_name: item.nick_name,
            card_isin: item.card_isin,
            card_issuer: item.card_issuer,
            card_network: item.card_network,
            card_type: item.card_type,
            saved_to_locker: item.saved_to_locker,
        }
    }
}

#[cfg(all(feature = "v2", feature = "payment_methods_v2"))]
impl From<CardDetailsPaymentMethod> for CardDetailFromLocker {
    fn from(item: CardDetailsPaymentMethod) -> Self {
        Self {
            issuer_country: item
                .issuer_country
                .as_ref()
                .map(|c| api_enums::CountryAlpha2::from_str(c))
                .transpose()
                .ok()
                .flatten(),
            last4_digits: item.last4_digits,
            card_number: None,
            expiry_month: item.expiry_month,
            expiry_year: item.expiry_year,
            card_holder_name: item.card_holder_name,
            card_fingerprint: None,
            nick_name: item.nick_name,
            card_isin: item.card_isin,
            card_issuer: item.card_issuer,
            card_network: item.card_network,
            card_type: item.card_type,
            saved_to_locker: item.saved_to_locker,
        }
    }
}

#[cfg(all(feature = "v2", feature = "payment_methods_v2"))]
impl From<CardDetail> for CardDetailFromLocker {
    fn from(item: CardDetail) -> Self {
        Self {
            issuer_country: item.card_issuing_country,
            last4_digits: Some(item.card_number.get_last4()),
            card_number: Some(item.card_number),
            expiry_month: Some(item.card_exp_month),
            expiry_year: Some(item.card_exp_year),
            card_holder_name: item.card_holder_name,
            nick_name: item.nick_name,
            card_isin: None,
            card_issuer: item.card_issuer,
            card_network: item.card_network,
            card_type: item.card_type.map(|card| card.to_string()),
            saved_to_locker: true,
            card_fingerprint: None,
        }
    }
}

#[cfg(all(feature = "v2", feature = "payment_methods_v2"))]
impl From<CardDetail> for CardDetailsPaymentMethod {
    fn from(item: CardDetail) -> Self {
        Self {
            issuer_country: item.card_issuing_country.map(|c| c.to_string()),
            last4_digits: Some(item.card_number.get_last4()),
            expiry_month: Some(item.card_exp_month),
            expiry_year: Some(item.card_exp_year),
            card_holder_name: item.card_holder_name,
            nick_name: item.nick_name,
            card_isin: None,
            card_issuer: item.card_issuer,
            card_network: item.card_network,
            card_type: item.card_type.map(|card| card.to_string()),
            saved_to_locker: true,
        }
    }
}

#[cfg(all(
    any(feature = "v1", feature = "v2"),
    not(feature = "payment_methods_v2")
))]
impl From<CardDetailFromLocker> for CardDetailsPaymentMethod {
    fn from(item: CardDetailFromLocker) -> Self {
        Self {
            issuer_country: item.issuer_country,
            last4_digits: item.last4_digits,
            expiry_month: item.expiry_month,
            expiry_year: item.expiry_year,
            nick_name: item.nick_name,
            card_holder_name: item.card_holder_name,
            card_isin: item.card_isin,
            card_issuer: item.card_issuer,
            card_network: item.card_network,
            card_type: item.card_type,
            saved_to_locker: item.saved_to_locker,
        }
    }
}

#[cfg(all(feature = "v2", feature = "payment_methods_v2"))]
impl From<CardDetailFromLocker> for CardDetailsPaymentMethod {
    fn from(item: CardDetailFromLocker) -> Self {
        Self {
            issuer_country: item.issuer_country.map(|country| country.to_string()),
            last4_digits: item.last4_digits,
            expiry_month: item.expiry_month,
            expiry_year: item.expiry_year,
            nick_name: item.nick_name,
            card_holder_name: item.card_holder_name,
            card_isin: item.card_isin,
            card_issuer: item.card_issuer,
            card_network: item.card_network,
            card_type: item.card_type,
            saved_to_locker: item.saved_to_locker,
        }
    }
}

#[derive(Debug, Clone, serde::Serialize, serde::Deserialize, ToSchema, PartialEq, Eq)]
pub struct PaymentExperienceTypes {
    /// The payment experience enabled
    #[schema(value_type = Option<PaymentExperience>, example = "redirect_to_url")]
    pub payment_experience_type: api_enums::PaymentExperience,

    /// The list of eligible connectors for a given payment experience
    #[schema(example = json!(["stripe", "adyen"]))]
    pub eligible_connectors: Vec<String>,
}

#[derive(Debug, Clone, serde::Serialize, ToSchema, PartialEq)]
pub struct CardNetworkTypes {
    /// The card network enabled
    #[schema(value_type = Option<CardNetwork>, example = "Visa")]
    pub card_network: api_enums::CardNetwork,

    /// surcharge details for this card network
    pub surcharge_details: Option<SurchargeDetailsResponse>,

    /// The list of eligible connectors for a given card network
    #[schema(example = json!(["stripe", "adyen"]))]
    pub eligible_connectors: Vec<String>,
}

#[derive(Debug, Clone, serde::Serialize, serde::Deserialize, ToSchema, PartialEq, Eq)]
pub struct BankDebitTypes {
    pub eligible_connectors: Vec<String>,
}

#[cfg(all(
    any(feature = "v1", feature = "v2"),
    not(feature = "payment_methods_v2")
))]
#[derive(Debug, Clone, serde::Serialize, ToSchema, PartialEq)]
pub struct ResponsePaymentMethodTypes {
    /// The payment method type enabled
    #[schema(example = "klarna", value_type = PaymentMethodType)]
    pub payment_method_type: api_enums::PaymentMethodType,

    /// The list of payment experiences enabled, if applicable for a payment method type
    pub payment_experience: Option<Vec<PaymentExperienceTypes>>,

    /// The list of card networks enabled, if applicable for a payment method type
    pub card_networks: Option<Vec<CardNetworkTypes>>,

    /// The list of banks enabled, if applicable for a payment method type
    pub bank_names: Option<Vec<BankCodeResponse>>,

    /// The Bank debit payment method information, if applicable for a payment method type.
    pub bank_debits: Option<BankDebitTypes>,

    /// The Bank transfer payment method information, if applicable for a payment method type.
    pub bank_transfers: Option<BankTransferTypes>,

    /// Required fields for the payment_method_type.
    pub required_fields: Option<HashMap<String, RequiredFieldInfo>>,

    /// surcharge details for this payment method type if exists
    pub surcharge_details: Option<SurchargeDetailsResponse>,

    /// auth service connector label for this payment method type, if exists
    pub pm_auth_connector: Option<String>,
}

#[cfg(all(feature = "v2", feature = "payment_methods_v2"))]
#[derive(Debug, Clone, serde::Serialize, ToSchema, PartialEq)]
#[serde(untagged)] // Untagged used for serialization only
pub enum PaymentMethodSubtypeSpecificData {
    #[schema(title = "card")]
    Card {
        card_networks: Vec<CardNetworkTypes>,
    },
    #[schema(title = "bank")]
    Bank { bank_names: Vec<BankCodeResponse> },
}

#[cfg(all(feature = "v2", feature = "payment_methods_v2"))]
#[derive(Debug, Clone, serde::Serialize, ToSchema, PartialEq)]
pub struct ResponsePaymentMethodTypes {
    /// The payment method type enabled
    #[schema(example = "pay_later", value_type = PaymentMethod)]
    pub payment_method_type: common_enums::PaymentMethod,

    /// The payment method subtype enabled
    #[schema(example = "klarna", value_type = PaymentMethodType)]
    pub payment_method_subtype: common_enums::PaymentMethodType,

    /// payment method subtype specific information
    #[serde(flatten)]
    pub extra_information: Option<PaymentMethodSubtypeSpecificData>,

    /// Required fields for the payment_method_type.
    /// This is the union of all the required fields for the payment method type enabled in all the connectors.
    pub required_fields: Vec<RequiredFieldInfo>,
}

#[derive(Clone, Debug, PartialEq, serde::Serialize, ToSchema)]
#[serde(rename_all = "snake_case")]
pub struct SurchargeDetailsResponse {
    /// surcharge value
    pub surcharge: SurchargeResponse,
    /// tax on surcharge value
    pub tax_on_surcharge: Option<SurchargePercentage>,
    /// surcharge amount for this payment
    pub display_surcharge_amount: f64,
    /// tax on surcharge amount for this payment
    pub display_tax_on_surcharge_amount: f64,
    /// sum of display_surcharge_amount and display_tax_on_surcharge_amount
    pub display_total_surcharge_amount: f64,
}

#[derive(Clone, Debug, PartialEq, serde::Serialize, ToSchema)]
#[serde(rename_all = "snake_case", tag = "type", content = "value")]
pub enum SurchargeResponse {
    /// Fixed Surcharge value
    Fixed(MinorUnit),
    /// Surcharge percentage
    Rate(SurchargePercentage),
}

impl From<Surcharge> for SurchargeResponse {
    fn from(value: Surcharge) -> Self {
        match value {
            Surcharge::Fixed(amount) => Self::Fixed(amount),
            Surcharge::Rate(percentage) => Self::Rate(percentage.into()),
        }
    }
}

#[derive(Clone, Default, Debug, PartialEq, serde::Serialize, ToSchema)]
pub struct SurchargePercentage {
    percentage: f32,
}

impl From<Percentage<SURCHARGE_PERCENTAGE_PRECISION_LENGTH>> for SurchargePercentage {
    fn from(value: Percentage<SURCHARGE_PERCENTAGE_PRECISION_LENGTH>) -> Self {
        Self {
            percentage: value.get_percentage(),
        }
    }
}
/// Required fields info used while listing the payment_method_data
#[derive(Debug, serde::Deserialize, serde::Serialize, Clone, PartialEq, Eq, ToSchema)]
pub struct RequiredFieldInfo {
    /// Required field for a payment_method through a payment_method_type
    pub required_field: String,

    /// Display name of the required field in the front-end
    pub display_name: String,

    /// Possible field type of required field
    #[schema(value_type = FieldType)]
    pub field_type: api_enums::FieldType,

    #[schema(value_type = Option<String>)]
    pub value: Option<masking::Secret<String>>,
}

#[derive(Debug, Clone, serde::Serialize, ToSchema)]
pub struct ResponsePaymentMethodsEnabled {
    /// The payment method enabled
    #[schema(value_type = PaymentMethod)]
    pub payment_method: api_enums::PaymentMethod,

    /// The list of payment method types enabled for a connector account
    pub payment_method_types: Vec<ResponsePaymentMethodTypes>,
}

#[derive(Debug, Clone, serde::Serialize, serde::Deserialize, ToSchema, PartialEq, Eq)]
pub struct BankTransferTypes {
    /// The list of eligible connectors for a given payment experience
    #[schema(example = json!(["stripe", "adyen"]))]
    pub eligible_connectors: Vec<String>,
}

#[derive(Clone, Debug)]
pub struct ResponsePaymentMethodIntermediate {
    pub payment_method_type: api_enums::PaymentMethodType,
    pub payment_experience: Option<api_enums::PaymentExperience>,
    pub card_networks: Option<Vec<api_enums::CardNetwork>>,
    pub payment_method: api_enums::PaymentMethod,
    pub connector: String,
    pub merchant_connector_id: String,
}

impl ResponsePaymentMethodIntermediate {
    pub fn new(
        pm_type: RequestPaymentMethodTypes,
        connector: String,
        merchant_connector_id: String,
        pm: api_enums::PaymentMethod,
    ) -> Self {
        Self {
            payment_method_type: pm_type.payment_method_type,
            payment_experience: pm_type.payment_experience,
            card_networks: pm_type.card_networks,
            payment_method: pm,
            connector,
            merchant_connector_id,
        }
    }
}

#[derive(Debug, Clone, serde::Serialize, serde::Deserialize, ToSchema, PartialEq, Eq, Hash)]
pub struct RequestPaymentMethodTypes {
    #[schema(value_type = PaymentMethodType)]
    pub payment_method_type: api_enums::PaymentMethodType,
    #[schema(value_type = Option<PaymentExperience>)]
    pub payment_experience: Option<api_enums::PaymentExperience>,
    #[schema(value_type = Option<Vec<CardNetwork>>)]
    pub card_networks: Option<Vec<api_enums::CardNetwork>>,
    /// List of currencies accepted or has the processing capabilities of the processor
    #[schema(example = json!(
        {
            "type": "specific_accepted",
            "list": ["USD", "INR"]
        }
    ), value_type = Option<AcceptedCurrencies>)]
    pub accepted_currencies: Option<admin::AcceptedCurrencies>,

    ///  List of Countries accepted or has the processing capabilities of the processor
    #[schema(example = json!(
        {
            "type": "specific_accepted",
            "list": ["UK", "AU"]
        }
    ), value_type = Option<AcceptedCountries>)]
    pub accepted_countries: Option<admin::AcceptedCountries>,

    /// Minimum amount supported by the processor. To be represented in the lowest denomination of the target currency (For example, for USD it should be in cents)
    #[schema(example = 1)]
    pub minimum_amount: Option<MinorUnit>,

    /// Maximum amount supported by the processor. To be represented in the lowest denomination of
    /// the target currency (For example, for USD it should be in cents)
    #[schema(example = 1313)]
    pub maximum_amount: Option<MinorUnit>,

    /// Boolean to enable recurring payments / mandates. Default is true.
    #[schema(default = true, example = false)]
    pub recurring_enabled: bool,

    /// Boolean to enable installment / EMI / BNPL payments. Default is true.
    #[schema(default = true, example = false)]
    pub installment_payment_enabled: bool,
}

#[cfg(all(
    any(feature = "v1", feature = "v2"),
    not(feature = "payment_methods_v2")
))]
//List Payment Method
#[derive(Debug, Clone, serde::Serialize, Default, ToSchema)]
#[serde(deny_unknown_fields)]
pub struct PaymentMethodListRequest {
    /// This is a 15 minute expiry token which shall be used from the client to authenticate and perform sessions from the SDK
    #[schema(max_length = 30, min_length = 30, example = "secret_k2uj3he2893eiu2d")]
    pub client_secret: Option<String>,

    /// The two-letter ISO currency code
    #[schema(value_type = Option<Vec<CountryAlpha2>>, example = json!(["US", "UK", "IN"]))]
    pub accepted_countries: Option<Vec<api_enums::CountryAlpha2>>,

    /// The three-letter ISO currency code
    #[schema(value_type = Option<Vec<Currency>>,example = json!(["USD", "EUR"]))]
    pub accepted_currencies: Option<Vec<api_enums::Currency>>,

    /// Filter by amount
    #[schema(example = 60)]
    pub amount: Option<MinorUnit>,

    /// Indicates whether the payment method is eligible for recurring payments
    #[schema(example = true)]
    pub recurring_enabled: Option<bool>,

    /// Indicates whether the payment method is eligible for installment payments
    #[schema(example = true)]
    pub installment_payment_enabled: Option<bool>,

    /// Indicates whether the payment method is eligible for card netwotks
    #[schema(value_type = Option<Vec<CardNetwork>>, example = json!(["visa", "mastercard"]))]
    pub card_networks: Option<Vec<api_enums::CardNetwork>>,

    /// Indicates the limit of last used payment methods
    #[schema(example = 1)]
    pub limit: Option<i64>,
}

#[cfg(all(
    any(feature = "v1", feature = "v2"),
    not(feature = "payment_methods_v2")
))]
impl<'de> serde::Deserialize<'de> for PaymentMethodListRequest {
    fn deserialize<D>(deserializer: D) -> Result<Self, D::Error>
    where
        D: serde::Deserializer<'de>,
    {
        struct FieldVisitor;

        impl<'de> de::Visitor<'de> for FieldVisitor {
            type Value = PaymentMethodListRequest;

            fn expecting(&self, formatter: &mut std::fmt::Formatter<'_>) -> std::fmt::Result {
                formatter.write_str("Failed while deserializing as map")
            }

            fn visit_map<A>(self, mut map: A) -> Result<Self::Value, A::Error>
            where
                A: de::MapAccess<'de>,
            {
                let mut output = PaymentMethodListRequest::default();

                while let Some(key) = map.next_key()? {
                    match key {
                        "client_secret" => {
                            set_or_reject_duplicate(
                                &mut output.client_secret,
                                "client_secret",
                                map.next_value()?,
                            )?;
                        }
                        "accepted_countries" => match output.accepted_countries.as_mut() {
                            Some(inner) => inner.push(map.next_value()?),
                            None => {
                                output.accepted_countries = Some(vec![map.next_value()?]);
                            }
                        },
                        "accepted_currencies" => match output.accepted_currencies.as_mut() {
                            Some(inner) => inner.push(map.next_value()?),
                            None => {
                                output.accepted_currencies = Some(vec![map.next_value()?]);
                            }
                        },
                        "amount" => {
                            set_or_reject_duplicate(
                                &mut output.amount,
                                "amount",
                                map.next_value()?,
                            )?;
                        }
                        "recurring_enabled" => {
                            set_or_reject_duplicate(
                                &mut output.recurring_enabled,
                                "recurring_enabled",
                                map.next_value()?,
                            )?;
                        }
                        "installment_payment_enabled" => {
                            set_or_reject_duplicate(
                                &mut output.installment_payment_enabled,
                                "installment_payment_enabled",
                                map.next_value()?,
                            )?;
                        }
                        "card_network" => match output.card_networks.as_mut() {
                            Some(inner) => inner.push(map.next_value()?),
                            None => output.card_networks = Some(vec![map.next_value()?]),
                        },
                        "limit" => {
                            set_or_reject_duplicate(&mut output.limit, "limit", map.next_value()?)?;
                        }
                        _ => {}
                    }
                }

                Ok(output)
            }
        }

        deserializer.deserialize_identifier(FieldVisitor)
    }
}

#[cfg(all(feature = "v2", feature = "payment_methods_v2"))]
//List Payment Method
#[derive(Debug, Clone, serde::Serialize, Default, ToSchema)]
#[serde(deny_unknown_fields)]
pub struct PaymentMethodListRequest {
    /// This is a 15 minute expiry token which shall be used from the client to authenticate and perform sessions from the SDK
    #[schema(max_length = 30, min_length = 30, example = "secret_k2uj3he2893eiu2d")]
    pub client_secret: Option<String>,

    /// The two-letter ISO currency code
    #[schema(value_type = Option<Vec<CountryAlpha2>>, example = json!(["US", "UK", "IN"]))]
    pub accepted_countries: Option<Vec<api_enums::CountryAlpha2>>,

    /// Filter by amount
    #[schema(example = 60)]
    pub amount: Option<MinorUnit>,

    /// The three-letter ISO currency code
    #[schema(value_type = Option<Vec<Currency>>,example = json!(["USD", "EUR"]))]
    pub accepted_currencies: Option<Vec<api_enums::Currency>>,

    /// Indicates whether the payment method is eligible for recurring payments
    #[schema(example = true)]
    pub recurring_enabled: Option<bool>,

    /// Indicates whether the payment method is eligible for card netwotks
    #[schema(value_type = Option<Vec<CardNetwork>>, example = json!(["visa", "mastercard"]))]
    pub card_networks: Option<Vec<api_enums::CardNetwork>>,

    /// Indicates the limit of last used payment methods
    #[schema(example = 1)]
    pub limit: Option<i64>,
}

#[cfg(all(feature = "v2", feature = "payment_methods_v2"))]
impl<'de> serde::Deserialize<'de> for PaymentMethodListRequest {
    fn deserialize<D>(deserializer: D) -> Result<Self, D::Error>
    where
        D: serde::Deserializer<'de>,
    {
        struct FieldVisitor;

        impl<'de> de::Visitor<'de> for FieldVisitor {
            type Value = PaymentMethodListRequest;

            fn expecting(&self, formatter: &mut std::fmt::Formatter<'_>) -> std::fmt::Result {
                formatter.write_str("Failed while deserializing as map")
            }

            fn visit_map<A>(self, mut map: A) -> Result<Self::Value, A::Error>
            where
                A: de::MapAccess<'de>,
            {
                let mut output = PaymentMethodListRequest::default();

                while let Some(key) = map.next_key()? {
                    match key {
                        "client_secret" => {
                            set_or_reject_duplicate(
                                &mut output.client_secret,
                                "client_secret",
                                map.next_value()?,
                            )?;
                        }
                        "accepted_countries" => match output.accepted_countries.as_mut() {
                            Some(inner) => inner.push(map.next_value()?),
                            None => {
                                output.accepted_countries = Some(vec![map.next_value()?]);
                            }
                        },
                        "amount" => {
                            set_or_reject_duplicate(
                                &mut output.amount,
                                "amount",
                                map.next_value()?,
                            )?;
                        }
                        "accepted_currencies" => match output.accepted_currencies.as_mut() {
                            Some(inner) => inner.push(map.next_value()?),
                            None => {
                                output.accepted_currencies = Some(vec![map.next_value()?]);
                            }
                        },
                        "recurring_enabled" => {
                            set_or_reject_duplicate(
                                &mut output.recurring_enabled,
                                "recurring_enabled",
                                map.next_value()?,
                            )?;
                        }
                        "card_network" => match output.card_networks.as_mut() {
                            Some(inner) => inner.push(map.next_value()?),
                            None => output.card_networks = Some(vec![map.next_value()?]),
                        },
                        "limit" => {
                            set_or_reject_duplicate(&mut output.limit, "limit", map.next_value()?)?;
                        }
                        _ => {}
                    }
                }

                Ok(output)
            }
        }

        deserializer.deserialize_identifier(FieldVisitor)
    }
}

// Try to set the provided value to the data otherwise throw an error
fn set_or_reject_duplicate<T, E: de::Error>(
    data: &mut Option<T>,
    name: &'static str,
    value: T,
) -> Result<(), E> {
    match data {
        Some(_inner) => Err(de::Error::duplicate_field(name)),
        None => {
            *data = Some(value);
            Ok(())
        }
    }
}

#[cfg(feature = "v1")]
#[derive(Debug, serde::Serialize, ToSchema)]
pub struct PaymentMethodListResponse {
    /// Redirect URL of the merchant
    #[schema(example = "https://www.google.com")]
    pub redirect_url: Option<String>,

    /// currency of the Payment to be done
    #[schema(example = "USD", value_type = Currency)]
    pub currency: Option<api_enums::Currency>,

    /// Information about the payment method
    pub payment_methods: Vec<ResponsePaymentMethodsEnabled>,
    /// Value indicating if the current payment is a mandate payment
    #[schema(value_type = MandateType)]
    pub mandate_payment: Option<payments::MandateType>,

    #[schema(value_type = Option<String>)]
    pub merchant_name: OptionalEncryptableName,

    /// flag to indicate if surcharge and tax breakup screen should be shown or not
    #[schema(value_type = bool)]
    pub show_surcharge_breakup_screen: bool,

    #[schema(value_type = Option<PaymentType>)]
    pub payment_type: Option<api_enums::PaymentType>,

    /// flag to indicate whether to perform external 3ds authentication
    #[schema(example = true)]
    pub request_external_three_ds_authentication: bool,

    /// flag that indicates whether to collect shipping details from wallets or from the customer
    pub collect_shipping_details_from_wallets: Option<bool>,

    /// flag that indicates whether to collect billing details from wallets or from the customer
    pub collect_billing_details_from_wallets: Option<bool>,

    /// flag that indicates whether to calculate tax on the order amount
    pub is_tax_calculation_enabled: bool,
}

#[cfg(all(
    any(feature = "v2", feature = "v1"),
    not(feature = "payment_methods_v2")
))]
#[derive(Debug, serde::Serialize, ToSchema)]
pub struct CustomerPaymentMethodsListResponse {
    /// List of payment methods for customer
    pub customer_payment_methods: Vec<CustomerPaymentMethod>,
    /// Returns whether a customer id is not tied to a payment intent (only when the request is made against a client secret)
    pub is_guest_customer: Option<bool>,
}

#[cfg(all(feature = "v2", feature = "payment_methods_v2"))]
#[derive(Debug, serde::Serialize, ToSchema)]
pub struct CustomerPaymentMethodsListResponse {
    /// List of payment methods for customer
    pub customer_payment_methods: Vec<CustomerPaymentMethod>,
}

#[cfg(all(
    any(feature = "v2", feature = "v1"),
    not(feature = "payment_methods_v2")
))]
#[derive(Debug, serde::Serialize, ToSchema)]
pub struct PaymentMethodDeleteResponse {
    /// The unique identifier of the Payment method
    #[schema(example = "card_rGK4Vi5iSW70MY7J2mIg")]
    pub payment_method_id: String,

    /// Whether payment method was deleted or not
    #[schema(example = true)]
    pub deleted: bool,
}

#[cfg(all(feature = "v2", feature = "payment_methods_v2"))]
#[derive(Debug, serde::Serialize, ToSchema)]
pub struct PaymentMethodDeleteResponse {
    /// The unique identifier of the Payment method
    #[schema(value_type = String, example = "12345_pm_01926c58bc6e77c09e809964e72af8c8")]
    pub id: id_type::GlobalPaymentMethodId,
}

#[cfg(feature = "v1")]
#[derive(Debug, serde::Serialize, ToSchema)]
pub struct CustomerDefaultPaymentMethodResponse {
    /// The unique identifier of the Payment method
    #[schema(example = "card_rGK4Vi5iSW70MY7J2mIg")]
    pub default_payment_method_id: Option<String>,
    /// The unique identifier of the customer.
    #[schema(value_type = String, max_length = 64, min_length = 1, example = "cus_y3oqhf46pyzuxjbcn2giaqnb44")]
    pub customer_id: id_type::CustomerId,
    /// The type of payment method use for the payment.
    #[schema(value_type = PaymentMethod,example = "card")]
    pub payment_method: api_enums::PaymentMethod,
    /// This is a sub-category of payment method.
    #[schema(value_type = Option<PaymentMethodType>,example = "credit")]
    pub payment_method_type: Option<api_enums::PaymentMethodType>,
}

#[cfg(all(feature = "v2", feature = "payment_methods_v2"))]
#[derive(Debug, Clone, serde::Serialize, ToSchema)]
pub struct CustomerPaymentMethod {
    /// The unique identifier of the payment method.
    #[schema(value_type = String, example = "12345_pm_01926c58bc6e77c09e809964e72af8c8")]
    pub id: id_type::GlobalPaymentMethodId,

    /// The unique identifier of the customer.
    #[schema(
        min_length = 32,
        max_length = 64,
        example = "12345_cus_01926c58bc6e77c09e809964e72af8c8",
        value_type = String
    )]
    pub customer_id: id_type::GlobalCustomerId,

    /// The type of payment method use for the payment.
    #[schema(value_type = PaymentMethod,example = "card")]
    pub payment_method_type: api_enums::PaymentMethod,

    /// This is a sub-category of payment method.
    #[schema(value_type = PaymentMethodType,example = "credit")]
    pub payment_method_subtype: api_enums::PaymentMethodType,

    /// Indicates whether the payment method is eligible for recurring payments
    #[schema(example = true)]
    pub recurring_enabled: bool,

    /// PaymentMethod Data from locker
    pub payment_method_data: Option<PaymentMethodListData>,

    /// Masked bank details from PM auth services
    #[schema(example = json!({"mask": "0000"}))]
    pub bank: Option<MaskedBankDetails>,

    /// A timestamp (ISO 8601 code) that determines when the payment method was created
    #[schema(value_type = PrimitiveDateTime, example = "2023-01-18T11:04:09.922Z")]
    #[serde(with = "common_utils::custom_serde::iso8601")]
    pub created: time::PrimitiveDateTime,

    /// Whether this payment method requires CVV to be collected
    #[schema(example = true)]
    pub requires_cvv: bool,

    ///  A timestamp (ISO 8601 code) that determines when the payment method was last used
    #[schema(value_type = PrimitiveDateTime,example = "2024-02-24T11:04:09.922Z")]
    #[serde(default, with = "common_utils::custom_serde::iso8601")]
    pub last_used_at: time::PrimitiveDateTime,

    /// Indicates if the payment method has been set to default or not
    #[schema(example = true)]
    pub is_default: bool,

    /// The billing details of the payment method
    #[schema(value_type = Option<Address>)]
    pub billing: Option<payments::Address>,
}

#[cfg(all(feature = "v2", feature = "payment_methods_v2"))]
#[derive(Debug, Clone, serde::Serialize, ToSchema)]
#[serde(rename_all = "snake_case")]
pub enum PaymentMethodListData {
    Card(CardDetailFromLocker),
    #[cfg(feature = "payouts")]
    #[schema(value_type = Bank)]
    Bank(payouts::Bank),
}

#[cfg(all(
    any(feature = "v2", feature = "v1"),
    not(feature = "payment_methods_v2")
))]
#[derive(Debug, Clone, serde::Serialize, ToSchema)]
pub struct CustomerPaymentMethod {
    /// Token for payment method in temporary card locker which gets refreshed often
    #[schema(example = "7ebf443f-a050-4067-84e5-e6f6d4800aef")]
    pub payment_token: String,
    /// The unique identifier of the customer.
    #[schema(example = "pm_iouuy468iyuowqs")]
    pub payment_method_id: String,

    /// The unique identifier of the customer.
    #[schema(value_type = String, max_length = 64, min_length = 1, example = "cus_y3oqhf46pyzuxjbcn2giaqnb44")]
    pub customer_id: id_type::CustomerId,

    /// The type of payment method use for the payment.
    #[schema(value_type = PaymentMethod,example = "card")]
    pub payment_method: api_enums::PaymentMethod,

    /// This is a sub-category of payment method.
    #[schema(value_type = Option<PaymentMethodType>,example = "credit_card")]
    pub payment_method_type: Option<api_enums::PaymentMethodType>,

    /// The name of the bank/ provider issuing the payment method to the end user
    #[schema(example = "Citibank")]
    pub payment_method_issuer: Option<String>,

    /// A standard code representing the issuer of payment method
    #[schema(value_type = Option<PaymentMethodIssuerCode>,example = "jp_applepay")]
    pub payment_method_issuer_code: Option<api_enums::PaymentMethodIssuerCode>,

    /// Indicates whether the payment method is eligible for recurring payments
    #[schema(example = true)]
    pub recurring_enabled: bool,

    /// Indicates whether the payment method is eligible for installment payments
    #[schema(example = true)]
    pub installment_payment_enabled: bool,

    /// Type of payment experience enabled with the connector
    #[schema(value_type = Option<Vec<PaymentExperience>>,example = json!(["redirect_to_url"]))]
    pub payment_experience: Option<Vec<api_enums::PaymentExperience>>,

    /// Card details from card locker
    #[schema(example = json!({"last4": "1142","exp_month": "03","exp_year": "2030"}))]
    pub card: Option<CardDetailFromLocker>,

    /// You can specify up to 50 keys, with key names up to 40 characters long and values up to 500 characters long. Metadata is useful for storing additional, structured information on an object.
    #[schema(value_type = Option<Object>,example = json!({ "city": "NY", "unit": "245" }))]
    pub metadata: Option<pii::SecretSerdeValue>,

    /// A timestamp (ISO 8601 code) that determines when the payment method was created
    #[schema(value_type = Option<PrimitiveDateTime>,example = "2023-01-18T11:04:09.922Z")]
    #[serde(default, with = "common_utils::custom_serde::iso8601::option")]
    pub created: Option<time::PrimitiveDateTime>,

    /// Payment method details from locker
    #[cfg(feature = "payouts")]
    #[schema(value_type = Option<Bank>)]
    #[serde(skip_serializing_if = "Option::is_none")]
    pub bank_transfer: Option<payouts::Bank>,

    /// Masked bank details from PM auth services
    #[schema(example = json!({"mask": "0000"}))]
    pub bank: Option<MaskedBankDetails>,

    /// Surcharge details for this saved card
    pub surcharge_details: Option<SurchargeDetailsResponse>,

    /// Whether this payment method requires CVV to be collected
    #[schema(example = true)]
    pub requires_cvv: bool,

    ///  A timestamp (ISO 8601 code) that determines when the payment method was last used
    #[schema(value_type = Option<PrimitiveDateTime>,example = "2024-02-24T11:04:09.922Z")]
    #[serde(default, with = "common_utils::custom_serde::iso8601::option")]
    pub last_used_at: Option<time::PrimitiveDateTime>,
    /// Indicates if the payment method has been set to default or not
    #[schema(example = true)]
    pub default_payment_method_set: bool,

    /// The billing details of the payment method
    #[schema(value_type = Option<Address>)]
    pub billing: Option<payments::Address>,
}

#[derive(Debug, Clone, serde::Serialize, serde::Deserialize, ToSchema)]
pub struct PaymentMethodCollectLinkRequest {
    /// The unique identifier for the collect link.
    #[schema(value_type = Option<String>, example = "pm_collect_link_2bdacf398vwzq5n422S1")]
    pub pm_collect_link_id: Option<String>,

    /// The unique identifier of the customer.
    #[schema(value_type = String, example = "cus_92dnwed8s32bV9D8Snbiasd8v")]
    pub customer_id: id_type::CustomerId,

    #[serde(flatten)]
    #[schema(value_type = Option<GenericLinkUiConfig>)]
    pub ui_config: Option<link_utils::GenericLinkUiConfig>,

    /// Will be used to expire client secret after certain amount of time to be supplied in seconds
    /// (900) for 15 mins
    #[schema(value_type = Option<u32>, example = 900)]
    pub session_expiry: Option<u32>,

    /// Redirect to this URL post completion
    #[schema(value_type = Option<String>, example = "https://sandbox.hyperswitch.io/payment_method/collect/pm_collect_link_2bdacf398vwzq5n422S1/status")]
    pub return_url: Option<String>,

    /// List of payment methods shown on collect UI
    #[schema(value_type = Option<Vec<EnabledPaymentMethod>>, example = r#"[{"payment_method": "bank_transfer", "payment_method_types": ["ach", "bacs"]}]"#)]
    pub enabled_payment_methods: Option<Vec<link_utils::EnabledPaymentMethod>>,
}

#[derive(Debug, Clone, serde::Serialize, serde::Deserialize, ToSchema)]
pub struct PaymentMethodCollectLinkResponse {
    /// The unique identifier for the collect link.
    #[schema(value_type = String, example = "pm_collect_link_2bdacf398vwzq5n422S1")]
    pub pm_collect_link_id: String,

    /// The unique identifier of the customer.
    #[schema(value_type = String, example = "cus_92dnwed8s32bV9D8Snbiasd8v")]
    pub customer_id: id_type::CustomerId,

    /// Time when this link will be expired in ISO8601 format
    #[schema(value_type = PrimitiveDateTime, example = "2025-01-18T11:04:09.922Z")]
    #[serde(with = "common_utils::custom_serde::iso8601")]
    pub expiry: time::PrimitiveDateTime,

    /// URL to the form's link generated for collecting payment method details.
    #[schema(value_type = String, example = "https://sandbox.hyperswitch.io/payment_method/collect/pm_collect_link_2bdacf398vwzq5n422S1")]
    pub link: masking::Secret<url::Url>,

    /// Redirect to this URL post completion
    #[schema(value_type = Option<String>, example = "https://sandbox.hyperswitch.io/payment_method/collect/pm_collect_link_2bdacf398vwzq5n422S1/status")]
    pub return_url: Option<String>,

    /// Collect link config used
    #[serde(flatten)]
    #[schema(value_type = GenericLinkUiConfig)]
    pub ui_config: link_utils::GenericLinkUiConfig,

    /// List of payment methods shown on collect UI
    #[schema(value_type = Option<Vec<EnabledPaymentMethod>>, example = r#"[{"payment_method": "bank_transfer", "payment_method_types": ["ach", "bacs"]}]"#)]
    pub enabled_payment_methods: Option<Vec<link_utils::EnabledPaymentMethod>>,
}

#[derive(Debug, Clone, serde::Serialize, serde::Deserialize, ToSchema)]
pub struct PaymentMethodCollectLinkRenderRequest {
    /// Unique identifier for a merchant.
    #[schema(example = "merchant_1671528864", value_type = String)]
    pub merchant_id: id_type::MerchantId,

    /// The unique identifier for the collect link.
    #[schema(value_type = String, example = "pm_collect_link_2bdacf398vwzq5n422S1")]
    pub pm_collect_link_id: String,
}

#[derive(Clone, Debug, serde::Serialize)]
pub struct PaymentMethodCollectLinkDetails {
    pub publishable_key: masking::Secret<String>,
    pub client_secret: masking::Secret<String>,
    pub pm_collect_link_id: String,
    pub customer_id: id_type::CustomerId,
    #[serde(with = "common_utils::custom_serde::iso8601")]
    pub session_expiry: time::PrimitiveDateTime,
    pub return_url: Option<String>,
    #[serde(flatten)]
    pub ui_config: link_utils::GenericLinkUiConfigFormData,
    pub enabled_payment_methods: Option<Vec<link_utils::EnabledPaymentMethod>>,
}

#[derive(Clone, Debug, serde::Serialize)]
pub struct PaymentMethodCollectLinkStatusDetails {
    pub pm_collect_link_id: String,
    pub customer_id: id_type::CustomerId,
    #[serde(with = "common_utils::custom_serde::iso8601")]
    pub session_expiry: time::PrimitiveDateTime,
    pub return_url: Option<url::Url>,
    pub status: link_utils::PaymentMethodCollectStatus,
    #[serde(flatten)]
    pub ui_config: link_utils::GenericLinkUiConfigFormData,
}

#[derive(Debug, Clone, serde::Serialize, serde::Deserialize, ToSchema)]
pub struct MaskedBankDetails {
    pub mask: String,
}

#[derive(Debug, Clone, serde::Serialize, serde::Deserialize)]
pub struct PaymentMethodId {
    pub payment_method_id: String,
}

#[cfg(feature = "v1")]
#[derive(Debug, serde::Serialize, serde::Deserialize, Clone, ToSchema)]
pub struct DefaultPaymentMethod {
    #[schema(value_type = String, max_length = 64, min_length = 1, example = "cus_y3oqhf46pyzuxjbcn2giaqnb44")]
    pub customer_id: id_type::CustomerId,
    pub payment_method_id: String,
}

//------------------------------------------------TokenizeService------------------------------------------------
#[derive(Debug, serde::Serialize, serde::Deserialize)]
pub struct TokenizePayloadEncrypted {
    pub payload: String,
    pub key_id: String,
    pub version: Option<String>,
}

#[derive(Debug, serde::Serialize, serde::Deserialize)]
pub struct TokenizePayloadRequest {
    pub value1: String,
    pub value2: String,
    pub lookup_key: String,
    pub service_name: String,
}

#[derive(Debug, serde::Serialize, serde::Deserialize)]
pub struct GetTokenizePayloadRequest {
    pub lookup_key: String,
    pub service_name: String,
    pub get_value2: bool,
}

#[derive(Debug, serde::Serialize, serde::Deserialize)]
pub struct DeleteTokenizeByTokenRequest {
    pub lookup_key: String,
    pub service_name: String,
}

#[derive(Debug, serde::Serialize)] // Blocked: Yet to be implemented by `basilisk`
pub struct DeleteTokenizeByDateRequest {
    pub buffer_minutes: i32,
    pub service_name: String,
    pub max_rows: i32,
}

#[derive(Debug, serde::Deserialize)]
pub struct GetTokenizePayloadResponse {
    pub lookup_key: String,
    pub get_value2: Option<bool>,
}
#[derive(Debug, serde::Serialize, serde::Deserialize)]
#[serde(rename_all = "camelCase")]
pub struct TokenizedCardValue1 {
    pub card_number: String,
    pub exp_year: String,
    pub exp_month: String,
    pub name_on_card: Option<String>,
    pub nickname: Option<String>,
    pub card_last_four: Option<String>,
    pub card_token: Option<String>,
}

#[derive(Debug, serde::Serialize, serde::Deserialize)]
#[serde(rename_all = "camelCase")]
pub struct ListCountriesCurrenciesRequest {
    pub connector: api_enums::Connector,
    pub payment_method_type: api_enums::PaymentMethodType,
}

#[derive(Debug, serde::Serialize, serde::Deserialize)]
#[serde(rename_all = "camelCase")]
pub struct ListCountriesCurrenciesResponse {
    pub currencies: HashSet<api_enums::Currency>,
    pub countries: HashSet<CountryCodeWithName>,
}

#[derive(Debug, serde::Serialize, serde::Deserialize, Eq, Hash, PartialEq)]
pub struct CountryCodeWithName {
    pub code: api_enums::CountryAlpha2,
    pub name: api_enums::Country,
}

#[derive(Debug, serde::Serialize, serde::Deserialize)]
#[serde(rename_all = "camelCase")]
pub struct TokenizedCardValue2 {
    pub card_security_code: Option<String>,
    pub card_fingerprint: Option<String>,
    pub external_id: Option<String>,
    pub customer_id: Option<id_type::CustomerId>,
    pub payment_method_id: Option<String>,
}

#[derive(Debug, serde::Serialize, serde::Deserialize)]
pub struct TokenizedWalletValue1 {
    pub data: payments::WalletData,
}

#[derive(Debug, serde::Serialize, serde::Deserialize)]
pub struct TokenizedWalletValue2 {
    pub customer_id: Option<id_type::CustomerId>,
}

#[derive(Debug, serde::Serialize, serde::Deserialize)]
pub struct TokenizedBankTransferValue1 {
    pub data: payments::BankTransferData,
}

#[derive(Debug, serde::Serialize, serde::Deserialize)]
pub struct TokenizedBankTransferValue2 {
    pub customer_id: Option<id_type::CustomerId>,
}

#[derive(Debug, serde::Serialize, serde::Deserialize)]
pub struct TokenizedBankRedirectValue1 {
    pub data: payments::BankRedirectData,
}

#[derive(Debug, serde::Serialize, serde::Deserialize)]
pub struct TokenizedBankRedirectValue2 {
    pub customer_id: Option<id_type::CustomerId>,
}

#[derive(Debug, Clone, serde::Deserialize, serde::Serialize)]
pub struct PaymentMethodRecord {
    pub customer_id: id_type::CustomerId,
    pub name: Option<masking::Secret<String>>,
    pub email: Option<pii::Email>,
    pub phone: Option<masking::Secret<String>>,
    pub phone_country_code: Option<String>,
    pub merchant_id: Option<id_type::MerchantId>,
    pub payment_method: Option<api_enums::PaymentMethod>,
    pub payment_method_type: Option<api_enums::PaymentMethodType>,
    pub nick_name: masking::Secret<String>,
    pub payment_instrument_id: Option<masking::Secret<String>>,
    pub card_number_masked: masking::Secret<String>,
    pub card_expiry_month: masking::Secret<String>,
    pub card_expiry_year: masking::Secret<String>,
    pub card_scheme: Option<String>,
    pub original_transaction_id: Option<String>,
    pub billing_address_zip: masking::Secret<String>,
    pub billing_address_state: masking::Secret<String>,
    pub billing_address_first_name: masking::Secret<String>,
    pub billing_address_last_name: masking::Secret<String>,
    pub billing_address_city: String,
    pub billing_address_country: Option<api_enums::CountryAlpha2>,
    pub billing_address_line1: masking::Secret<String>,
    pub billing_address_line2: Option<masking::Secret<String>>,
    pub billing_address_line3: Option<masking::Secret<String>>,
    pub raw_card_number: Option<masking::Secret<String>>,
    pub merchant_connector_id: Option<id_type::MerchantConnectorAccountId>,
    pub original_transaction_amount: Option<i64>,
    pub original_transaction_currency: Option<common_enums::Currency>,
    pub line_number: Option<i64>,
    pub network_token_number: Option<CardNumber>,
    pub network_token_expiry_month: Option<masking::Secret<String>>,
    pub network_token_expiry_year: Option<masking::Secret<String>>,
    pub network_token_requestor_ref_id: Option<String>,
}

#[derive(Debug, Default, serde::Serialize)]
pub struct PaymentMethodMigrationResponse {
    pub line_number: Option<i64>,
    #[serde(skip_serializing_if = "Option::is_none")]
    pub payment_method_id: Option<String>,
    #[serde(skip_serializing_if = "Option::is_none")]
    pub payment_method: Option<api_enums::PaymentMethod>,
    #[serde(skip_serializing_if = "Option::is_none")]
    pub payment_method_type: Option<api_enums::PaymentMethodType>,
    pub customer_id: Option<id_type::CustomerId>,
    pub migration_status: MigrationStatus,
    #[serde(skip_serializing_if = "Option::is_none")]
    pub migration_error: Option<String>,
    pub card_number_masked: Option<masking::Secret<String>>,
    pub card_migrated: Option<bool>,
    pub network_token_migrated: Option<bool>,
    pub connector_mandate_details_migrated: Option<bool>,
    pub network_transaction_id_migrated: Option<bool>,
}

#[derive(Debug, Default, serde::Serialize)]
pub enum MigrationStatus {
    Success,
    #[default]
    Failed,
}

type PaymentMethodMigrationResponseType = (
    Result<PaymentMethodMigrateResponse, String>,
    PaymentMethodRecord,
);

#[cfg(all(
    any(feature = "v2", feature = "v1"),
    not(feature = "payment_methods_v2")
))]
impl From<PaymentMethodMigrationResponseType> for PaymentMethodMigrationResponse {
    fn from((response, record): PaymentMethodMigrationResponseType) -> Self {
        match response {
            Ok(res) => Self {
                payment_method_id: Some(res.payment_method_response.payment_method_id),
                payment_method: res.payment_method_response.payment_method,
                payment_method_type: res.payment_method_response.payment_method_type,
                customer_id: res.payment_method_response.customer_id,
                migration_status: MigrationStatus::Success,
                migration_error: None,
                card_number_masked: Some(record.card_number_masked),
                line_number: record.line_number,
                card_migrated: res.card_migrated,
                network_token_migrated: res.network_token_migrated,
                connector_mandate_details_migrated: res.connector_mandate_details_migrated,
                network_transaction_id_migrated: res.network_transaction_id_migrated,
            },
            Err(e) => Self {
                customer_id: Some(record.customer_id),
                migration_status: MigrationStatus::Failed,
                migration_error: Some(e),
                card_number_masked: Some(record.card_number_masked),
                line_number: record.line_number,
                ..Self::default()
            },
        }
    }
}

impl
    TryFrom<(
        PaymentMethodRecord,
        id_type::MerchantId,
        Option<id_type::MerchantConnectorAccountId>,
    )> for PaymentMethodMigrate
{
    type Error = error_stack::Report<errors::ValidationError>;
    fn try_from(
        item: (
            PaymentMethodRecord,
            id_type::MerchantId,
            Option<id_type::MerchantConnectorAccountId>,
        ),
    ) -> Result<Self, Self::Error> {
        let (record, merchant_id, mca_id) = item;

        //  if payment instrument id is present then only construct this
        let connector_mandate_details = if record.payment_instrument_id.is_some() {
            Some(PaymentsMandateReference(HashMap::from([(
                mca_id.get_required_value("merchant_connector_id")?,
                PaymentsMandateReferenceRecord {
                    connector_mandate_id: record
                        .payment_instrument_id
                        .get_required_value("payment_instrument_id")?
                        .peek()
                        .to_string(),
                    payment_method_type: record.payment_method_type,
                    original_payment_authorized_amount: record.original_transaction_amount,
                    original_payment_authorized_currency: record.original_transaction_currency,
                },
            )])))
        } else {
            None
        };
        Ok(Self {
            merchant_id,
            customer_id: Some(record.customer_id),
            card: Some(MigrateCardDetail {
                card_number: record.raw_card_number.unwrap_or(record.card_number_masked),
                card_exp_month: record.card_expiry_month,
                card_exp_year: record.card_expiry_year,
                card_holder_name: record.name.clone(),
                card_network: None,
                card_type: None,
                card_issuer: None,
                card_issuing_country: None,
                nick_name: Some(record.nick_name.clone()),
            }),
            network_token: Some(MigrateNetworkTokenDetail {
                network_token_data: MigrateNetworkTokenData {
                    network_token_number: record.network_token_number.unwrap_or_default(),
                    network_token_exp_month: record.network_token_expiry_month.unwrap_or_default(),
                    network_token_exp_year: record.network_token_expiry_year.unwrap_or_default(),
                    card_holder_name: record.name,
                    nick_name: Some(record.nick_name.clone()),
                    card_issuing_country: None,
                    card_network: None,
                    card_issuer: None,
                    card_type: None,
                },
                network_token_requestor_ref_id: record
                    .network_token_requestor_ref_id
                    .unwrap_or_default(),
            }),
            payment_method: record.payment_method,
            payment_method_type: record.payment_method_type,
            payment_method_issuer: None,
            billing: Some(payments::Address {
                address: Some(payments::AddressDetails {
                    city: Some(record.billing_address_city),
                    country: record.billing_address_country,
                    line1: Some(record.billing_address_line1),
                    line2: record.billing_address_line2,
                    state: Some(record.billing_address_state),
                    line3: record.billing_address_line3,
                    zip: Some(record.billing_address_zip),
                    first_name: Some(record.billing_address_first_name),
                    last_name: Some(record.billing_address_last_name),
                }),
                phone: Some(payments::PhoneDetails {
                    number: record.phone,
                    country_code: record.phone_country_code,
                }),
                email: record.email,
            }),
            connector_mandate_details: connector_mandate_details.map(
                |payments_mandate_reference| {
                    CommonMandateReference::from(payments_mandate_reference)
                },
            ),
            metadata: None,
            payment_method_issuer_code: None,
            card_network: None,
            #[cfg(feature = "payouts")]
            bank_transfer: None,
            #[cfg(feature = "payouts")]
            wallet: None,
            payment_method_data: None,
            network_transaction_id: record.original_transaction_id,
        })
    }
}

#[cfg(all(any(feature = "v1", feature = "v2"), not(feature = "customer_v2")))]
impl From<(PaymentMethodRecord, id_type::MerchantId)> for customers::CustomerRequest {
    fn from(value: (PaymentMethodRecord, id_type::MerchantId)) -> Self {
        let (record, merchant_id) = value;
        Self {
            customer_id: Some(record.customer_id),
            merchant_id,
            name: record.name,
            email: record.email,
            phone: record.phone,
            description: None,
            phone_country_code: record.phone_country_code,
            address: Some(payments::AddressDetails {
                city: Some(record.billing_address_city),
                country: record.billing_address_country,
                line1: Some(record.billing_address_line1),
                line2: record.billing_address_line2,
                state: Some(record.billing_address_state),
                line3: record.billing_address_line3,
                zip: Some(record.billing_address_zip),
                first_name: Some(record.billing_address_first_name),
                last_name: Some(record.billing_address_last_name),
            }),
            metadata: None,
        }
    }
}

<<<<<<< HEAD
// #[cfg(feature = "v2")]
// impl From<PaymentMethodRecord> for customers::CustomerRequest {
//     fn from(record: PaymentMethodRecord) -> Self {
//         Self {
//             merchant_reference_id: Some(record.customer_id),
//             name: record.name.unwrap(),
//             email: record.email.unwrap(),
//             phone: record.phone,
//             description: None,
//             phone_country_code: record.phone_country_code,
//             default_billing_address: Some(payments::AddressDetails {
//                 city: Some(record.billing_address_city),
//                 country: record.billing_address_country,
//                 line1: Some(record.billing_address_line1),
//                 line2: record.billing_address_line2,
//                 state: Some(record.billing_address_state),
//                 line3: record.billing_address_line3,
//                 zip: Some(record.billing_address_zip),
//                 first_name: Some(record.billing_address_first_name),
//                 last_name: Some(record.billing_address_last_name),
//             }),
//             default_shipping_address: None,
//             metadata: None,
//         }
//     }
// }

#[derive(Debug, serde::Deserialize, serde::Serialize, ToSchema)]
pub struct CardNetworkTokenizeRequest {
    /// Merchant ID associated with the tokenization request
    pub merchant_id: id_type::MerchantId,

    /// Details of the card or payment method to be tokenized
    #[serde(flatten)]
    pub data: TokenizeDataRequest,

    /// Customer details
    pub customer: payments::CustomerDetails,

    /// The billing details of the payment method
    pub billing: Option<payments::Address>,

    /// You can specify up to 50 keys, with key names up to 40 characters long and values up to 500 characters long. Metadata is useful for storing additional, structured information on an object.
    pub metadata: Option<pii::SecretSerdeValue>,

    /// The name of the bank/ provider issuing the payment method to the end user
    pub payment_method_issuer: Option<String>,
}

impl common_utils::events::ApiEventMetric for CardNetworkTokenizeRequest {}

#[derive(Debug, Clone, serde::Deserialize, serde::Serialize, ToSchema)]
#[serde(rename_all = "snake_case")]
pub enum TokenizeDataRequest {
    Card(TokenizeCardRequest),
    PaymentMethod(TokenizePaymentMethodRequest),
}

#[derive(Debug, Clone, serde::Deserialize, serde::Serialize, ToSchema)]
#[serde(deny_unknown_fields)]
pub struct TokenizeCardRequest {
    /// Card Number
    #[schema(value_type = String, example = "4111111145551142")]
    pub raw_card_number: CardNumber,

    /// Card Expiry Month
    #[schema(value_type = String, example = "10")]
    pub card_expiry_month: masking::Secret<String>,

    /// Card Expiry Year
    #[schema(value_type = String, example = "25")]
    pub card_expiry_year: masking::Secret<String>,

    /// The CVC number for the card
    #[schema(value_type = Option<String>,  example = "242")]
    pub card_cvc: Option<masking::Secret<String>>,

    /// Card Holder Name
    #[schema(value_type = Option<String>, example = "John Doe")]
    pub card_holder_name: Option<masking::Secret<String>>,

    /// Card Holder's Nick Name
    #[schema(value_type = Option<String>, example = "John Doe")]
    pub nick_name: Option<masking::Secret<String>>,

    /// Card Issuing Country
    pub card_issuing_country: Option<String>,

    /// Card's Network
    #[schema(value_type = Option<CardNetwork>)]
    pub card_network: Option<api_enums::CardNetwork>,

    /// Issuer Bank for Card
    pub card_issuer: Option<String>,

    /// Card Type
    pub card_type: Option<CardType>,
}

#[derive(Debug, Clone, serde::Deserialize, serde::Serialize, ToSchema)]
pub struct TokenizePaymentMethodRequest {
    /// Payment method's ID
    pub payment_method_id: String,

    /// The CVC number for the card
    pub card_cvc: Option<masking::Secret<String>>,
}

#[derive(Debug, Default, serde::Deserialize, serde::Serialize, ToSchema)]
pub struct CardNetworkTokenizeResponse {
    /// Response for payment method entry in DB
    pub payment_method_response: Option<PaymentMethodResponse>,

    /// Customer details
    pub customer: Option<payments::CustomerDetails>,

    /// Card network tokenization status
    pub card_tokenized: bool,

    /// Error code
    #[serde(skip_serializing_if = "Option::is_none")]
    pub error_code: Option<String>,

    /// Error message
    #[serde(skip_serializing_if = "Option::is_none")]
    pub error_message: Option<String>,

    /// Details that were sent for tokenization
    #[serde(skip_serializing_if = "Option::is_none")]
    pub req: Option<TokenizeDataRequest>,
}

impl common_utils::events::ApiEventMetric for CardNetworkTokenizeResponse {}

impl From<&Card> for MigrateCardDetail {
    fn from(card: &Card) -> Self {
        Self {
            card_number: masking::Secret::new(card.card_number.get_card_no()),
            card_exp_month: card.card_exp_month.clone(),
            card_exp_year: card.card_exp_year.clone(),
            card_holder_name: card.name_on_card.clone(),
            nick_name: card
                .nick_name
                .as_ref()
                .map(|name| masking::Secret::new(name.clone())),
            card_issuing_country: None,
            card_network: None,
            card_issuer: None,
            card_type: None,
        }
    }
=======
#[cfg(feature = "v2")]
#[derive(Debug, Clone, serde::Deserialize, serde::Serialize, ToSchema)]
pub struct PaymentMethodSessionRequest {
    /// The customer id for which the payment methods session is to be created
    #[schema(value_type = String, example = "cus_y3oqhf46pyzuxjbcn2giaqnb44")]
    pub customer_id: id_type::GlobalCustomerId,

    /// The billing address details of the customer. This will also be used for any new payment methods added during the session
    #[schema(value_type = Option<Address>)]
    pub billing: Option<payments::Address>,

    /// The tokenization type to be applied
    #[schema(value_type = Option<PspTokenization>)]
    pub psp_tokenization: Option<common_types::payment_methods::PspTokenization>,

    /// The network tokenization configuration if applicable
    #[schema(value_type = Option<NetworkTokenization>)]
    pub network_tokenization: Option<common_types::payment_methods::NetworkTokenization>,

    /// The time (seconds ) when the session will expire
    /// If not provided, the session will expire in 15 minutes
    #[schema(example = 900, default = 900)]
    pub expires_in: Option<u32>,
}

#[cfg(feature = "v2")]
#[derive(Debug, Clone, serde::Deserialize, serde::Serialize, ToSchema)]
pub struct PaymentMethodSessionUpdateSavedPaymentMethod {
    /// The payment method id of the payment method to be updated
    #[schema(value_type = String, example = "12345_pm_01926c58bc6e77c09e809964e72af8c8")]
    pub payment_method_id: id_type::GlobalPaymentMethodId,

    /// The update request for the payment method update
    #[serde(flatten)]
    pub payment_method_update_request: PaymentMethodUpdate,
}

#[cfg(feature = "v2")]
#[derive(Debug, Clone, serde::Deserialize, serde::Serialize, ToSchema)]
pub struct PaymentMethodsSessionResponse {
    #[schema(value_type = String, example = "12345_pms_01926c58bc6e77c09e809964e72af8c8")]
    pub id: id_type::GlobalPaymentMethodSessionId,

    /// The customer id for which the payment methods session is to be created
    #[schema(value_type = String, example = "12345_cus_01926c58bc6e77c09e809964e72af8c8")]
    pub customer_id: id_type::GlobalCustomerId,

    /// The billing address details of the customer. This will also be used for any new payment methods added during the session
    #[schema(value_type = Option<Address>)]
    pub billing: Option<payments::Address>,

    /// The tokenization type to be applied
    #[schema(value_type = Option<PspTokenization>)]
    pub psp_tokenization: Option<common_types::payment_methods::PspTokenization>,

    /// The network tokenization configuration if applicable
    #[schema(value_type = Option<NetworkTokenization>)]
    pub network_tokenization: Option<common_types::payment_methods::NetworkTokenization>,

    /// The iso timestamp when the session will expire
    /// Trying to retrieve the session or any operations on the session after this time will result in an error
    #[schema(value_type = PrimitiveDateTime, example = "2023-01-18T11:04:09.922Z")]
    #[serde(with = "common_utils::custom_serde::iso8601")]
    pub expires_at: time::PrimitiveDateTime,

    /// Client Secret
    #[schema(value_type = String)]
    pub client_secret: masking::Secret<String>,
>>>>>>> 90fbb62e
}<|MERGE_RESOLUTION|>--- conflicted
+++ resolved
@@ -2482,34 +2482,6 @@
     }
 }
 
-<<<<<<< HEAD
-// #[cfg(feature = "v2")]
-// impl From<PaymentMethodRecord> for customers::CustomerRequest {
-//     fn from(record: PaymentMethodRecord) -> Self {
-//         Self {
-//             merchant_reference_id: Some(record.customer_id),
-//             name: record.name.unwrap(),
-//             email: record.email.unwrap(),
-//             phone: record.phone,
-//             description: None,
-//             phone_country_code: record.phone_country_code,
-//             default_billing_address: Some(payments::AddressDetails {
-//                 city: Some(record.billing_address_city),
-//                 country: record.billing_address_country,
-//                 line1: Some(record.billing_address_line1),
-//                 line2: record.billing_address_line2,
-//                 state: Some(record.billing_address_state),
-//                 line3: record.billing_address_line3,
-//                 zip: Some(record.billing_address_zip),
-//                 first_name: Some(record.billing_address_first_name),
-//                 last_name: Some(record.billing_address_last_name),
-//             }),
-//             default_shipping_address: None,
-//             metadata: None,
-//         }
-//     }
-// }
-
 #[derive(Debug, serde::Deserialize, serde::Serialize, ToSchema)]
 pub struct CardNetworkTokenizeRequest {
     /// Merchant ID associated with the tokenization request
@@ -2634,7 +2606,8 @@
             card_type: None,
         }
     }
-=======
+}
+
 #[cfg(feature = "v2")]
 #[derive(Debug, Clone, serde::Deserialize, serde::Serialize, ToSchema)]
 pub struct PaymentMethodSessionRequest {
@@ -2703,5 +2676,4 @@
     /// Client Secret
     #[schema(value_type = String)]
     pub client_secret: masking::Secret<String>,
->>>>>>> 90fbb62e
 }