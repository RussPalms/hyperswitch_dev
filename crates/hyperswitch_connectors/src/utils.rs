use std::collections::{HashMap, HashSet};

use api_models::payments;
#[cfg(feature = "payouts")]
use api_models::payouts::PayoutVendorAccountDetails;
use base64::Engine;
use common_enums::{
    enums,
    enums::{
        AlbaniaStatesAbbreviation, AndorraStatesAbbreviation, AttemptStatus,
        AustriaStatesAbbreviation, BelarusStatesAbbreviation,
        BosniaAndHerzegovinaStatesAbbreviation, BulgariaStatesAbbreviation,
        CanadaStatesAbbreviation, CroatiaStatesAbbreviation, CzechRepublicStatesAbbreviation,
        DenmarkStatesAbbreviation, FinlandStatesAbbreviation, FranceStatesAbbreviation,
        FutureUsage, GermanyStatesAbbreviation, GreeceStatesAbbreviation,
        HungaryStatesAbbreviation, IcelandStatesAbbreviation, IrelandStatesAbbreviation,
        ItalyStatesAbbreviation, LatviaStatesAbbreviation, LiechtensteinStatesAbbreviation,
        LithuaniaStatesAbbreviation, MaltaStatesAbbreviation, MoldovaStatesAbbreviation,
        MonacoStatesAbbreviation, MontenegroStatesAbbreviation, NetherlandsStatesAbbreviation,
        NorthMacedoniaStatesAbbreviation, NorwayStatesAbbreviation, PolandStatesAbbreviation,
        PortugalStatesAbbreviation, RomaniaStatesAbbreviation, SpainStatesAbbreviation,
        SwitzerlandStatesAbbreviation, UnitedKingdomStatesAbbreviation, UsStatesAbbreviation,
    },
};
use common_utils::{
    consts::BASE64_ENGINE,
    errors::{CustomResult, ParsingError, ReportSwitchExt},
    ext_traits::{OptionExt, StringExt, ValueExt},
    id_type,
    pii::{self, Email, IpAddress},
    types::{AmountConvertor, MinorUnit},
};
use error_stack::{report, ResultExt};
use hyperswitch_domain_models::{
    address::{Address, AddressDetails, PhoneDetails},
<<<<<<< HEAD
    mandates,
=======
    network_tokenization::NetworkTokenNumber,
>>>>>>> 3607b30c
    payment_method_data::{self, Card, CardDetailsForNetworkTransactionId, PaymentMethodData},
    router_data::{
        ApplePayPredecryptData, ErrorResponse, PaymentMethodToken, RecurringMandatePaymentData,
    },
    router_request_types::{
        AuthenticationData, BrowserInformation, CompleteAuthorizeData, ConnectorCustomerData,
        MandateRevokeRequestData, PaymentMethodTokenizationData, PaymentsAuthorizeData,
        PaymentsCancelData, PaymentsCaptureData, PaymentsPreProcessingData, PaymentsSyncData,
        RefundsData, ResponseId, SetupMandateRequestData,
    },
    router_response_types::CaptureSyncResponse,
    types::OrderDetailsWithAmount,
};
use hyperswitch_interfaces::{api, consts, errors, types::Response};
use image::Luma;
use masking::{ExposeInterface, PeekInterface, Secret};
use once_cell::sync::Lazy;
use regex::Regex;
use router_env::logger;
use serde::Serializer;
use serde_json::Value;
use time::PrimitiveDateTime;

use crate::{constants::UNSUPPORTED_ERROR_MESSAGE, types::RefreshTokenRouterData};

type Error = error_stack::Report<errors::ConnectorError>;

pub(crate) fn construct_not_supported_error_report(
    capture_method: enums::CaptureMethod,
    connector_name: &'static str,
) -> error_stack::Report<errors::ConnectorError> {
    errors::ConnectorError::NotSupported {
        message: capture_method.to_string(),
        connector: connector_name,
    }
    .into()
}

pub(crate) fn to_currency_base_unit_with_zero_decimal_check(
    amount: i64,
    currency: enums::Currency,
) -> Result<String, error_stack::Report<errors::ConnectorError>> {
    currency
        .to_currency_base_unit_with_zero_decimal_check(amount)
        .change_context(errors::ConnectorError::RequestEncodingFailed)
}

pub(crate) fn get_timestamp_in_milliseconds(datetime: &PrimitiveDateTime) -> i64 {
    let utc_datetime = datetime.assume_utc();
    utc_datetime.unix_timestamp() * 1000
}

pub(crate) fn get_amount_as_string(
    currency_unit: &api::CurrencyUnit,
    amount: i64,
    currency: enums::Currency,
) -> Result<String, error_stack::Report<errors::ConnectorError>> {
    let amount = match currency_unit {
        api::CurrencyUnit::Minor => amount.to_string(),
        api::CurrencyUnit::Base => to_currency_base_unit(amount, currency)?,
    };
    Ok(amount)
}

pub(crate) fn base64_decode(data: String) -> Result<Vec<u8>, Error> {
    BASE64_ENGINE
        .decode(data)
        .change_context(errors::ConnectorError::ResponseDeserializationFailed)
}

pub(crate) fn to_currency_base_unit(
    amount: i64,
    currency: enums::Currency,
) -> Result<String, error_stack::Report<errors::ConnectorError>> {
    currency
        .to_currency_base_unit(amount)
        .change_context(errors::ConnectorError::ParsingFailed)
}

pub(crate) fn to_currency_lower_unit(
    amount: String,
    currency: enums::Currency,
) -> Result<String, error_stack::Report<errors::ConnectorError>> {
    currency
        .to_currency_lower_unit(amount)
        .change_context(errors::ConnectorError::ResponseHandlingFailed)
}

pub trait ConnectorErrorTypeMapping {
    fn get_connector_error_type(
        &self,
        _error_code: String,
        _error_message: String,
    ) -> ConnectorErrorType {
        ConnectorErrorType::UnknownError
    }
}

#[derive(Clone, Debug, PartialEq, Eq)]
pub struct ErrorCodeAndMessage {
    pub error_code: String,
    pub error_message: String,
}

#[derive(PartialEq, Eq, PartialOrd, Ord, Clone, Debug)]
//Priority of connector_error_type
pub enum ConnectorErrorType {
    UserError = 2,
    BusinessError = 3,
    TechnicalError = 4,
    UnknownError = 1,
}

pub(crate) fn get_error_code_error_message_based_on_priority(
    connector: impl ConnectorErrorTypeMapping,
    error_list: Vec<ErrorCodeAndMessage>,
) -> Option<ErrorCodeAndMessage> {
    let error_type_list = error_list
        .iter()
        .map(|error| {
            connector
                .get_connector_error_type(error.error_code.clone(), error.error_message.clone())
        })
        .collect::<Vec<ConnectorErrorType>>();
    let mut error_zip_list = error_list
        .iter()
        .zip(error_type_list.iter())
        .collect::<Vec<(&ErrorCodeAndMessage, &ConnectorErrorType)>>();
    error_zip_list.sort_by_key(|&(_, error_type)| error_type);
    error_zip_list
        .first()
        .map(|&(error_code_message, _)| error_code_message)
        .cloned()
}

pub trait MultipleCaptureSyncResponse {
    fn get_connector_capture_id(&self) -> String;
    fn get_capture_attempt_status(&self) -> AttemptStatus;
    fn is_capture_response(&self) -> bool;
    fn get_connector_reference_id(&self) -> Option<String> {
        None
    }
    fn get_amount_captured(&self) -> Result<Option<MinorUnit>, error_stack::Report<ParsingError>>;
}

pub(crate) fn construct_captures_response_hashmap<T>(
    capture_sync_response_list: Vec<T>,
) -> CustomResult<HashMap<String, CaptureSyncResponse>, errors::ConnectorError>
where
    T: MultipleCaptureSyncResponse,
{
    let mut hashmap = HashMap::new();
    for capture_sync_response in capture_sync_response_list {
        let connector_capture_id = capture_sync_response.get_connector_capture_id();
        if capture_sync_response.is_capture_response() {
            hashmap.insert(
                connector_capture_id.clone(),
                CaptureSyncResponse::Success {
                    resource_id: ResponseId::ConnectorTransactionId(connector_capture_id),
                    status: capture_sync_response.get_capture_attempt_status(),
                    connector_response_reference_id: capture_sync_response
                        .get_connector_reference_id(),
                    amount: capture_sync_response
                        .get_amount_captured()
                        .change_context(errors::ConnectorError::AmountConversionFailed)
                        .attach_printable(
                            "failed to convert back captured response amount to minor unit",
                        )?,
                },
            );
        }
    }

    Ok(hashmap)
}

#[derive(Clone, Debug, serde::Serialize)]
#[serde(rename_all = "camelCase")]
pub struct GooglePayWalletData {
    #[serde(rename = "type")]
    pub pm_type: String,
    pub description: String,
    pub info: GooglePayPaymentMethodInfo,
    pub tokenization_data: GpayTokenizationData,
}

#[derive(Clone, Debug, serde::Serialize)]
#[serde(rename_all = "camelCase")]
pub struct GooglePayPaymentMethodInfo {
    pub card_network: String,
    pub card_details: String,
}

#[derive(Clone, Debug, serde::Serialize)]
pub struct GpayTokenizationData {
    #[serde(rename = "type")]
    pub token_type: String,
    pub token: Secret<String>,
}

impl From<payment_method_data::GooglePayWalletData> for GooglePayWalletData {
    fn from(data: payment_method_data::GooglePayWalletData) -> Self {
        Self {
            pm_type: data.pm_type,
            description: data.description,
            info: GooglePayPaymentMethodInfo {
                card_network: data.info.card_network,
                card_details: data.info.card_details,
            },
            tokenization_data: GpayTokenizationData {
                token_type: data.tokenization_data.token_type,
                token: Secret::new(data.tokenization_data.token),
            },
        }
    }
}
pub(crate) fn get_amount_as_f64(
    currency_unit: &api::CurrencyUnit,
    amount: i64,
    currency: enums::Currency,
) -> Result<f64, error_stack::Report<errors::ConnectorError>> {
    let amount = match currency_unit {
        api::CurrencyUnit::Base => to_currency_base_unit_asf64(amount, currency)?,
        api::CurrencyUnit::Minor => u32::try_from(amount)
            .change_context(errors::ConnectorError::ParsingFailed)?
            .into(),
    };
    Ok(amount)
}

pub(crate) fn to_currency_base_unit_asf64(
    amount: i64,
    currency: enums::Currency,
) -> Result<f64, error_stack::Report<errors::ConnectorError>> {
    currency
        .to_currency_base_unit_asf64(amount)
        .change_context(errors::ConnectorError::ParsingFailed)
}

pub(crate) fn to_connector_meta_from_secret<T>(
    connector_meta: Option<Secret<Value>>,
) -> Result<T, Error>
where
    T: serde::de::DeserializeOwned,
{
    let connector_meta_secret =
        connector_meta.ok_or_else(missing_field_err("connector_meta_data"))?;
    let json = connector_meta_secret.expose();
    json.parse_value(std::any::type_name::<T>()).switch()
}

pub(crate) fn generate_random_bytes(length: usize) -> Vec<u8> {
    // returns random bytes of length n
    let mut rng = rand::thread_rng();
    (0..length).map(|_| rand::Rng::gen(&mut rng)).collect()
}

pub(crate) fn missing_field_err(
    message: &'static str,
) -> Box<dyn Fn() -> error_stack::Report<errors::ConnectorError> + 'static> {
    Box::new(move || {
        errors::ConnectorError::MissingRequiredField {
            field_name: message,
        }
        .into()
    })
}

pub(crate) fn handle_json_response_deserialization_failure(
    res: Response,
    connector: &'static str,
) -> CustomResult<ErrorResponse, errors::ConnectorError> {
    crate::metrics::CONNECTOR_RESPONSE_DESERIALIZATION_FAILURE
        .add(1, router_env::metric_attributes!(("connector", connector)));

    let response_data = String::from_utf8(res.response.to_vec())
        .change_context(errors::ConnectorError::ResponseDeserializationFailed)?;

    // check for whether the response is in json format
    match serde_json::from_str::<Value>(&response_data) {
        // in case of unexpected response but in json format
        Ok(_) => Err(errors::ConnectorError::ResponseDeserializationFailed)?,
        // in case of unexpected response but in html or string format
        Err(error_msg) => {
            logger::error!(deserialization_error=?error_msg);
            logger::error!("UNEXPECTED RESPONSE FROM CONNECTOR: {}", response_data);
            Ok(ErrorResponse {
                status_code: res.status_code,
                code: consts::NO_ERROR_CODE.to_string(),
                message: UNSUPPORTED_ERROR_MESSAGE.to_string(),
                reason: Some(response_data),
                attempt_status: None,
                connector_transaction_id: None,
            })
        }
    }
}

pub(crate) fn construct_not_implemented_error_report(
    capture_method: enums::CaptureMethod,
    connector_name: &str,
) -> error_stack::Report<errors::ConnectorError> {
    errors::ConnectorError::NotImplemented(format!("{} for {}", capture_method, connector_name))
        .into()
}

pub(crate) fn str_to_f32<S>(value: &str, serializer: S) -> Result<S::Ok, S::Error>
where
    S: Serializer,
{
    let float_value = value.parse::<f64>().map_err(|_| {
        serde::ser::Error::custom("Invalid string, cannot be converted to float value")
    })?;
    serializer.serialize_f64(float_value)
}

pub(crate) const SELECTED_PAYMENT_METHOD: &str = "Selected payment method";

pub(crate) fn get_unimplemented_payment_method_error_message(connector: &str) -> String {
    format!("{} through {}", SELECTED_PAYMENT_METHOD, connector)
}

pub(crate) fn to_connector_meta<T>(connector_meta: Option<Value>) -> Result<T, Error>
where
    T: serde::de::DeserializeOwned,
{
    let json = connector_meta.ok_or_else(missing_field_err("connector_meta_data"))?;
    json.parse_value(std::any::type_name::<T>()).switch()
}

pub(crate) fn convert_amount<T>(
    amount_convertor: &dyn AmountConvertor<Output = T>,
    amount: MinorUnit,
    currency: enums::Currency,
) -> Result<T, error_stack::Report<errors::ConnectorError>> {
    amount_convertor
        .convert(amount, currency)
        .change_context(errors::ConnectorError::AmountConversionFailed)
}

pub(crate) fn validate_currency(
    request_currency: enums::Currency,
    merchant_config_currency: Option<enums::Currency>,
) -> Result<(), errors::ConnectorError> {
    let merchant_config_currency =
        merchant_config_currency.ok_or(errors::ConnectorError::NoConnectorMetaData)?;
    if request_currency != merchant_config_currency {
        Err(errors::ConnectorError::NotSupported {
            message: format!(
                "currency {} is not supported for this merchant account",
                request_currency
            ),
            connector: "Braintree",
        })?
    }
    Ok(())
}

pub(crate) fn convert_back_amount_to_minor_units<T>(
    amount_convertor: &dyn AmountConvertor<Output = T>,
    amount: T,
    currency: enums::Currency,
) -> Result<MinorUnit, error_stack::Report<errors::ConnectorError>> {
    amount_convertor
        .convert_back(amount, currency)
        .change_context(errors::ConnectorError::AmountConversionFailed)
}

pub(crate) fn is_payment_failure(status: AttemptStatus) -> bool {
    match status {
        AttemptStatus::AuthenticationFailed
        | AttemptStatus::AuthorizationFailed
        | AttemptStatus::CaptureFailed
        | AttemptStatus::VoidFailed
        | AttemptStatus::Failure => true,
        AttemptStatus::Started
        | AttemptStatus::RouterDeclined
        | AttemptStatus::AuthenticationPending
        | AttemptStatus::AuthenticationSuccessful
        | AttemptStatus::Authorized
        | AttemptStatus::Charged
        | AttemptStatus::Authorizing
        | AttemptStatus::CodInitiated
        | AttemptStatus::Voided
        | AttemptStatus::VoidInitiated
        | AttemptStatus::CaptureInitiated
        | AttemptStatus::AutoRefunded
        | AttemptStatus::PartialCharged
        | AttemptStatus::PartialChargedAndChargeable
        | AttemptStatus::Unresolved
        | AttemptStatus::Pending
        | AttemptStatus::PaymentMethodAwaited
        | AttemptStatus::ConfirmationAwaited
        | AttemptStatus::DeviceDataCollectionPending => false,
    }
}

pub fn is_refund_failure(status: enums::RefundStatus) -> bool {
    match status {
        common_enums::RefundStatus::Failure | common_enums::RefundStatus::TransactionFailure => {
            true
        }
        common_enums::RefundStatus::ManualReview
        | common_enums::RefundStatus::Pending
        | common_enums::RefundStatus::Success => false,
    }
}
// TODO: Make all traits as `pub(crate) trait` once all connectors are moved.
pub trait RouterData {
    fn get_billing(&self) -> Result<&Address, Error>;
    fn get_billing_country(&self) -> Result<api_models::enums::CountryAlpha2, Error>;
    fn get_billing_phone(&self) -> Result<&PhoneDetails, Error>;
    fn get_description(&self) -> Result<String, Error>;
    fn get_billing_address(&self) -> Result<&AddressDetails, Error>;
    fn get_shipping_address(&self) -> Result<&AddressDetails, Error>;
    fn get_shipping_address_with_phone_number(&self) -> Result<&Address, Error>;
    fn get_connector_meta(&self) -> Result<pii::SecretSerdeValue, Error>;
    fn get_session_token(&self) -> Result<String, Error>;
    fn get_billing_first_name(&self) -> Result<Secret<String>, Error>;
    fn get_billing_full_name(&self) -> Result<Secret<String>, Error>;
    fn get_billing_last_name(&self) -> Result<Secret<String>, Error>;
    fn get_billing_line1(&self) -> Result<Secret<String>, Error>;
    fn get_billing_line2(&self) -> Result<Secret<String>, Error>;
    fn get_billing_zip(&self) -> Result<Secret<String>, Error>;
    fn get_billing_state(&self) -> Result<Secret<String>, Error>;
    fn get_billing_state_code(&self) -> Result<Secret<String>, Error>;
    fn get_billing_city(&self) -> Result<String, Error>;
    fn get_billing_email(&self) -> Result<Email, Error>;
    fn get_billing_phone_number(&self) -> Result<Secret<String>, Error>;
    fn to_connector_meta<T>(&self) -> Result<T, Error>
    where
        T: serde::de::DeserializeOwned;
    fn is_three_ds(&self) -> bool;
    fn get_payment_method_token(&self) -> Result<PaymentMethodToken, Error>;
    fn get_customer_id(&self) -> Result<id_type::CustomerId, Error>;
    fn get_connector_customer_id(&self) -> Result<String, Error>;
    fn get_preprocessing_id(&self) -> Result<String, Error>;
    fn get_recurring_mandate_payment_data(&self) -> Result<RecurringMandatePaymentData, Error>;
    #[cfg(feature = "payouts")]
    fn get_payout_method_data(&self) -> Result<api_models::payouts::PayoutMethodData, Error>;
    #[cfg(feature = "payouts")]
    fn get_quote_id(&self) -> Result<String, Error>;

    fn get_optional_billing(&self) -> Option<&Address>;
    fn get_optional_shipping(&self) -> Option<&Address>;
    fn get_optional_shipping_line1(&self) -> Option<Secret<String>>;
    fn get_optional_shipping_line2(&self) -> Option<Secret<String>>;
    fn get_optional_shipping_city(&self) -> Option<String>;
    fn get_optional_shipping_country(&self) -> Option<enums::CountryAlpha2>;
    fn get_optional_shipping_zip(&self) -> Option<Secret<String>>;
    fn get_optional_shipping_state(&self) -> Option<Secret<String>>;
    fn get_optional_shipping_first_name(&self) -> Option<Secret<String>>;
    fn get_optional_shipping_last_name(&self) -> Option<Secret<String>>;
    fn get_optional_shipping_full_name(&self) -> Option<Secret<String>>;
    fn get_optional_shipping_phone_number(&self) -> Option<Secret<String>>;
    fn get_optional_shipping_email(&self) -> Option<Email>;

    fn get_optional_billing_full_name(&self) -> Option<Secret<String>>;
    fn get_optional_billing_line1(&self) -> Option<Secret<String>>;
    fn get_optional_billing_line2(&self) -> Option<Secret<String>>;
    fn get_optional_billing_city(&self) -> Option<String>;
    fn get_optional_billing_country(&self) -> Option<enums::CountryAlpha2>;
    fn get_optional_billing_zip(&self) -> Option<Secret<String>>;
    fn get_optional_billing_state(&self) -> Option<Secret<String>>;
    fn get_optional_billing_state_2_digit(&self) -> Option<Secret<String>>;
    fn get_optional_billing_first_name(&self) -> Option<Secret<String>>;
    fn get_optional_billing_last_name(&self) -> Option<Secret<String>>;
    fn get_optional_billing_phone_number(&self) -> Option<Secret<String>>;
    fn get_optional_billing_email(&self) -> Option<Email>;
}

impl<Flow, Request, Response> RouterData
    for hyperswitch_domain_models::router_data::RouterData<Flow, Request, Response>
{
    fn get_billing(&self) -> Result<&Address, Error> {
        self.address
            .get_payment_method_billing()
            .ok_or_else(missing_field_err("billing"))
    }

    fn get_billing_country(&self) -> Result<api_models::enums::CountryAlpha2, Error> {
        self.address
            .get_payment_method_billing()
            .and_then(|a| a.address.as_ref())
            .and_then(|ad| ad.country)
            .ok_or_else(missing_field_err(
                "payment_method_data.billing.address.country",
            ))
    }

    fn get_billing_phone(&self) -> Result<&PhoneDetails, Error> {
        self.address
            .get_payment_method_billing()
            .and_then(|a| a.phone.as_ref())
            .ok_or_else(missing_field_err("billing.phone"))
    }

    fn get_optional_billing(&self) -> Option<&Address> {
        self.address.get_payment_method_billing()
    }

    fn get_optional_shipping(&self) -> Option<&Address> {
        self.address.get_shipping()
    }

    fn get_optional_shipping_first_name(&self) -> Option<Secret<String>> {
        self.address.get_shipping().and_then(|shipping_address| {
            shipping_address
                .clone()
                .address
                .and_then(|shipping_details| shipping_details.first_name)
        })
    }

    fn get_optional_shipping_last_name(&self) -> Option<Secret<String>> {
        self.address.get_shipping().and_then(|shipping_address| {
            shipping_address
                .clone()
                .address
                .and_then(|shipping_details| shipping_details.last_name)
        })
    }

    fn get_optional_shipping_full_name(&self) -> Option<Secret<String>> {
        self.get_optional_shipping()
            .and_then(|shipping_details| shipping_details.address.as_ref())
            .and_then(|shipping_address| shipping_address.get_optional_full_name())
    }

    fn get_optional_shipping_line1(&self) -> Option<Secret<String>> {
        self.address.get_shipping().and_then(|shipping_address| {
            shipping_address
                .clone()
                .address
                .and_then(|shipping_details| shipping_details.line1)
        })
    }

    fn get_optional_shipping_line2(&self) -> Option<Secret<String>> {
        self.address.get_shipping().and_then(|shipping_address| {
            shipping_address
                .clone()
                .address
                .and_then(|shipping_details| shipping_details.line2)
        })
    }

    fn get_optional_shipping_city(&self) -> Option<String> {
        self.address.get_shipping().and_then(|shipping_address| {
            shipping_address
                .clone()
                .address
                .and_then(|shipping_details| shipping_details.city)
        })
    }

    fn get_optional_shipping_state(&self) -> Option<Secret<String>> {
        self.address.get_shipping().and_then(|shipping_address| {
            shipping_address
                .clone()
                .address
                .and_then(|shipping_details| shipping_details.state)
        })
    }

    fn get_optional_shipping_country(&self) -> Option<enums::CountryAlpha2> {
        self.address.get_shipping().and_then(|shipping_address| {
            shipping_address
                .clone()
                .address
                .and_then(|shipping_details| shipping_details.country)
        })
    }

    fn get_optional_shipping_zip(&self) -> Option<Secret<String>> {
        self.address.get_shipping().and_then(|shipping_address| {
            shipping_address
                .clone()
                .address
                .and_then(|shipping_details| shipping_details.zip)
        })
    }

    fn get_optional_shipping_email(&self) -> Option<Email> {
        self.address
            .get_shipping()
            .and_then(|shipping_address| shipping_address.clone().email)
    }

    fn get_optional_shipping_phone_number(&self) -> Option<Secret<String>> {
        self.address
            .get_shipping()
            .and_then(|shipping_address| shipping_address.clone().phone)
            .and_then(|phone_details| phone_details.get_number_with_country_code().ok())
    }

    fn get_description(&self) -> Result<String, Error> {
        self.description
            .clone()
            .ok_or_else(missing_field_err("description"))
    }
    fn get_billing_address(&self) -> Result<&AddressDetails, Error> {
        self.address
            .get_payment_method_billing()
            .as_ref()
            .and_then(|a| a.address.as_ref())
            .ok_or_else(missing_field_err("billing.address"))
    }

    fn get_connector_meta(&self) -> Result<pii::SecretSerdeValue, Error> {
        self.connector_meta_data
            .clone()
            .ok_or_else(missing_field_err("connector_meta_data"))
    }

    fn get_session_token(&self) -> Result<String, Error> {
        self.session_token
            .clone()
            .ok_or_else(missing_field_err("session_token"))
    }

    fn get_billing_first_name(&self) -> Result<Secret<String>, Error> {
        self.address
            .get_payment_method_billing()
            .and_then(|billing_address| {
                billing_address
                    .clone()
                    .address
                    .and_then(|billing_details| billing_details.first_name.clone())
            })
            .ok_or_else(missing_field_err(
                "payment_method_data.billing.address.first_name",
            ))
    }

    fn get_billing_full_name(&self) -> Result<Secret<String>, Error> {
        self.get_optional_billing()
            .and_then(|billing_details| billing_details.address.as_ref())
            .and_then(|billing_address| billing_address.get_optional_full_name())
            .ok_or_else(missing_field_err(
                "payment_method_data.billing.address.first_name",
            ))
    }

    fn get_billing_last_name(&self) -> Result<Secret<String>, Error> {
        self.address
            .get_payment_method_billing()
            .and_then(|billing_address| {
                billing_address
                    .clone()
                    .address
                    .and_then(|billing_details| billing_details.last_name.clone())
            })
            .ok_or_else(missing_field_err(
                "payment_method_data.billing.address.last_name",
            ))
    }

    fn get_billing_line1(&self) -> Result<Secret<String>, Error> {
        self.address
            .get_payment_method_billing()
            .and_then(|billing_address| {
                billing_address
                    .clone()
                    .address
                    .and_then(|billing_details| billing_details.line1.clone())
            })
            .ok_or_else(missing_field_err(
                "payment_method_data.billing.address.line1",
            ))
    }
    fn get_billing_line2(&self) -> Result<Secret<String>, Error> {
        self.address
            .get_payment_method_billing()
            .and_then(|billing_address| {
                billing_address
                    .clone()
                    .address
                    .and_then(|billing_details| billing_details.line2.clone())
            })
            .ok_or_else(missing_field_err(
                "payment_method_data.billing.address.line2",
            ))
    }
    fn get_billing_zip(&self) -> Result<Secret<String>, Error> {
        self.address
            .get_payment_method_billing()
            .and_then(|billing_address| {
                billing_address
                    .clone()
                    .address
                    .and_then(|billing_details| billing_details.zip.clone())
            })
            .ok_or_else(missing_field_err("payment_method_data.billing.address.zip"))
    }
    fn get_billing_state(&self) -> Result<Secret<String>, Error> {
        self.address
            .get_payment_method_billing()
            .and_then(|billing_address| {
                billing_address
                    .clone()
                    .address
                    .and_then(|billing_details| billing_details.state.clone())
            })
            .ok_or_else(missing_field_err(
                "payment_method_data.billing.address.state",
            ))
    }
    fn get_billing_state_code(&self) -> Result<Secret<String>, Error> {
        let country = self.get_billing_country()?;
        let state = self.get_billing_state()?;
        match country {
            api_models::enums::CountryAlpha2::US => Ok(Secret::new(
                UsStatesAbbreviation::foreign_try_from(state.peek().to_string())?.to_string(),
            )),
            api_models::enums::CountryAlpha2::CA => Ok(Secret::new(
                CanadaStatesAbbreviation::foreign_try_from(state.peek().to_string())?.to_string(),
            )),
            _ => Ok(state.clone()),
        }
    }
    fn get_billing_city(&self) -> Result<String, Error> {
        self.address
            .get_payment_method_billing()
            .and_then(|billing_address| {
                billing_address
                    .clone()
                    .address
                    .and_then(|billing_details| billing_details.city)
            })
            .ok_or_else(missing_field_err(
                "payment_method_data.billing.address.city",
            ))
    }

    fn get_billing_email(&self) -> Result<Email, Error> {
        self.address
            .get_payment_method_billing()
            .and_then(|billing_address| billing_address.email.clone())
            .ok_or_else(missing_field_err("payment_method_data.billing.email"))
    }

    fn get_billing_phone_number(&self) -> Result<Secret<String>, Error> {
        self.address
            .get_payment_method_billing()
            .and_then(|billing_address| billing_address.clone().phone)
            .map(|phone_details| phone_details.get_number_with_country_code())
            .transpose()?
            .ok_or_else(missing_field_err("payment_method_data.billing.phone"))
    }

    fn get_optional_billing_line1(&self) -> Option<Secret<String>> {
        self.address
            .get_payment_method_billing()
            .and_then(|billing_address| {
                billing_address
                    .clone()
                    .address
                    .and_then(|billing_details| billing_details.line1)
            })
    }

    fn get_optional_billing_line2(&self) -> Option<Secret<String>> {
        self.address
            .get_payment_method_billing()
            .and_then(|billing_address| {
                billing_address
                    .clone()
                    .address
                    .and_then(|billing_details| billing_details.line2)
            })
    }

    fn get_optional_billing_city(&self) -> Option<String> {
        self.address
            .get_payment_method_billing()
            .and_then(|billing_address| {
                billing_address
                    .clone()
                    .address
                    .and_then(|billing_details| billing_details.city)
            })
    }

    fn get_optional_billing_country(&self) -> Option<enums::CountryAlpha2> {
        self.address
            .get_payment_method_billing()
            .and_then(|billing_address| {
                billing_address
                    .clone()
                    .address
                    .and_then(|billing_details| billing_details.country)
            })
    }

    fn get_optional_billing_zip(&self) -> Option<Secret<String>> {
        self.address
            .get_payment_method_billing()
            .and_then(|billing_address| {
                billing_address
                    .clone()
                    .address
                    .and_then(|billing_details| billing_details.zip)
            })
    }

    fn get_optional_billing_state(&self) -> Option<Secret<String>> {
        self.address
            .get_payment_method_billing()
            .and_then(|billing_address| {
                billing_address
                    .clone()
                    .address
                    .and_then(|billing_details| billing_details.state)
            })
    }

    fn get_optional_billing_state_2_digit(&self) -> Option<Secret<String>> {
        self.get_optional_billing_state().and_then(|state| {
            if state.clone().expose().len() != 2 {
                None
            } else {
                Some(state)
            }
        })
    }

    fn get_optional_billing_first_name(&self) -> Option<Secret<String>> {
        self.address
            .get_payment_method_billing()
            .and_then(|billing_address| {
                billing_address
                    .clone()
                    .address
                    .and_then(|billing_details| billing_details.first_name)
            })
    }

    fn get_optional_billing_last_name(&self) -> Option<Secret<String>> {
        self.address
            .get_payment_method_billing()
            .and_then(|billing_address| {
                billing_address
                    .clone()
                    .address
                    .and_then(|billing_details| billing_details.last_name)
            })
    }

    fn get_optional_billing_phone_number(&self) -> Option<Secret<String>> {
        self.address
            .get_payment_method_billing()
            .and_then(|billing_address| {
                billing_address
                    .clone()
                    .phone
                    .and_then(|phone_data| phone_data.number)
            })
    }

    fn get_optional_billing_email(&self) -> Option<Email> {
        self.address
            .get_payment_method_billing()
            .and_then(|billing_address| billing_address.clone().email)
    }
    fn to_connector_meta<T>(&self) -> Result<T, Error>
    where
        T: serde::de::DeserializeOwned,
    {
        self.get_connector_meta()?
            .parse_value(std::any::type_name::<T>())
            .change_context(errors::ConnectorError::NoConnectorMetaData)
    }

    fn is_three_ds(&self) -> bool {
        matches!(self.auth_type, enums::AuthenticationType::ThreeDs)
    }

    fn get_shipping_address(&self) -> Result<&AddressDetails, Error> {
        self.address
            .get_shipping()
            .and_then(|a| a.address.as_ref())
            .ok_or_else(missing_field_err("shipping.address"))
    }

    fn get_shipping_address_with_phone_number(&self) -> Result<&Address, Error> {
        self.address
            .get_shipping()
            .ok_or_else(missing_field_err("shipping"))
    }

    fn get_payment_method_token(&self) -> Result<PaymentMethodToken, Error> {
        self.payment_method_token
            .clone()
            .ok_or_else(missing_field_err("payment_method_token"))
    }
    fn get_customer_id(&self) -> Result<id_type::CustomerId, Error> {
        self.customer_id
            .to_owned()
            .ok_or_else(missing_field_err("customer_id"))
    }
    fn get_connector_customer_id(&self) -> Result<String, Error> {
        self.connector_customer
            .to_owned()
            .ok_or_else(missing_field_err("connector_customer_id"))
    }
    fn get_preprocessing_id(&self) -> Result<String, Error> {
        self.preprocessing_id
            .to_owned()
            .ok_or_else(missing_field_err("preprocessing_id"))
    }
    fn get_recurring_mandate_payment_data(&self) -> Result<RecurringMandatePaymentData, Error> {
        self.recurring_mandate_payment_data
            .to_owned()
            .ok_or_else(missing_field_err("recurring_mandate_payment_data"))
    }

    fn get_optional_billing_full_name(&self) -> Option<Secret<String>> {
        self.get_optional_billing()
            .and_then(|billing_details| billing_details.address.as_ref())
            .and_then(|billing_address| billing_address.get_optional_full_name())
    }

    #[cfg(feature = "payouts")]
    fn get_payout_method_data(&self) -> Result<api_models::payouts::PayoutMethodData, Error> {
        self.payout_method_data
            .to_owned()
            .ok_or_else(missing_field_err("payout_method_data"))
    }
    #[cfg(feature = "payouts")]
    fn get_quote_id(&self) -> Result<String, Error> {
        self.quote_id
            .to_owned()
            .ok_or_else(missing_field_err("quote_id"))
    }
}

pub trait AccessTokenRequestInfo {
    fn get_request_id(&self) -> Result<Secret<String>, Error>;
}

impl AccessTokenRequestInfo for RefreshTokenRouterData {
    fn get_request_id(&self) -> Result<Secret<String>, Error> {
        self.request
            .id
            .clone()
            .ok_or_else(missing_field_err("request.id"))
    }
}
pub trait ApplePayDecrypt {
    fn get_expiry_month(&self) -> Result<Secret<String>, Error>;
    fn get_four_digit_expiry_year(&self) -> Result<Secret<String>, Error>;
}

impl ApplePayDecrypt for Box<ApplePayPredecryptData> {
    fn get_four_digit_expiry_year(&self) -> Result<Secret<String>, Error> {
        Ok(Secret::new(format!(
            "20{}",
            self.application_expiration_date
                .get(0..2)
                .ok_or(errors::ConnectorError::RequestEncodingFailed)?
        )))
    }

    fn get_expiry_month(&self) -> Result<Secret<String>, Error> {
        Ok(Secret::new(
            self.application_expiration_date
                .get(2..4)
                .ok_or(errors::ConnectorError::RequestEncodingFailed)?
                .to_owned(),
        ))
    }
}

#[derive(Debug, Copy, Clone, strum::Display, Eq, Hash, PartialEq)]
pub enum CardIssuer {
    AmericanExpress,
    Master,
    Maestro,
    Visa,
    Discover,
    DinersClub,
    JCB,
    CarteBlanche,
}

pub trait CardData {
    fn get_card_expiry_year_2_digit(&self) -> Result<Secret<String>, errors::ConnectorError>;
    fn get_card_issuer(&self) -> Result<CardIssuer, Error>;
    fn get_card_expiry_month_year_2_digit_with_delimiter(
        &self,
        delimiter: String,
    ) -> Result<Secret<String>, errors::ConnectorError>;
    fn get_expiry_date_as_yyyymm(&self, delimiter: &str) -> Secret<String>;
    fn get_expiry_date_as_mmyyyy(&self, delimiter: &str) -> Secret<String>;
    fn get_expiry_year_4_digit(&self) -> Secret<String>;
    fn get_expiry_date_as_yymm(&self) -> Result<Secret<String>, errors::ConnectorError>;
    fn get_expiry_date_as_mmyy(&self) -> Result<Secret<String>, errors::ConnectorError>;
    fn get_expiry_month_as_i8(&self) -> Result<Secret<i8>, Error>;
    fn get_expiry_year_as_i32(&self) -> Result<Secret<i32>, Error>;
    fn get_expiry_year_as_4_digit_i32(&self) -> Result<Secret<i32>, Error>;
    fn get_cardholder_name(&self) -> Result<Secret<String>, Error>;
}

impl CardData for Card {
    fn get_card_expiry_year_2_digit(&self) -> Result<Secret<String>, errors::ConnectorError> {
        let binding = self.card_exp_year.clone();
        let year = binding.peek();
        Ok(Secret::new(
            year.get(year.len() - 2..)
                .ok_or(errors::ConnectorError::RequestEncodingFailed)?
                .to_string(),
        ))
    }
    fn get_card_issuer(&self) -> Result<CardIssuer, Error> {
        get_card_issuer(self.card_number.peek())
    }
    fn get_card_expiry_month_year_2_digit_with_delimiter(
        &self,
        delimiter: String,
    ) -> Result<Secret<String>, errors::ConnectorError> {
        let year = self.get_card_expiry_year_2_digit()?;
        Ok(Secret::new(format!(
            "{}{}{}",
            self.card_exp_month.peek(),
            delimiter,
            year.peek()
        )))
    }
    fn get_expiry_date_as_yyyymm(&self, delimiter: &str) -> Secret<String> {
        let year = self.get_expiry_year_4_digit();
        Secret::new(format!(
            "{}{}{}",
            year.peek(),
            delimiter,
            self.card_exp_month.peek()
        ))
    }
    fn get_expiry_date_as_mmyyyy(&self, delimiter: &str) -> Secret<String> {
        let year = self.get_expiry_year_4_digit();
        Secret::new(format!(
            "{}{}{}",
            self.card_exp_month.peek(),
            delimiter,
            year.peek()
        ))
    }
    fn get_expiry_year_4_digit(&self) -> Secret<String> {
        let mut year = self.card_exp_year.peek().clone();
        if year.len() == 2 {
            year = format!("20{}", year);
        }
        Secret::new(year)
    }
    fn get_expiry_date_as_yymm(&self) -> Result<Secret<String>, errors::ConnectorError> {
        let year = self.get_card_expiry_year_2_digit()?.expose();
        let month = self.card_exp_month.clone().expose();
        Ok(Secret::new(format!("{year}{month}")))
    }
    fn get_expiry_date_as_mmyy(&self) -> Result<Secret<String>, errors::ConnectorError> {
        let year = self.get_card_expiry_year_2_digit()?.expose();
        let month = self.card_exp_month.clone().expose();
        Ok(Secret::new(format!("{month}{year}")))
    }
    fn get_expiry_month_as_i8(&self) -> Result<Secret<i8>, Error> {
        self.card_exp_month
            .peek()
            .clone()
            .parse::<i8>()
            .change_context(errors::ConnectorError::ResponseDeserializationFailed)
            .map(Secret::new)
    }
    fn get_expiry_year_as_i32(&self) -> Result<Secret<i32>, Error> {
        self.card_exp_year
            .peek()
            .clone()
            .parse::<i32>()
            .change_context(errors::ConnectorError::ResponseDeserializationFailed)
            .map(Secret::new)
    }
    fn get_expiry_year_as_4_digit_i32(&self) -> Result<Secret<i32>, Error> {
        self.get_expiry_year_4_digit()
            .peek()
            .clone()
            .parse::<i32>()
            .change_context(errors::ConnectorError::ResponseDeserializationFailed)
            .map(Secret::new)
    }
    fn get_cardholder_name(&self) -> Result<Secret<String>, Error> {
        self.card_holder_name
            .clone()
            .ok_or_else(missing_field_err("card.card_holder_name"))
    }
}

impl CardData for CardDetailsForNetworkTransactionId {
    fn get_card_expiry_year_2_digit(&self) -> Result<Secret<String>, errors::ConnectorError> {
        let binding = self.card_exp_year.clone();
        let year = binding.peek();
        Ok(Secret::new(
            year.get(year.len() - 2..)
                .ok_or(errors::ConnectorError::RequestEncodingFailed)?
                .to_string(),
        ))
    }
    fn get_card_issuer(&self) -> Result<CardIssuer, Error> {
        get_card_issuer(self.card_number.peek())
    }
    fn get_card_expiry_month_year_2_digit_with_delimiter(
        &self,
        delimiter: String,
    ) -> Result<Secret<String>, errors::ConnectorError> {
        let year = self.get_card_expiry_year_2_digit()?;
        Ok(Secret::new(format!(
            "{}{}{}",
            self.card_exp_month.peek(),
            delimiter,
            year.peek()
        )))
    }
    fn get_expiry_date_as_yyyymm(&self, delimiter: &str) -> Secret<String> {
        let year = self.get_expiry_year_4_digit();
        Secret::new(format!(
            "{}{}{}",
            year.peek(),
            delimiter,
            self.card_exp_month.peek()
        ))
    }
    fn get_expiry_date_as_mmyyyy(&self, delimiter: &str) -> Secret<String> {
        let year = self.get_expiry_year_4_digit();
        Secret::new(format!(
            "{}{}{}",
            self.card_exp_month.peek(),
            delimiter,
            year.peek()
        ))
    }
    fn get_expiry_year_4_digit(&self) -> Secret<String> {
        let mut year = self.card_exp_year.peek().clone();
        if year.len() == 2 {
            year = format!("20{}", year);
        }
        Secret::new(year)
    }
    fn get_expiry_date_as_yymm(&self) -> Result<Secret<String>, errors::ConnectorError> {
        let year = self.get_card_expiry_year_2_digit()?.expose();
        let month = self.card_exp_month.clone().expose();
        Ok(Secret::new(format!("{year}{month}")))
    }
    fn get_expiry_date_as_mmyy(&self) -> Result<Secret<String>, errors::ConnectorError> {
        let year = self.get_card_expiry_year_2_digit()?.expose();
        let month = self.card_exp_month.clone().expose();
        Ok(Secret::new(format!("{month}{year}")))
    }
    fn get_expiry_month_as_i8(&self) -> Result<Secret<i8>, Error> {
        self.card_exp_month
            .peek()
            .clone()
            .parse::<i8>()
            .change_context(errors::ConnectorError::ResponseDeserializationFailed)
            .map(Secret::new)
    }
    fn get_expiry_year_as_i32(&self) -> Result<Secret<i32>, Error> {
        self.card_exp_year
            .peek()
            .clone()
            .parse::<i32>()
            .change_context(errors::ConnectorError::ResponseDeserializationFailed)
            .map(Secret::new)
    }
    fn get_expiry_year_as_4_digit_i32(&self) -> Result<Secret<i32>, Error> {
        self.get_expiry_year_4_digit()
            .peek()
            .clone()
            .parse::<i32>()
            .change_context(errors::ConnectorError::ResponseDeserializationFailed)
            .map(Secret::new)
    }
    fn get_cardholder_name(&self) -> Result<Secret<String>, Error> {
        self.card_holder_name
            .clone()
            .ok_or_else(missing_field_err("card.card_holder_name"))
    }
}

#[track_caller]
fn get_card_issuer(card_number: &str) -> Result<CardIssuer, Error> {
    for (k, v) in CARD_REGEX.iter() {
        let regex: Regex = v
            .clone()
            .change_context(errors::ConnectorError::RequestEncodingFailed)?;
        if regex.is_match(card_number) {
            return Ok(*k);
        }
    }
    Err(error_stack::Report::new(
        errors::ConnectorError::NotImplemented("Card Type".into()),
    ))
}

static CARD_REGEX: Lazy<HashMap<CardIssuer, Result<Regex, regex::Error>>> = Lazy::new(|| {
    let mut map = HashMap::new();
    // Reference: https://gist.github.com/michaelkeevildown/9096cd3aac9029c4e6e05588448a8841
    // [#379]: Determine card issuer from card BIN number
    map.insert(CardIssuer::Master, Regex::new(r"^5[1-5][0-9]{14}$"));
    map.insert(CardIssuer::AmericanExpress, Regex::new(r"^3[47][0-9]{13}$"));
    map.insert(CardIssuer::Visa, Regex::new(r"^4[0-9]{12}(?:[0-9]{3})?$"));
    map.insert(CardIssuer::Discover, Regex::new(r"^65[4-9][0-9]{13}|64[4-9][0-9]{13}|6011[0-9]{12}|(622(?:12[6-9]|1[3-9][0-9]|[2-8][0-9][0-9]|9[01][0-9]|92[0-5])[0-9]{10})$"));
    map.insert(
        CardIssuer::Maestro,
        Regex::new(r"^(5018|5020|5038|5893|6304|6759|6761|6762|6763)[0-9]{8,15}$"),
    );
    map.insert(
        CardIssuer::DinersClub,
        Regex::new(r"^3(?:0[0-5]|[68][0-9])[0-9]{11}$"),
    );
    map.insert(
        CardIssuer::JCB,
        Regex::new(r"^(3(?:088|096|112|158|337|5(?:2[89]|[3-8][0-9]))\d{12})$"),
    );
    map.insert(CardIssuer::CarteBlanche, Regex::new(r"^389[0-9]{11}$"));
    map
});

pub trait AddressDetailsData {
    fn get_first_name(&self) -> Result<&Secret<String>, Error>;
    fn get_last_name(&self) -> Result<&Secret<String>, Error>;
    fn get_full_name(&self) -> Result<Secret<String>, Error>;
    fn get_line1(&self) -> Result<&Secret<String>, Error>;
    fn get_city(&self) -> Result<&String, Error>;
    fn get_line2(&self) -> Result<&Secret<String>, Error>;
    fn get_state(&self) -> Result<&Secret<String>, Error>;
    fn get_zip(&self) -> Result<&Secret<String>, Error>;
    fn get_country(&self) -> Result<&api_models::enums::CountryAlpha2, Error>;
    fn get_combined_address_line(&self) -> Result<Secret<String>, Error>;
    fn to_state_code(&self) -> Result<Secret<String>, Error>;
    fn to_state_code_as_optional(&self) -> Result<Option<Secret<String>>, Error>;
    fn get_optional_city(&self) -> Option<String>;
    fn get_optional_line1(&self) -> Option<Secret<String>>;
    fn get_optional_line2(&self) -> Option<Secret<String>>;
    fn get_optional_first_name(&self) -> Option<Secret<String>>;
    fn get_optional_last_name(&self) -> Option<Secret<String>>;
}

impl AddressDetailsData for AddressDetails {
    fn get_first_name(&self) -> Result<&Secret<String>, Error> {
        self.first_name
            .as_ref()
            .ok_or_else(missing_field_err("address.first_name"))
    }

    fn get_last_name(&self) -> Result<&Secret<String>, Error> {
        self.last_name
            .as_ref()
            .ok_or_else(missing_field_err("address.last_name"))
    }

    fn get_full_name(&self) -> Result<Secret<String>, Error> {
        let first_name = self.get_first_name()?.peek().to_owned();
        let last_name = self
            .get_last_name()
            .ok()
            .cloned()
            .unwrap_or(Secret::new("".to_string()));
        let last_name = last_name.peek();
        let full_name = format!("{} {}", first_name, last_name).trim().to_string();
        Ok(Secret::new(full_name))
    }

    fn get_line1(&self) -> Result<&Secret<String>, Error> {
        self.line1
            .as_ref()
            .ok_or_else(missing_field_err("address.line1"))
    }

    fn get_city(&self) -> Result<&String, Error> {
        self.city
            .as_ref()
            .ok_or_else(missing_field_err("address.city"))
    }

    fn get_state(&self) -> Result<&Secret<String>, Error> {
        self.state
            .as_ref()
            .ok_or_else(missing_field_err("address.state"))
    }

    fn get_line2(&self) -> Result<&Secret<String>, Error> {
        self.line2
            .as_ref()
            .ok_or_else(missing_field_err("address.line2"))
    }

    fn get_zip(&self) -> Result<&Secret<String>, Error> {
        self.zip
            .as_ref()
            .ok_or_else(missing_field_err("address.zip"))
    }

    fn get_country(&self) -> Result<&api_models::enums::CountryAlpha2, Error> {
        self.country
            .as_ref()
            .ok_or_else(missing_field_err("address.country"))
    }

    fn get_combined_address_line(&self) -> Result<Secret<String>, Error> {
        Ok(Secret::new(format!(
            "{},{}",
            self.get_line1()?.peek(),
            self.get_line2()?.peek()
        )))
    }

    fn to_state_code(&self) -> Result<Secret<String>, Error> {
        let country = self.get_country()?;
        let state = self.get_state()?;
        match country {
            api_models::enums::CountryAlpha2::US => Ok(Secret::new(
                UsStatesAbbreviation::foreign_try_from(state.peek().to_string())?.to_string(),
            )),
            api_models::enums::CountryAlpha2::CA => Ok(Secret::new(
                CanadaStatesAbbreviation::foreign_try_from(state.peek().to_string())?.to_string(),
            )),
            api_models::enums::CountryAlpha2::AL => Ok(Secret::new(
                AlbaniaStatesAbbreviation::foreign_try_from(state.peek().to_string())?.to_string(),
            )),
            api_models::enums::CountryAlpha2::AD => Ok(Secret::new(
                AndorraStatesAbbreviation::foreign_try_from(state.peek().to_string())?.to_string(),
            )),
            api_models::enums::CountryAlpha2::AT => Ok(Secret::new(
                AustriaStatesAbbreviation::foreign_try_from(state.peek().to_string())?.to_string(),
            )),
            api_models::enums::CountryAlpha2::BY => Ok(Secret::new(
                BelarusStatesAbbreviation::foreign_try_from(state.peek().to_string())?.to_string(),
            )),
            api_models::enums::CountryAlpha2::BA => Ok(Secret::new(
                BosniaAndHerzegovinaStatesAbbreviation::foreign_try_from(state.peek().to_string())?
                    .to_string(),
            )),
            api_models::enums::CountryAlpha2::BG => Ok(Secret::new(
                BulgariaStatesAbbreviation::foreign_try_from(state.peek().to_string())?.to_string(),
            )),
            api_models::enums::CountryAlpha2::HR => Ok(Secret::new(
                CroatiaStatesAbbreviation::foreign_try_from(state.peek().to_string())?.to_string(),
            )),
            api_models::enums::CountryAlpha2::CZ => Ok(Secret::new(
                CzechRepublicStatesAbbreviation::foreign_try_from(state.peek().to_string())?
                    .to_string(),
            )),
            api_models::enums::CountryAlpha2::DK => Ok(Secret::new(
                DenmarkStatesAbbreviation::foreign_try_from(state.peek().to_string())?.to_string(),
            )),
            api_models::enums::CountryAlpha2::FI => Ok(Secret::new(
                FinlandStatesAbbreviation::foreign_try_from(state.peek().to_string())?.to_string(),
            )),
            api_models::enums::CountryAlpha2::FR => Ok(Secret::new(
                FranceStatesAbbreviation::foreign_try_from(state.peek().to_string())?.to_string(),
            )),
            api_models::enums::CountryAlpha2::DE => Ok(Secret::new(
                GermanyStatesAbbreviation::foreign_try_from(state.peek().to_string())?.to_string(),
            )),
            api_models::enums::CountryAlpha2::GR => Ok(Secret::new(
                GreeceStatesAbbreviation::foreign_try_from(state.peek().to_string())?.to_string(),
            )),
            api_models::enums::CountryAlpha2::HU => Ok(Secret::new(
                HungaryStatesAbbreviation::foreign_try_from(state.peek().to_string())?.to_string(),
            )),
            api_models::enums::CountryAlpha2::IS => Ok(Secret::new(
                IcelandStatesAbbreviation::foreign_try_from(state.peek().to_string())?.to_string(),
            )),
            api_models::enums::CountryAlpha2::IE => Ok(Secret::new(
                IrelandStatesAbbreviation::foreign_try_from(state.peek().to_string())?.to_string(),
            )),
            api_models::enums::CountryAlpha2::LV => Ok(Secret::new(
                LatviaStatesAbbreviation::foreign_try_from(state.peek().to_string())?.to_string(),
            )),
            api_models::enums::CountryAlpha2::IT => Ok(Secret::new(
                ItalyStatesAbbreviation::foreign_try_from(state.peek().to_string())?.to_string(),
            )),
            api_models::enums::CountryAlpha2::LI => Ok(Secret::new(
                LiechtensteinStatesAbbreviation::foreign_try_from(state.peek().to_string())?
                    .to_string(),
            )),
            api_models::enums::CountryAlpha2::LT => Ok(Secret::new(
                LithuaniaStatesAbbreviation::foreign_try_from(state.peek().to_string())?
                    .to_string(),
            )),
            api_models::enums::CountryAlpha2::MT => Ok(Secret::new(
                MaltaStatesAbbreviation::foreign_try_from(state.peek().to_string())?.to_string(),
            )),
            api_models::enums::CountryAlpha2::MD => Ok(Secret::new(
                MoldovaStatesAbbreviation::foreign_try_from(state.peek().to_string())?.to_string(),
            )),
            api_models::enums::CountryAlpha2::MC => Ok(Secret::new(
                MonacoStatesAbbreviation::foreign_try_from(state.peek().to_string())?.to_string(),
            )),
            api_models::enums::CountryAlpha2::ME => Ok(Secret::new(
                MontenegroStatesAbbreviation::foreign_try_from(state.peek().to_string())?
                    .to_string(),
            )),
            api_models::enums::CountryAlpha2::NL => Ok(Secret::new(
                NetherlandsStatesAbbreviation::foreign_try_from(state.peek().to_string())?
                    .to_string(),
            )),
            api_models::enums::CountryAlpha2::MK => Ok(Secret::new(
                NorthMacedoniaStatesAbbreviation::foreign_try_from(state.peek().to_string())?
                    .to_string(),
            )),
            api_models::enums::CountryAlpha2::NO => Ok(Secret::new(
                NorwayStatesAbbreviation::foreign_try_from(state.peek().to_string())?.to_string(),
            )),
            api_models::enums::CountryAlpha2::PL => Ok(Secret::new(
                PolandStatesAbbreviation::foreign_try_from(state.peek().to_string())?.to_string(),
            )),
            api_models::enums::CountryAlpha2::PT => Ok(Secret::new(
                PortugalStatesAbbreviation::foreign_try_from(state.peek().to_string())?.to_string(),
            )),
            api_models::enums::CountryAlpha2::ES => Ok(Secret::new(
                SpainStatesAbbreviation::foreign_try_from(state.peek().to_string())?.to_string(),
            )),
            api_models::enums::CountryAlpha2::CH => Ok(Secret::new(
                SwitzerlandStatesAbbreviation::foreign_try_from(state.peek().to_string())?
                    .to_string(),
            )),
            api_models::enums::CountryAlpha2::GB => Ok(Secret::new(
                UnitedKingdomStatesAbbreviation::foreign_try_from(state.peek().to_string())?
                    .to_string(),
            )),
            _ => Ok(state.clone()),
        }
    }
    fn to_state_code_as_optional(&self) -> Result<Option<Secret<String>>, Error> {
        self.state
            .as_ref()
            .map(|state| {
                if state.peek().len() == 2 {
                    Ok(state.to_owned())
                } else {
                    self.to_state_code()
                }
            })
            .transpose()
    }

    fn get_optional_city(&self) -> Option<String> {
        self.city.clone()
    }

    fn get_optional_line1(&self) -> Option<Secret<String>> {
        self.line1.clone()
    }

    fn get_optional_line2(&self) -> Option<Secret<String>> {
        self.line2.clone()
    }

    fn get_optional_first_name(&self) -> Option<Secret<String>> {
        self.first_name.clone()
    }

    fn get_optional_last_name(&self) -> Option<Secret<String>> {
        self.last_name.clone()
    }
}

pub trait AdditionalCardInfo {
    fn get_card_expiry_year_2_digit(&self) -> Result<Secret<String>, errors::ConnectorError>;
}

impl AdditionalCardInfo for payments::AdditionalCardInfo {
    fn get_card_expiry_year_2_digit(&self) -> Result<Secret<String>, errors::ConnectorError> {
        let binding =
            self.card_exp_year
                .clone()
                .ok_or(errors::ConnectorError::MissingRequiredField {
                    field_name: "card_exp_year",
                })?;
        let year = binding.peek();
        Ok(Secret::new(
            year.get(year.len() - 2..)
                .ok_or(errors::ConnectorError::RequestEncodingFailed)?
                .to_string(),
        ))
    }
}

pub trait PhoneDetailsData {
    fn get_number(&self) -> Result<Secret<String>, Error>;
    fn get_country_code(&self) -> Result<String, Error>;
    fn get_number_with_country_code(&self) -> Result<Secret<String>, Error>;
    fn get_number_with_hash_country_code(&self) -> Result<Secret<String>, Error>;
    fn extract_country_code(&self) -> Result<String, Error>;
}

impl PhoneDetailsData for PhoneDetails {
    fn get_country_code(&self) -> Result<String, Error> {
        self.country_code
            .clone()
            .ok_or_else(missing_field_err("billing.phone.country_code"))
    }
    fn extract_country_code(&self) -> Result<String, Error> {
        self.get_country_code()
            .map(|cc| cc.trim_start_matches('+').to_string())
    }
    fn get_number(&self) -> Result<Secret<String>, Error> {
        self.number
            .clone()
            .ok_or_else(missing_field_err("billing.phone.number"))
    }
    fn get_number_with_country_code(&self) -> Result<Secret<String>, Error> {
        let number = self.get_number()?;
        let country_code = self.get_country_code()?;
        Ok(Secret::new(format!("{}{}", country_code, number.peek())))
    }
    fn get_number_with_hash_country_code(&self) -> Result<Secret<String>, Error> {
        let number = self.get_number()?;
        let country_code = self.get_country_code()?;
        let number_without_plus = country_code.trim_start_matches('+');
        Ok(Secret::new(format!(
            "{}#{}",
            number_without_plus,
            number.peek()
        )))
    }
}

#[cfg(feature = "payouts")]
pub trait PayoutFulfillRequestData {
    fn get_connector_payout_id(&self) -> Result<String, Error>;
    fn get_connector_transfer_method_id(&self) -> Result<String, Error>;
}
#[cfg(feature = "payouts")]
impl PayoutFulfillRequestData for hyperswitch_domain_models::router_request_types::PayoutsData {
    fn get_connector_payout_id(&self) -> Result<String, Error> {
        self.connector_payout_id
            .clone()
            .ok_or_else(missing_field_err("connector_payout_id"))
    }

    fn get_connector_transfer_method_id(&self) -> Result<String, Error> {
        self.connector_transfer_method_id
            .clone()
            .ok_or_else(missing_field_err("connector_transfer_method_id"))
    }
}

pub trait CustomerData {
    fn get_email(&self) -> Result<Email, Error>;
}

impl CustomerData for ConnectorCustomerData {
    fn get_email(&self) -> Result<Email, Error> {
        self.email.clone().ok_or_else(missing_field_err("email"))
    }
}
pub trait PaymentsAuthorizeRequestData {
    fn get_optional_language_from_browser_info(&self) -> Option<String>;
    fn is_auto_capture(&self) -> Result<bool, Error>;
    fn get_email(&self) -> Result<Email, Error>;
    fn get_browser_info(&self) -> Result<BrowserInformation, Error>;
    fn get_order_details(&self) -> Result<Vec<OrderDetailsWithAmount>, Error>;
    fn get_card(&self) -> Result<Card, Error>;
    fn connector_mandate_id(&self) -> Option<String>;
    fn is_mandate_payment(&self) -> bool;
    fn is_customer_initiated_mandate_payment(&self) -> bool;
    fn get_webhook_url(&self) -> Result<String, Error>;
    fn get_router_return_url(&self) -> Result<String, Error>;
    fn is_wallet(&self) -> bool;
    fn is_card(&self) -> bool;
    fn get_payment_method_type(&self) -> Result<enums::PaymentMethodType, Error>;
    fn get_connector_mandate_id(&self) -> Result<String, Error>;
    fn get_complete_authorize_url(&self) -> Result<String, Error>;
    fn get_ip_address_as_optional(&self) -> Option<Secret<String, IpAddress>>;
    fn get_original_amount(&self) -> i64;
    fn get_surcharge_amount(&self) -> Option<i64>;
    fn get_tax_on_surcharge_amount(&self) -> Option<i64>;
    fn get_total_surcharge_amount(&self) -> Option<i64>;
    fn get_metadata_as_object(&self) -> Option<pii::SecretSerdeValue>;
    fn get_authentication_data(&self) -> Result<AuthenticationData, Error>;
    fn get_customer_name(&self) -> Result<Secret<String>, Error>;
    fn get_connector_mandate_request_reference_id(&self) -> Result<String, Error>;
    fn get_card_holder_name_from_additional_payment_method_data(
        &self,
    ) -> Result<Secret<String>, Error>;
    fn is_cit_mandate_payment(&self) -> bool;
    fn get_optional_network_transaction_id(&self) -> Option<String>;
    fn get_optional_email(&self) -> Option<Email>;
}

impl PaymentsAuthorizeRequestData for PaymentsAuthorizeData {
    fn is_auto_capture(&self) -> Result<bool, Error> {
        match self.capture_method {
            Some(enums::CaptureMethod::Automatic)
            | Some(enums::CaptureMethod::SequentialAutomatic)
            | None => Ok(true),
            Some(enums::CaptureMethod::Manual) => Ok(false),
            Some(_) => Err(errors::ConnectorError::CaptureMethodNotSupported.into()),
        }
    }

    fn get_email(&self) -> Result<Email, Error> {
        self.email.clone().ok_or_else(missing_field_err("email"))
    }
    fn get_browser_info(&self) -> Result<BrowserInformation, Error> {
        self.browser_info
            .clone()
            .ok_or_else(missing_field_err("browser_info"))
    }
    fn get_optional_language_from_browser_info(&self) -> Option<String> {
        self.browser_info
            .clone()
            .and_then(|browser_info| browser_info.language)
    }

    fn get_order_details(&self) -> Result<Vec<OrderDetailsWithAmount>, Error> {
        self.order_details
            .clone()
            .ok_or_else(missing_field_err("order_details"))
    }

    fn get_card(&self) -> Result<Card, Error> {
        match self.payment_method_data.clone() {
            PaymentMethodData::Card(card) => Ok(card),
            _ => Err(missing_field_err("card")()),
        }
    }

    fn get_complete_authorize_url(&self) -> Result<String, Error> {
        self.complete_authorize_url
            .clone()
            .ok_or_else(missing_field_err("complete_authorize_url"))
    }

    fn connector_mandate_id(&self) -> Option<String> {
        self.mandate_id
            .as_ref()
            .and_then(|mandate_ids| match &mandate_ids.mandate_reference_id {
                Some(payments::MandateReferenceId::ConnectorMandateId(connector_mandate_ids)) => {
                    connector_mandate_ids.get_connector_mandate_id()
                }
                Some(payments::MandateReferenceId::NetworkMandateId(_))
                | None
                | Some(payments::MandateReferenceId::NetworkTokenWithNTI(_)) => None,
            })
    }
    fn is_mandate_payment(&self) -> bool {
        ((self.customer_acceptance.is_some() || self.setup_mandate_details.is_some())
            && (self.setup_future_usage == Some(FutureUsage::OffSession)))
            || self
                .mandate_id
                .as_ref()
                .and_then(|mandate_ids| mandate_ids.mandate_reference_id.as_ref())
                .is_some()
    }
    fn get_webhook_url(&self) -> Result<String, Error> {
        self.webhook_url
            .clone()
            .ok_or_else(missing_field_err("webhook_url"))
    }
    fn get_router_return_url(&self) -> Result<String, Error> {
        self.router_return_url
            .clone()
            .ok_or_else(missing_field_err("return_url"))
    }
    fn is_wallet(&self) -> bool {
        matches!(self.payment_method_data, PaymentMethodData::Wallet(_))
    }
    fn is_card(&self) -> bool {
        matches!(self.payment_method_data, PaymentMethodData::Card(_))
    }

    fn get_payment_method_type(&self) -> Result<enums::PaymentMethodType, Error> {
        self.payment_method_type
            .to_owned()
            .ok_or_else(missing_field_err("payment_method_type"))
    }

    fn get_connector_mandate_id(&self) -> Result<String, Error> {
        self.connector_mandate_id()
            .ok_or_else(missing_field_err("connector_mandate_id"))
    }
    fn get_ip_address_as_optional(&self) -> Option<Secret<String, IpAddress>> {
        self.browser_info.clone().and_then(|browser_info| {
            browser_info
                .ip_address
                .map(|ip| Secret::new(ip.to_string()))
        })
    }
    fn get_original_amount(&self) -> i64 {
        self.surcharge_details
            .as_ref()
            .map(|surcharge_details| surcharge_details.original_amount.get_amount_as_i64())
            .unwrap_or(self.amount)
    }
    fn get_surcharge_amount(&self) -> Option<i64> {
        self.surcharge_details
            .as_ref()
            .map(|surcharge_details| surcharge_details.surcharge_amount.get_amount_as_i64())
    }
    fn get_tax_on_surcharge_amount(&self) -> Option<i64> {
        self.surcharge_details.as_ref().map(|surcharge_details| {
            surcharge_details
                .tax_on_surcharge_amount
                .get_amount_as_i64()
        })
    }
    fn get_total_surcharge_amount(&self) -> Option<i64> {
        self.surcharge_details.as_ref().map(|surcharge_details| {
            surcharge_details
                .get_total_surcharge_amount()
                .get_amount_as_i64()
        })
    }

    fn is_customer_initiated_mandate_payment(&self) -> bool {
        (self.customer_acceptance.is_some() || self.setup_mandate_details.is_some())
            && self.setup_future_usage == Some(FutureUsage::OffSession)
    }

    fn get_metadata_as_object(&self) -> Option<pii::SecretSerdeValue> {
        self.metadata.clone().and_then(|meta_data| match meta_data {
            Value::Null
            | Value::Bool(_)
            | Value::Number(_)
            | Value::String(_)
            | Value::Array(_) => None,
            Value::Object(_) => Some(meta_data.into()),
        })
    }

    fn get_authentication_data(&self) -> Result<AuthenticationData, Error> {
        self.authentication_data
            .clone()
            .ok_or_else(missing_field_err("authentication_data"))
    }

    fn get_customer_name(&self) -> Result<Secret<String>, Error> {
        self.customer_name
            .clone()
            .ok_or_else(missing_field_err("customer_name"))
    }

    fn get_card_holder_name_from_additional_payment_method_data(
        &self,
    ) -> Result<Secret<String>, Error> {
        match &self.additional_payment_method_data {
            Some(payments::AdditionalPaymentData::Card(card_data)) => Ok(card_data
                .card_holder_name
                .clone()
                .ok_or_else(|| errors::ConnectorError::MissingRequiredField {
                    field_name: "card_holder_name",
                })?),
            _ => Err(errors::ConnectorError::MissingRequiredFields {
                field_names: vec!["card_holder_name"],
            }
            .into()),
        }
    }
    /// Attempts to retrieve the connector mandate reference ID as a `Result<String, Error>`.
    fn get_connector_mandate_request_reference_id(&self) -> Result<String, Error> {
        self.mandate_id
            .as_ref()
            .and_then(|mandate_ids| match &mandate_ids.mandate_reference_id {
                Some(payments::MandateReferenceId::ConnectorMandateId(connector_mandate_ids)) => {
                    connector_mandate_ids.get_connector_mandate_request_reference_id()
                }
                Some(payments::MandateReferenceId::NetworkMandateId(_))
                | None
                | Some(payments::MandateReferenceId::NetworkTokenWithNTI(_)) => None,
            })
            .ok_or_else(missing_field_err("connector_mandate_request_reference_id"))
    }
    fn is_cit_mandate_payment(&self) -> bool {
        (self.customer_acceptance.is_some() || self.setup_mandate_details.is_some())
            && self.setup_future_usage == Some(FutureUsage::OffSession)
    }
    fn get_optional_network_transaction_id(&self) -> Option<String> {
        self.mandate_id
            .as_ref()
            .and_then(|mandate_ids| match &mandate_ids.mandate_reference_id {
                Some(payments::MandateReferenceId::NetworkMandateId(network_transaction_id)) => {
                    Some(network_transaction_id.clone())
                }
                Some(payments::MandateReferenceId::ConnectorMandateId(_))
                | Some(payments::MandateReferenceId::NetworkTokenWithNTI(_))
                | None => None,
            })
    }
    fn get_optional_email(&self) -> Option<Email> {
        self.email.clone()
    }
}

pub trait PaymentsCaptureRequestData {
    fn get_optional_language_from_browser_info(&self) -> Option<String>;
    fn is_multiple_capture(&self) -> bool;
    fn get_browser_info(&self) -> Result<BrowserInformation, Error>;
}

impl PaymentsCaptureRequestData for PaymentsCaptureData {
    fn is_multiple_capture(&self) -> bool {
        self.multiple_capture_data.is_some()
    }
    fn get_browser_info(&self) -> Result<BrowserInformation, Error> {
        self.browser_info
            .clone()
            .ok_or_else(missing_field_err("browser_info"))
    }
    fn get_optional_language_from_browser_info(&self) -> Option<String> {
        self.browser_info
            .clone()
            .and_then(|browser_info| browser_info.language)
    }
}

pub trait PaymentsSyncRequestData {
    fn is_auto_capture(&self) -> Result<bool, Error>;
    fn get_connector_transaction_id(&self) -> CustomResult<String, errors::ConnectorError>;
}

impl PaymentsSyncRequestData for PaymentsSyncData {
    fn is_auto_capture(&self) -> Result<bool, Error> {
        match self.capture_method {
            Some(enums::CaptureMethod::Automatic)
            | Some(enums::CaptureMethod::SequentialAutomatic)
            | None => Ok(true),
            Some(enums::CaptureMethod::Manual) => Ok(false),
            Some(_) => Err(errors::ConnectorError::CaptureMethodNotSupported.into()),
        }
    }
    fn get_connector_transaction_id(&self) -> CustomResult<String, errors::ConnectorError> {
        match self.connector_transaction_id.clone() {
            ResponseId::ConnectorTransactionId(txn_id) => Ok(txn_id),
            _ => Err(
                common_utils::errors::ValidationError::IncorrectValueProvided {
                    field_name: "connector_transaction_id",
                },
            )
            .attach_printable("Expected connector transaction ID not found")
            .change_context(errors::ConnectorError::MissingConnectorTransactionID)?,
        }
    }
}

pub trait PaymentsCancelRequestData {
    fn get_optional_language_from_browser_info(&self) -> Option<String>;
    fn get_amount(&self) -> Result<i64, Error>;
    fn get_currency(&self) -> Result<enums::Currency, Error>;
    fn get_cancellation_reason(&self) -> Result<String, Error>;
    fn get_browser_info(&self) -> Result<BrowserInformation, Error>;
}

impl PaymentsCancelRequestData for PaymentsCancelData {
    fn get_amount(&self) -> Result<i64, Error> {
        self.amount.ok_or_else(missing_field_err("amount"))
    }
    fn get_currency(&self) -> Result<enums::Currency, Error> {
        self.currency.ok_or_else(missing_field_err("currency"))
    }
    fn get_cancellation_reason(&self) -> Result<String, Error> {
        self.cancellation_reason
            .clone()
            .ok_or_else(missing_field_err("cancellation_reason"))
    }
    fn get_browser_info(&self) -> Result<BrowserInformation, Error> {
        self.browser_info
            .clone()
            .ok_or_else(missing_field_err("browser_info"))
    }
    fn get_optional_language_from_browser_info(&self) -> Option<String> {
        self.browser_info
            .clone()
            .and_then(|browser_info| browser_info.language)
    }
}

pub trait RefundsRequestData {
    fn get_optional_language_from_browser_info(&self) -> Option<String>;
    fn get_connector_refund_id(&self) -> Result<String, Error>;
    fn get_webhook_url(&self) -> Result<String, Error>;
    fn get_browser_info(&self) -> Result<BrowserInformation, Error>;
    fn get_connector_metadata(&self) -> Result<Value, Error>;
}

impl RefundsRequestData for RefundsData {
    #[track_caller]
    fn get_connector_refund_id(&self) -> Result<String, Error> {
        self.connector_refund_id
            .clone()
            .get_required_value("connector_refund_id")
            .change_context(errors::ConnectorError::MissingConnectorTransactionID)
    }
    fn get_webhook_url(&self) -> Result<String, Error> {
        self.webhook_url
            .clone()
            .ok_or_else(missing_field_err("webhook_url"))
    }
    fn get_browser_info(&self) -> Result<BrowserInformation, Error> {
        self.browser_info
            .clone()
            .ok_or_else(missing_field_err("browser_info"))
    }
    fn get_optional_language_from_browser_info(&self) -> Option<String> {
        self.browser_info
            .clone()
            .and_then(|browser_info| browser_info.language)
    }
    fn get_connector_metadata(&self) -> Result<Value, Error> {
        self.connector_metadata
            .clone()
            .ok_or_else(missing_field_err("connector_metadata"))
    }
}

pub trait PaymentsSetupMandateRequestData {
    fn get_browser_info(&self) -> Result<BrowserInformation, Error>;
    fn get_email(&self) -> Result<Email, Error>;
    fn get_router_return_url(&self) -> Result<String, Error>;
    fn is_card(&self) -> bool;
    fn get_return_url(&self) -> Result<String, Error>;
    fn get_webhook_url(&self) -> Result<String, Error>;
    fn get_optional_language_from_browser_info(&self) -> Option<String>;
}

impl PaymentsSetupMandateRequestData for SetupMandateRequestData {
    fn get_browser_info(&self) -> Result<BrowserInformation, Error> {
        self.browser_info
            .clone()
            .ok_or_else(missing_field_err("browser_info"))
    }
    fn get_email(&self) -> Result<Email, Error> {
        self.email.clone().ok_or_else(missing_field_err("email"))
    }
    fn get_router_return_url(&self) -> Result<String, Error> {
        self.router_return_url
            .clone()
            .ok_or_else(missing_field_err("router_return_url"))
    }
    fn is_card(&self) -> bool {
        matches!(self.payment_method_data, PaymentMethodData::Card(_))
    }
    fn get_return_url(&self) -> Result<String, Error> {
        self.router_return_url
            .clone()
            .ok_or_else(missing_field_err("return_url"))
    }
    fn get_webhook_url(&self) -> Result<String, Error> {
        self.webhook_url
            .clone()
            .ok_or_else(missing_field_err("webhook_url"))
    }
    fn get_optional_language_from_browser_info(&self) -> Option<String> {
        self.browser_info
            .clone()
            .and_then(|browser_info| browser_info.language)
    }
}

pub trait PaymentMethodTokenizationRequestData {
    fn get_browser_info(&self) -> Result<BrowserInformation, Error>;
}

impl PaymentMethodTokenizationRequestData for PaymentMethodTokenizationData {
    fn get_browser_info(&self) -> Result<BrowserInformation, Error> {
        self.browser_info
            .clone()
            .ok_or_else(missing_field_err("browser_info"))
    }
}

pub trait PaymentsCompleteAuthorizeRequestData {
    fn is_auto_capture(&self) -> Result<bool, Error>;
    fn get_email(&self) -> Result<Email, Error>;
    fn get_redirect_response_payload(&self) -> Result<pii::SecretSerdeValue, Error>;
    fn get_complete_authorize_url(&self) -> Result<String, Error>;
    fn is_mandate_payment(&self) -> bool;
    fn get_connector_mandate_request_reference_id(&self) -> Result<String, Error>;
    fn is_cit_mandate_payment(&self) -> bool;
}

impl PaymentsCompleteAuthorizeRequestData for CompleteAuthorizeData {
    fn is_auto_capture(&self) -> Result<bool, Error> {
        match self.capture_method {
            Some(enums::CaptureMethod::Automatic)
            | Some(enums::CaptureMethod::SequentialAutomatic)
            | None => Ok(true),
            Some(enums::CaptureMethod::Manual) => Ok(false),
            Some(_) => Err(errors::ConnectorError::CaptureMethodNotSupported.into()),
        }
    }
    fn get_email(&self) -> Result<Email, Error> {
        self.email.clone().ok_or_else(missing_field_err("email"))
    }
    fn get_redirect_response_payload(&self) -> Result<pii::SecretSerdeValue, Error> {
        self.redirect_response
            .as_ref()
            .and_then(|res| res.payload.to_owned())
            .ok_or(
                errors::ConnectorError::MissingConnectorRedirectionPayload {
                    field_name: "request.redirect_response.payload",
                }
                .into(),
            )
    }
    fn get_complete_authorize_url(&self) -> Result<String, Error> {
        self.complete_authorize_url
            .clone()
            .ok_or_else(missing_field_err("complete_authorize_url"))
    }
    fn is_mandate_payment(&self) -> bool {
        ((self.customer_acceptance.is_some() || self.setup_mandate_details.is_some())
            && self.setup_future_usage == Some(FutureUsage::OffSession))
            || self
                .mandate_id
                .as_ref()
                .and_then(|mandate_ids| mandate_ids.mandate_reference_id.as_ref())
                .is_some()
    }
    /// Attempts to retrieve the connector mandate reference ID as a `Result<String, Error>`.
    fn get_connector_mandate_request_reference_id(&self) -> Result<String, Error> {
        self.mandate_id
            .as_ref()
            .and_then(|mandate_ids| match &mandate_ids.mandate_reference_id {
                Some(payments::MandateReferenceId::ConnectorMandateId(connector_mandate_ids)) => {
                    connector_mandate_ids.get_connector_mandate_request_reference_id()
                }
                Some(payments::MandateReferenceId::NetworkMandateId(_))
                | None
                | Some(payments::MandateReferenceId::NetworkTokenWithNTI(_)) => None,
            })
            .ok_or_else(missing_field_err("connector_mandate_request_reference_id"))
    }
    fn is_cit_mandate_payment(&self) -> bool {
        (self.customer_acceptance.is_some() || self.setup_mandate_details.is_some())
            && self.setup_future_usage == Some(FutureUsage::OffSession)
    }
}
pub trait AddressData {
    fn get_optional_full_name(&self) -> Option<Secret<String>>;
    fn get_email(&self) -> Result<Email, Error>;
    fn get_phone_with_country_code(&self) -> Result<Secret<String>, Error>;
    fn get_optional_first_name(&self) -> Option<Secret<String>>;
    fn get_optional_last_name(&self) -> Option<Secret<String>>;
}

impl AddressData for Address {
    fn get_optional_full_name(&self) -> Option<Secret<String>> {
        self.address
            .as_ref()
            .and_then(|billing_address| billing_address.get_optional_full_name())
    }

    fn get_email(&self) -> Result<Email, Error> {
        self.email.clone().ok_or_else(missing_field_err("email"))
    }

    fn get_phone_with_country_code(&self) -> Result<Secret<String>, Error> {
        self.phone
            .clone()
            .map(|phone_details| phone_details.get_number_with_country_code())
            .transpose()?
            .ok_or_else(missing_field_err("phone"))
    }

    fn get_optional_first_name(&self) -> Option<Secret<String>> {
        self.address
            .as_ref()
            .and_then(|billing_address| billing_address.get_optional_first_name())
    }

    fn get_optional_last_name(&self) -> Option<Secret<String>> {
        self.address
            .as_ref()
            .and_then(|billing_address| billing_address.get_optional_last_name())
    }
}
pub trait PaymentsPreProcessingRequestData {
    fn get_redirect_response_payload(&self) -> Result<pii::SecretSerdeValue, Error>;
    fn get_email(&self) -> Result<Email, Error>;
    fn get_payment_method_type(&self) -> Result<enums::PaymentMethodType, Error>;
    fn get_currency(&self) -> Result<enums::Currency, Error>;
    fn get_amount(&self) -> Result<i64, Error>;
    fn get_minor_amount(&self) -> Result<MinorUnit, Error>;
    fn is_auto_capture(&self) -> Result<bool, Error>;
    fn get_order_details(&self) -> Result<Vec<OrderDetailsWithAmount>, Error>;
    fn get_webhook_url(&self) -> Result<String, Error>;
    fn get_router_return_url(&self) -> Result<String, Error>;
    fn get_browser_info(&self) -> Result<BrowserInformation, Error>;
    fn get_complete_authorize_url(&self) -> Result<String, Error>;
    fn connector_mandate_id(&self) -> Option<String>;
}

impl PaymentsPreProcessingRequestData for PaymentsPreProcessingData {
    fn get_email(&self) -> Result<Email, Error> {
        self.email.clone().ok_or_else(missing_field_err("email"))
    }
    fn get_payment_method_type(&self) -> Result<enums::PaymentMethodType, Error> {
        self.payment_method_type
            .to_owned()
            .ok_or_else(missing_field_err("payment_method_type"))
    }
    fn get_currency(&self) -> Result<enums::Currency, Error> {
        self.currency.ok_or_else(missing_field_err("currency"))
    }
    fn get_amount(&self) -> Result<i64, Error> {
        self.amount.ok_or_else(missing_field_err("amount"))
    }

    // New minor amount function for amount framework
    fn get_minor_amount(&self) -> Result<MinorUnit, Error> {
        self.minor_amount.ok_or_else(missing_field_err("amount"))
    }
    fn is_auto_capture(&self) -> Result<bool, Error> {
        match self.capture_method {
            Some(enums::CaptureMethod::Automatic)
            | None
            | Some(enums::CaptureMethod::SequentialAutomatic) => Ok(true),
            Some(enums::CaptureMethod::Manual) => Ok(false),
            Some(enums::CaptureMethod::ManualMultiple) | Some(enums::CaptureMethod::Scheduled) => {
                Err(errors::ConnectorError::CaptureMethodNotSupported.into())
            }
        }
    }
    fn get_order_details(&self) -> Result<Vec<OrderDetailsWithAmount>, Error> {
        self.order_details
            .clone()
            .ok_or_else(missing_field_err("order_details"))
    }
    fn get_webhook_url(&self) -> Result<String, Error> {
        self.webhook_url
            .clone()
            .ok_or_else(missing_field_err("webhook_url"))
    }
    fn get_router_return_url(&self) -> Result<String, Error> {
        self.router_return_url
            .clone()
            .ok_or_else(missing_field_err("return_url"))
    }
    fn get_browser_info(&self) -> Result<BrowserInformation, Error> {
        self.browser_info
            .clone()
            .ok_or_else(missing_field_err("browser_info"))
    }
    fn get_complete_authorize_url(&self) -> Result<String, Error> {
        self.complete_authorize_url
            .clone()
            .ok_or_else(missing_field_err("complete_authorize_url"))
    }
    fn get_redirect_response_payload(&self) -> Result<pii::SecretSerdeValue, Error> {
        self.redirect_response
            .as_ref()
            .and_then(|res| res.payload.to_owned())
            .ok_or(
                errors::ConnectorError::MissingConnectorRedirectionPayload {
                    field_name: "request.redirect_response.payload",
                }
                .into(),
            )
    }
    fn connector_mandate_id(&self) -> Option<String> {
        self.mandate_id
            .as_ref()
            .and_then(|mandate_ids| match &mandate_ids.mandate_reference_id {
                Some(payments::MandateReferenceId::ConnectorMandateId(connector_mandate_ids)) => {
                    connector_mandate_ids.get_connector_mandate_id()
                }
                Some(payments::MandateReferenceId::NetworkMandateId(_))
                | None
                | Some(payments::MandateReferenceId::NetworkTokenWithNTI(_)) => None,
            })
    }
}

pub trait BrowserInformationData {
    fn get_accept_header(&self) -> Result<String, Error>;
    fn get_language(&self) -> Result<String, Error>;
    fn get_screen_height(&self) -> Result<u32, Error>;
    fn get_screen_width(&self) -> Result<u32, Error>;
    fn get_color_depth(&self) -> Result<u8, Error>;
    fn get_user_agent(&self) -> Result<String, Error>;
    fn get_time_zone(&self) -> Result<i32, Error>;
    fn get_java_enabled(&self) -> Result<bool, Error>;
    fn get_java_script_enabled(&self) -> Result<bool, Error>;
    fn get_ip_address(&self) -> Result<Secret<String, IpAddress>, Error>;
    fn get_os_type(&self) -> Result<String, Error>;
    fn get_os_version(&self) -> Result<String, Error>;
    fn get_device_model(&self) -> Result<String, Error>;
}

impl BrowserInformationData for BrowserInformation {
    fn get_ip_address(&self) -> Result<Secret<String, IpAddress>, Error> {
        let ip_address = self
            .ip_address
            .ok_or_else(missing_field_err("browser_info.ip_address"))?;
        Ok(Secret::new(ip_address.to_string()))
    }
    fn get_accept_header(&self) -> Result<String, Error> {
        self.accept_header
            .clone()
            .ok_or_else(missing_field_err("browser_info.accept_header"))
    }
    fn get_language(&self) -> Result<String, Error> {
        self.language
            .clone()
            .ok_or_else(missing_field_err("browser_info.language"))
    }
    fn get_screen_height(&self) -> Result<u32, Error> {
        self.screen_height
            .ok_or_else(missing_field_err("browser_info.screen_height"))
    }
    fn get_screen_width(&self) -> Result<u32, Error> {
        self.screen_width
            .ok_or_else(missing_field_err("browser_info.screen_width"))
    }
    fn get_color_depth(&self) -> Result<u8, Error> {
        self.color_depth
            .ok_or_else(missing_field_err("browser_info.color_depth"))
    }
    fn get_user_agent(&self) -> Result<String, Error> {
        self.user_agent
            .clone()
            .ok_or_else(missing_field_err("browser_info.user_agent"))
    }
    fn get_time_zone(&self) -> Result<i32, Error> {
        self.time_zone
            .ok_or_else(missing_field_err("browser_info.time_zone"))
    }
    fn get_java_enabled(&self) -> Result<bool, Error> {
        self.java_enabled
            .ok_or_else(missing_field_err("browser_info.java_enabled"))
    }
    fn get_java_script_enabled(&self) -> Result<bool, Error> {
        self.java_script_enabled
            .ok_or_else(missing_field_err("browser_info.java_script_enabled"))
    }
    fn get_os_type(&self) -> Result<String, Error> {
        self.os_type
            .clone()
            .ok_or_else(missing_field_err("browser_info.os_type"))
    }
    fn get_os_version(&self) -> Result<String, Error> {
        self.os_version
            .clone()
            .ok_or_else(missing_field_err("browser_info.os_version"))
    }
    fn get_device_model(&self) -> Result<String, Error> {
        self.device_model
            .clone()
            .ok_or_else(missing_field_err("browser_info.device_model"))
    }
}

pub fn get_header_key_value<'a>(
    key: &str,
    headers: &'a actix_web::http::header::HeaderMap,
) -> CustomResult<&'a str, errors::ConnectorError> {
    get_header_field(headers.get(key))
}

pub fn get_http_header<'a>(
    key: &str,
    headers: &'a http::HeaderMap,
) -> CustomResult<&'a str, errors::ConnectorError> {
    get_header_field(headers.get(key))
}

fn get_header_field(
    field: Option<&http::HeaderValue>,
) -> CustomResult<&str, errors::ConnectorError> {
    field
        .map(|header_value| {
            header_value
                .to_str()
                .change_context(errors::ConnectorError::WebhookSignatureNotFound)
        })
        .ok_or(report!(
            errors::ConnectorError::WebhookSourceVerificationFailed
        ))?
}

pub trait CryptoData {
    fn get_pay_currency(&self) -> Result<String, Error>;
}

impl CryptoData for payment_method_data::CryptoData {
    fn get_pay_currency(&self) -> Result<String, Error> {
        self.pay_currency
            .clone()
            .ok_or_else(missing_field_err("crypto_data.pay_currency"))
    }
}

#[macro_export]
macro_rules! unimplemented_payment_method {
    ($payment_method:expr, $connector:expr) => {
        errors::ConnectorError::NotImplemented(format!(
            "{} through {}",
            $payment_method, $connector
        ))
    };
    ($payment_method:expr, $flow:expr, $connector:expr) => {
        errors::ConnectorError::NotImplemented(format!(
            "{} {} through {}",
            $payment_method, $flow, $connector
        ))
    };
}

impl ForeignTryFrom<String> for UsStatesAbbreviation {
    type Error = error_stack::Report<errors::ConnectorError>;
    fn foreign_try_from(value: String) -> Result<Self, Self::Error> {
        let state_abbreviation_check =
            StringExt::<Self>::parse_enum(value.to_uppercase().clone(), "UsStatesAbbreviation");

        match state_abbreviation_check {
            Ok(state_abbreviation) => Ok(state_abbreviation),
            Err(_) => {
                let binding = value.as_str().to_lowercase();
                let state = binding.as_str();
                match state {
                    "alabama" => Ok(Self::AL),
                    "alaska" => Ok(Self::AK),
                    "american samoa" => Ok(Self::AS),
                    "arizona" => Ok(Self::AZ),
                    "arkansas" => Ok(Self::AR),
                    "california" => Ok(Self::CA),
                    "colorado" => Ok(Self::CO),
                    "connecticut" => Ok(Self::CT),
                    "delaware" => Ok(Self::DE),
                    "district of columbia" | "columbia" => Ok(Self::DC),
                    "federated states of micronesia" | "micronesia" => Ok(Self::FM),
                    "florida" => Ok(Self::FL),
                    "georgia" => Ok(Self::GA),
                    "guam" => Ok(Self::GU),
                    "hawaii" => Ok(Self::HI),
                    "idaho" => Ok(Self::ID),
                    "illinois" => Ok(Self::IL),
                    "indiana" => Ok(Self::IN),
                    "iowa" => Ok(Self::IA),
                    "kansas" => Ok(Self::KS),
                    "kentucky" => Ok(Self::KY),
                    "louisiana" => Ok(Self::LA),
                    "maine" => Ok(Self::ME),
                    "marshall islands" => Ok(Self::MH),
                    "maryland" => Ok(Self::MD),
                    "massachusetts" => Ok(Self::MA),
                    "michigan" => Ok(Self::MI),
                    "minnesota" => Ok(Self::MN),
                    "mississippi" => Ok(Self::MS),
                    "missouri" => Ok(Self::MO),
                    "montana" => Ok(Self::MT),
                    "nebraska" => Ok(Self::NE),
                    "nevada" => Ok(Self::NV),
                    "new hampshire" => Ok(Self::NH),
                    "new jersey" => Ok(Self::NJ),
                    "new mexico" => Ok(Self::NM),
                    "new york" => Ok(Self::NY),
                    "north carolina" => Ok(Self::NC),
                    "north dakota" => Ok(Self::ND),
                    "northern mariana islands" => Ok(Self::MP),
                    "ohio" => Ok(Self::OH),
                    "oklahoma" => Ok(Self::OK),
                    "oregon" => Ok(Self::OR),
                    "palau" => Ok(Self::PW),
                    "pennsylvania" => Ok(Self::PA),
                    "puerto rico" => Ok(Self::PR),
                    "rhode island" => Ok(Self::RI),
                    "south carolina" => Ok(Self::SC),
                    "south dakota" => Ok(Self::SD),
                    "tennessee" => Ok(Self::TN),
                    "texas" => Ok(Self::TX),
                    "utah" => Ok(Self::UT),
                    "vermont" => Ok(Self::VT),
                    "virgin islands" => Ok(Self::VI),
                    "virginia" => Ok(Self::VA),
                    "washington" => Ok(Self::WA),
                    "west virginia" => Ok(Self::WV),
                    "wisconsin" => Ok(Self::WI),
                    "wyoming" => Ok(Self::WY),
                    _ => Err(errors::ConnectorError::InvalidDataFormat {
                        field_name: "address.state",
                    }
                    .into()),
                }
            }
        }
    }
}

impl ForeignTryFrom<String> for CanadaStatesAbbreviation {
    type Error = error_stack::Report<errors::ConnectorError>;
    fn foreign_try_from(value: String) -> Result<Self, Self::Error> {
        let state_abbreviation_check =
            StringExt::<Self>::parse_enum(value.to_uppercase().clone(), "CanadaStatesAbbreviation");
        match state_abbreviation_check {
            Ok(state_abbreviation) => Ok(state_abbreviation),
            Err(_) => {
                let binding = value.as_str().to_lowercase();
                let state = binding.as_str();
                match state {
                    "alberta" => Ok(Self::AB),
                    "british columbia" => Ok(Self::BC),
                    "manitoba" => Ok(Self::MB),
                    "new brunswick" => Ok(Self::NB),
                    "newfoundland and labrador" | "newfoundland & labrador" => Ok(Self::NL),
                    "northwest territories" => Ok(Self::NT),
                    "nova scotia" => Ok(Self::NS),
                    "nunavut" => Ok(Self::NU),
                    "ontario" => Ok(Self::ON),
                    "prince edward island" => Ok(Self::PE),
                    "quebec" => Ok(Self::QC),
                    "saskatchewan" => Ok(Self::SK),
                    "yukon" => Ok(Self::YT),
                    _ => Err(errors::ConnectorError::InvalidDataFormat {
                        field_name: "address.state",
                    }
                    .into()),
                }
            }
        }
    }
}

impl ForeignTryFrom<String> for PolandStatesAbbreviation {
    type Error = error_stack::Report<errors::ConnectorError>;
    fn foreign_try_from(value: String) -> Result<Self, Self::Error> {
        let state_abbreviation_check =
            StringExt::<Self>::parse_enum(value.to_uppercase().clone(), "PolandStatesAbbreviation");
        match state_abbreviation_check {
            Ok(state_abbreviation) => Ok(state_abbreviation),
            Err(_) => {
                let binding = value.as_str().to_lowercase();
                let state = binding.as_str();
                match state {
                    "greater poland voivodeship" => Ok(Self::GreaterPolandVoivodeship),
                    "kielce" => Ok(Self::Kielce),
                    "kuyavian pomeranian voivodeship" => Ok(Self::KuyavianPomeranianVoivodeship),
                    "lesser poland voivodeship" => Ok(Self::LesserPolandVoivodeship),
                    "lower silesian voivodeship" => Ok(Self::LowerSilesianVoivodeship),
                    "lublin voivodeship" => Ok(Self::LublinVoivodeship),
                    "lubusz voivodeship" => Ok(Self::LubuszVoivodeship),
                    "masovian voivodeship" => Ok(Self::MasovianVoivodeship),
                    "opole voivodeship" => Ok(Self::OpoleVoivodeship),
                    "podkarpackie voivodeship" => Ok(Self::PodkarpackieVoivodeship),
                    "podlaskie voivodeship" => Ok(Self::PodlaskieVoivodeship),
                    "pomeranian voivodeship" => Ok(Self::PomeranianVoivodeship),
                    "silesian voivodeship" => Ok(Self::SilesianVoivodeship),
                    "warmian masurian voivodeship" => Ok(Self::WarmianMasurianVoivodeship),
                    "west pomeranian voivodeship" => Ok(Self::WestPomeranianVoivodeship),
                    "lodz voivodeship" => Ok(Self::LodzVoivodeship),
                    "swietokrzyskie voivodeship" => Ok(Self::SwietokrzyskieVoivodeship),
                    _ => Err(errors::ConnectorError::InvalidDataFormat {
                        field_name: "address.state",
                    }
                    .into()),
                }
            }
        }
    }
}

impl ForeignTryFrom<String> for FranceStatesAbbreviation {
    type Error = error_stack::Report<errors::ConnectorError>;
    fn foreign_try_from(value: String) -> Result<Self, Self::Error> {
        let state_abbreviation_check =
            StringExt::<Self>::parse_enum(value.to_uppercase().clone(), "FranceStatesAbbreviation");
        match state_abbreviation_check {
            Ok(state_abbreviation) => Ok(state_abbreviation),
            Err(_) => {
                let binding = value.as_str().to_lowercase();
                let state = binding.as_str();
                match state {
                    "alo" => Ok(Self::Alo),
                    "alsace" => Ok(Self::Alsace),
                    "aquitaine" => Ok(Self::Aquitaine),
                    "auvergne" => Ok(Self::Auvergne),
                    "auvergne rhone alpes" => Ok(Self::AuvergneRhoneAlpes),
                    "bourgogne franche comte" => Ok(Self::BourgogneFrancheComte),
                    "brittany" => Ok(Self::Brittany),
                    "burgundy" => Ok(Self::Burgundy),
                    "centre val de loire" => Ok(Self::CentreValDeLoire),
                    "champagne ardenne" => Ok(Self::ChampagneArdenne),
                    "corsica" => Ok(Self::Corsica),
                    "franche comte" => Ok(Self::FrancheComte),
                    "french guiana" => Ok(Self::FrenchGuiana),
                    "french polynesia" => Ok(Self::FrenchPolynesia),
                    "grand est" => Ok(Self::GrandEst),
                    "guadeloupe" => Ok(Self::Guadeloupe),
                    "hauts de france" => Ok(Self::HautsDeFrance),
                    "ile de france" => Ok(Self::IleDeFrance),
                    "normandy" => Ok(Self::Normandy),
                    "nouvelle aquitaine" => Ok(Self::NouvelleAquitaine),
                    "occitania" => Ok(Self::Occitania),
                    "paris" => Ok(Self::Paris),
                    "pays de la loire" => Ok(Self::PaysDeLaLoire),
                    "provence alpes cote d azur" => Ok(Self::ProvenceAlpesCoteDAzur),
                    "reunion" => Ok(Self::Reunion),
                    "saint barthelemy" => Ok(Self::SaintBarthelemy),
                    "saint martin" => Ok(Self::SaintMartin),
                    "saint pierre and miquelon" => Ok(Self::SaintPierreAndMiquelon),
                    "upper normandy" => Ok(Self::UpperNormandy),
                    "wallis and futuna" => Ok(Self::WallisAndFutuna),
                    _ => Err(errors::ConnectorError::InvalidDataFormat {
                        field_name: "address.state",
                    }
                    .into()),
                }
            }
        }
    }
}

impl ForeignTryFrom<String> for GermanyStatesAbbreviation {
    type Error = error_stack::Report<errors::ConnectorError>;
    fn foreign_try_from(value: String) -> Result<Self, Self::Error> {
        let state_abbreviation_check = StringExt::<Self>::parse_enum(
            value.to_uppercase().clone(),
            "GermanyStatesAbbreviation",
        );
        match state_abbreviation_check {
            Ok(state_abbreviation) => Ok(state_abbreviation),
            Err(_) => {
                let binding = value.as_str().to_lowercase();
                let state = binding.as_str();
                match state {
                    "baden wurttemberg" => Ok(Self::BadenWurttemberg),
                    "bavaria" => Ok(Self::Bavaria),
                    "berlin" => Ok(Self::Berlin),
                    "brandenburg" => Ok(Self::Brandenburg),
                    "bremen" => Ok(Self::Bremen),
                    "hamburg" => Ok(Self::Hamburg),
                    "hesse" => Ok(Self::Hesse),
                    "lower saxony" => Ok(Self::LowerSaxony),
                    "mecklenburg vorpommern" => Ok(Self::MecklenburgVorpommern),
                    "north rhine westphalia" => Ok(Self::NorthRhineWestphalia),
                    "rhineland palatinate" => Ok(Self::RhinelandPalatinate),
                    "saarland" => Ok(Self::Saarland),
                    "saxony" => Ok(Self::Saxony),
                    "saxony anhalt" => Ok(Self::SaxonyAnhalt),
                    "schleswig holstein" => Ok(Self::SchleswigHolstein),
                    "thuringia" => Ok(Self::Thuringia),
                    _ => Err(errors::ConnectorError::InvalidDataFormat {
                        field_name: "address.state",
                    }
                    .into()),
                }
            }
        }
    }
}

impl ForeignTryFrom<String> for SpainStatesAbbreviation {
    type Error = error_stack::Report<errors::ConnectorError>;
    fn foreign_try_from(value: String) -> Result<Self, Self::Error> {
        let state_abbreviation_check =
            StringExt::<Self>::parse_enum(value.to_uppercase().clone(), "SpainStatesAbbreviation");
        match state_abbreviation_check {
            Ok(state_abbreviation) => Ok(state_abbreviation),
            Err(_) => {
                let binding = value.as_str().to_lowercase();
                let state = binding.as_str();
                match state {
                    "a coruna province" => Ok(Self::ACorunaProvince),
                    "albacete province" => Ok(Self::AlbaceteProvince),
                    "alicante province" => Ok(Self::AlicanteProvince),
                    "almeria province" => Ok(Self::AlmeriaProvince),
                    "andalusia" => Ok(Self::Andalusia),
                    "araba alava" => Ok(Self::ArabaAlava),
                    "aragon" => Ok(Self::Aragon),
                    "badajoz province" => Ok(Self::BadajozProvince),
                    "balearic islands" => Ok(Self::BalearicIslands),
                    "barcelona province" => Ok(Self::BarcelonaProvince),
                    "basque country" => Ok(Self::BasqueCountry),
                    "biscay" => Ok(Self::Biscay),
                    "burgos province" => Ok(Self::BurgosProvince),
                    "canary islands" => Ok(Self::CanaryIslands),
                    "cantabria" => Ok(Self::Cantabria),
                    "castellon province" => Ok(Self::CastellonProvince),
                    "castile and leon" => Ok(Self::CastileAndLeon),
                    "castile la mancha" => Ok(Self::CastileLaMancha),
                    "catalonia" => Ok(Self::Catalonia),
                    "ceuta" => Ok(Self::Ceuta),
                    "ciudad real province" => Ok(Self::CiudadRealProvince),
                    "community of madrid" => Ok(Self::CommunityOfMadrid),
                    "cuenca province" => Ok(Self::CuencaProvince),
                    "caceres province" => Ok(Self::CaceresProvince),
                    "cadiz province" => Ok(Self::CadizProvince),
                    "cordoba province" => Ok(Self::CordobaProvince),
                    "extremadura" => Ok(Self::Extremadura),
                    "galicia" => Ok(Self::Galicia),
                    "gipuzkoa" => Ok(Self::Gipuzkoa),
                    "girona province" => Ok(Self::GironaProvince),
                    "granada province" => Ok(Self::GranadaProvince),
                    "guadalajara province" => Ok(Self::GuadalajaraProvince),
                    "huelva province" => Ok(Self::HuelvaProvince),
                    "huesca province" => Ok(Self::HuescaProvince),
                    "jaen province" => Ok(Self::JaenProvince),
                    "la rioja" => Ok(Self::LaRioja),
                    "las palmas province" => Ok(Self::LasPalmasProvince),
                    "leon province" => Ok(Self::LeonProvince),
                    "lleida province" => Ok(Self::LleidaProvince),
                    "lugo province" => Ok(Self::LugoProvince),
                    "madrid province" => Ok(Self::MadridProvince),
                    "melilla" => Ok(Self::Melilla),
                    "murcia province" => Ok(Self::MurciaProvince),
                    "malaga province" => Ok(Self::MalagaProvince),
                    "navarre" => Ok(Self::Navarre),
                    "ourense province" => Ok(Self::OurenseProvince),
                    "palencia province" => Ok(Self::PalenciaProvince),
                    "pontevedra province" => Ok(Self::PontevedraProvince),
                    "province of asturias" => Ok(Self::ProvinceOfAsturias),
                    "province of avila" => Ok(Self::ProvinceOfAvila),
                    "region of murcia" => Ok(Self::RegionOfMurcia),
                    "salamanca province" => Ok(Self::SalamancaProvince),
                    "santa cruz de tenerife province" => Ok(Self::SantaCruzDeTenerifeProvince),
                    "segovia province" => Ok(Self::SegoviaProvince),
                    "seville province" => Ok(Self::SevilleProvince),
                    "soria province" => Ok(Self::SoriaProvince),
                    "tarragona province" => Ok(Self::TarragonaProvince),
                    "teruel province" => Ok(Self::TeruelProvince),
                    "toledo province" => Ok(Self::ToledoProvince),
                    "valencia province" => Ok(Self::ValenciaProvince),
                    "valencian community" => Ok(Self::ValencianCommunity),
                    "valladolid province" => Ok(Self::ValladolidProvince),
                    "zamora province" => Ok(Self::ZamoraProvince),
                    "zaragoza province" => Ok(Self::ZaragozaProvince),
                    _ => Err(errors::ConnectorError::InvalidDataFormat {
                        field_name: "address.state",
                    }
                    .into()),
                }
            }
        }
    }
}

impl ForeignTryFrom<String> for ItalyStatesAbbreviation {
    type Error = error_stack::Report<errors::ConnectorError>;
    fn foreign_try_from(value: String) -> Result<Self, Self::Error> {
        let state_abbreviation_check =
            StringExt::<Self>::parse_enum(value.to_uppercase().clone(), "ItalyStatesAbbreviation");
        match state_abbreviation_check {
            Ok(state_abbreviation) => Ok(state_abbreviation),
            Err(_) => {
                let binding = value.as_str().to_lowercase();
                let state = binding.as_str();
                match state {
                    "abruzzo" => Ok(Self::Abruzzo),
                    "aosta valley" => Ok(Self::AostaValley),
                    "apulia" => Ok(Self::Apulia),
                    "basilicata" => Ok(Self::Basilicata),
                    "benevento province" => Ok(Self::BeneventoProvince),
                    "calabria" => Ok(Self::Calabria),
                    "campania" => Ok(Self::Campania),
                    "emilia romagna" => Ok(Self::EmiliaRomagna),
                    "friuli venezia giulia" => Ok(Self::FriuliVeneziaGiulia),
                    "lazio" => Ok(Self::Lazio),
                    "liguria" => Ok(Self::Liguria),
                    "lombardy" => Ok(Self::Lombardy),
                    "marche" => Ok(Self::Marche),
                    "molise" => Ok(Self::Molise),
                    "piedmont" => Ok(Self::Piedmont),
                    "sardinia" => Ok(Self::Sardinia),
                    "sicily" => Ok(Self::Sicily),
                    "trentino south tyrol" => Ok(Self::TrentinoSouthTyrol),
                    "tuscany" => Ok(Self::Tuscany),
                    "umbria" => Ok(Self::Umbria),
                    "veneto" => Ok(Self::Veneto),
                    "agrigento" => Ok(Self::Agrigento),
                    "caltanissetta" => Ok(Self::Caltanissetta),
                    "enna" => Ok(Self::Enna),
                    "ragusa" => Ok(Self::Ragusa),
                    "siracusa" => Ok(Self::Siracusa),
                    "trapani" => Ok(Self::Trapani),
                    "bari" => Ok(Self::Bari),
                    "bologna" => Ok(Self::Bologna),
                    "cagliari" => Ok(Self::Cagliari),
                    "catania" => Ok(Self::Catania),
                    "florence" => Ok(Self::Florence),
                    "genoa" => Ok(Self::Genoa),
                    "messina" => Ok(Self::Messina),
                    "milan" => Ok(Self::Milan),
                    "naples" => Ok(Self::Naples),
                    "palermo" => Ok(Self::Palermo),
                    "reggio calabria" => Ok(Self::ReggioCalabria),
                    "rome" => Ok(Self::Rome),
                    "turin" => Ok(Self::Turin),
                    "venice" => Ok(Self::Venice),
                    _ => Err(errors::ConnectorError::InvalidDataFormat {
                        field_name: "address.state",
                    }
                    .into()),
                }
            }
        }
    }
}

impl ForeignTryFrom<String> for NorwayStatesAbbreviation {
    type Error = error_stack::Report<errors::ConnectorError>;
    fn foreign_try_from(value: String) -> Result<Self, Self::Error> {
        let state_abbreviation_check =
            StringExt::<Self>::parse_enum(value.to_uppercase().clone(), "NorwayStatesAbbreviation");
        match state_abbreviation_check {
            Ok(state_abbreviation) => Ok(state_abbreviation),
            Err(_) => {
                let binding = value.as_str().to_lowercase();
                let state = binding.as_str();
                match state {
                    "akershus" => Ok(Self::Akershus),
                    "buskerud" => Ok(Self::Buskerud),
                    "finnmark" => Ok(Self::Finnmark),
                    "hedmark" => Ok(Self::Hedmark),
                    "hordaland" => Ok(Self::Hordaland),
                    "janmayen" => Ok(Self::JanMayen),
                    "nordtrondelag" => Ok(Self::NordTrondelag),
                    "nordland" => Ok(Self::Nordland),
                    "oppland" => Ok(Self::Oppland),
                    "oslo" => Ok(Self::Oslo),
                    "rogaland" => Ok(Self::Rogaland),
                    "sognogfjordane" => Ok(Self::SognOgFjordane),
                    "svalbard" => Ok(Self::Svalbard),
                    "sortrondelag" => Ok(Self::SorTrondelag),
                    "telemark" => Ok(Self::Telemark),
                    "troms" => Ok(Self::Troms),
                    "trondelag" => Ok(Self::Trondelag),
                    "vestagder" => Ok(Self::VestAgder),
                    "vestfold" => Ok(Self::Vestfold),
                    "ostfold" => Ok(Self::Ostfold),
                    _ => Err(errors::ConnectorError::InvalidDataFormat {
                        field_name: "address.state",
                    }
                    .into()),
                }
            }
        }
    }
}

impl ForeignTryFrom<String> for AlbaniaStatesAbbreviation {
    type Error = error_stack::Report<errors::ConnectorError>;
    fn foreign_try_from(value: String) -> Result<Self, Self::Error> {
        let state_abbreviation_check = StringExt::<Self>::parse_enum(
            value.to_uppercase().clone(),
            "AlbaniaStatesAbbreviation",
        );
        match state_abbreviation_check {
            Ok(state_abbreviation) => Ok(state_abbreviation),
            Err(_) => {
                let binding = value.as_str().to_lowercase();
                let state = binding.as_str();
                match state {
                    "berat" => Ok(Self::Berat),
                    "diber" => Ok(Self::Diber),
                    "durres" => Ok(Self::Durres),
                    "elbasan" => Ok(Self::Elbasan),
                    "fier" => Ok(Self::Fier),
                    "gjirokaster" => Ok(Self::Gjirokaster),
                    "korce" => Ok(Self::Korce),
                    "kukes" => Ok(Self::Kukes),
                    "lezhe" => Ok(Self::Lezhe),
                    "shkoder" => Ok(Self::Shkoder),
                    "tirane" => Ok(Self::Tirane),
                    "vlore" => Ok(Self::Vlore),
                    _ => Err(errors::ConnectorError::InvalidDataFormat {
                        field_name: "address.state",
                    }
                    .into()),
                }
            }
        }
    }
}

impl ForeignTryFrom<String> for AndorraStatesAbbreviation {
    type Error = error_stack::Report<errors::ConnectorError>;
    fn foreign_try_from(value: String) -> Result<Self, Self::Error> {
        let state_abbreviation_check = StringExt::<Self>::parse_enum(
            value.to_uppercase().clone(),
            "AndorraStatesAbbreviation",
        );
        match state_abbreviation_check {
            Ok(state_abbreviation) => Ok(state_abbreviation),
            Err(_) => {
                let binding = value.as_str().to_lowercase();
                let state = binding.as_str();
                match state {
                    "andorra la vella" => Ok(Self::AndorraLaVella),
                    "canillo" => Ok(Self::Canillo),
                    "encamp" => Ok(Self::Encamp),
                    "escaldes engordany" => Ok(Self::EscaldesEngordany),
                    "la massana" => Ok(Self::LaMassana),
                    "ordino" => Ok(Self::Ordino),
                    "sant julia de loria" => Ok(Self::SantJuliaDeLoria),
                    _ => Err(errors::ConnectorError::InvalidDataFormat {
                        field_name: "address.state",
                    }
                    .into()),
                }
            }
        }
    }
}

<<<<<<< HEAD
pub fn get_mandate_details(
    setup_mandate_details: Option<mandates::MandateData>,
) -> Result<Option<mandates::MandateAmountData>, error_stack::Report<errors::ConnectorError>> {
    setup_mandate_details
        .map(|mandate_data| match &mandate_data.mandate_type {
            Some(mandates::MandateDataType::SingleUse(mandate))
            | Some(mandates::MandateDataType::MultiUse(Some(mandate))) => Ok(mandate.clone()),
            Some(mandates::MandateDataType::MultiUse(None)) => {
                Err(errors::ConnectorError::MissingRequiredField {
                    field_name: "setup_future_usage.mandate_data.mandate_type.multi_use.amount",
                }
                .into())
            }
            None => Err(errors::ConnectorError::MissingRequiredField {
                field_name: "setup_future_usage.mandate_data.mandate_type",
            }
            .into()),
        })
        .transpose()
=======
impl ForeignTryFrom<String> for AustriaStatesAbbreviation {
    type Error = error_stack::Report<errors::ConnectorError>;
    fn foreign_try_from(value: String) -> Result<Self, Self::Error> {
        let state_abbreviation_check = StringExt::<Self>::parse_enum(
            value.to_uppercase().clone(),
            "AustriaStatesAbbreviation",
        );
        match state_abbreviation_check {
            Ok(state_abbreviation) => Ok(state_abbreviation),
            Err(_) => {
                let binding = value.as_str().to_lowercase();
                let state = binding.as_str();
                match state {
                    "burgenland" => Ok(Self::Burgenland),
                    "carinthia" => Ok(Self::Carinthia),
                    "lower austria" => Ok(Self::LowerAustria),
                    "salzburg" => Ok(Self::Salzburg),
                    "styria" => Ok(Self::Styria),
                    "tyrol" => Ok(Self::Tyrol),
                    "upper austria" => Ok(Self::UpperAustria),
                    "vienna" => Ok(Self::Vienna),
                    "vorarlberg" => Ok(Self::Vorarlberg),
                    _ => Err(errors::ConnectorError::InvalidDataFormat {
                        field_name: "address.state",
                    }
                    .into()),
                }
            }
        }
    }
}

impl ForeignTryFrom<String> for RomaniaStatesAbbreviation {
    type Error = error_stack::Report<errors::ConnectorError>;
    fn foreign_try_from(value: String) -> Result<Self, Self::Error> {
        let state_abbreviation_check = StringExt::<Self>::parse_enum(
            value.to_uppercase().clone(),
            "RomaniaStatesAbbreviation",
        );
        match state_abbreviation_check {
            Ok(state_abbreviation) => Ok(state_abbreviation),
            Err(_) => {
                let binding = value.as_str().to_lowercase();
                let state = binding.as_str();
                match state {
                    "alba" => Ok(Self::Alba),
                    "arad county" => Ok(Self::AradCounty),
                    "arges" => Ok(Self::Arges),
                    "bacau county" => Ok(Self::BacauCounty),
                    "bihor county" => Ok(Self::BihorCounty),
                    "bistrita nasaud county" => Ok(Self::BistritaNasaudCounty),
                    "botosani county" => Ok(Self::BotosaniCounty),
                    "braila" => Ok(Self::Braila),
                    "brasov county" => Ok(Self::BrasovCounty),
                    "bucharest" => Ok(Self::Bucharest),
                    "buzau county" => Ok(Self::BuzauCounty),
                    "caras severin county" => Ok(Self::CarasSeverinCounty),
                    "cluj county" => Ok(Self::ClujCounty),
                    "constanta county" => Ok(Self::ConstantaCounty),
                    "covasna county" => Ok(Self::CovasnaCounty),
                    "calarasi county" => Ok(Self::CalarasiCounty),
                    "dolj county" => Ok(Self::DoljCounty),
                    "dambovita county" => Ok(Self::DambovitaCounty),
                    "galati county" => Ok(Self::GalatiCounty),
                    "giurgiu county" => Ok(Self::GiurgiuCounty),
                    "gorj county" => Ok(Self::GorjCounty),
                    "harghita county" => Ok(Self::HarghitaCounty),
                    "hunedoara county" => Ok(Self::HunedoaraCounty),
                    "ialomita county" => Ok(Self::IalomitaCounty),
                    "iasi county" => Ok(Self::IasiCounty),
                    "ilfov county" => Ok(Self::IlfovCounty),
                    "mehedinti county" => Ok(Self::MehedintiCounty),
                    "mures county" => Ok(Self::MuresCounty),
                    "neamt county" => Ok(Self::NeamtCounty),
                    "olt county" => Ok(Self::OltCounty),
                    "prahova county" => Ok(Self::PrahovaCounty),
                    "satu mare county" => Ok(Self::SatuMareCounty),
                    "sibiu county" => Ok(Self::SibiuCounty),
                    "suceava county" => Ok(Self::SuceavaCounty),
                    "salaj county" => Ok(Self::SalajCounty),
                    "teleorman county" => Ok(Self::TeleormanCounty),
                    "timis county" => Ok(Self::TimisCounty),
                    "tulcea county" => Ok(Self::TulceaCounty),
                    "vaslui county" => Ok(Self::VasluiCounty),
                    "vrancea county" => Ok(Self::VranceaCounty),
                    "valcea county" => Ok(Self::ValceaCounty),
                    _ => Err(errors::ConnectorError::InvalidDataFormat {
                        field_name: "address.state",
                    }
                    .into()),
                }
            }
        }
    }
}

impl ForeignTryFrom<String> for PortugalStatesAbbreviation {
    type Error = error_stack::Report<errors::ConnectorError>;
    fn foreign_try_from(value: String) -> Result<Self, Self::Error> {
        let state_abbreviation_check = StringExt::<Self>::parse_enum(
            value.to_uppercase().clone(),
            "PortugalStatesAbbreviation",
        );
        match state_abbreviation_check {
            Ok(state_abbreviation) => Ok(state_abbreviation),
            Err(_) => {
                let binding = value.as_str().to_lowercase();
                let state = binding.as_str();
                match state {
                    "aveiro district" => Ok(Self::AveiroDistrict),
                    "azores" => Ok(Self::Azores),
                    "beja district" => Ok(Self::BejaDistrict),
                    "braga district" => Ok(Self::BragaDistrict),
                    "braganca district" => Ok(Self::BragancaDistrict),
                    "castelo branco district" => Ok(Self::CasteloBrancoDistrict),
                    "coimbra district" => Ok(Self::CoimbraDistrict),
                    "faro district" => Ok(Self::FaroDistrict),
                    "guarda district" => Ok(Self::GuardaDistrict),
                    "leiria district" => Ok(Self::LeiriaDistrict),
                    "lisbon district" => Ok(Self::LisbonDistrict),
                    "madeira" => Ok(Self::Madeira),
                    "portalegre district" => Ok(Self::PortalegreDistrict),
                    "porto district" => Ok(Self::PortoDistrict),
                    "santarem district" => Ok(Self::SantaremDistrict),
                    "setubal district" => Ok(Self::SetubalDistrict),
                    "viana do castelo district" => Ok(Self::VianaDoCasteloDistrict),
                    "vila real district" => Ok(Self::VilaRealDistrict),
                    "viseu district" => Ok(Self::ViseuDistrict),
                    "evora district" => Ok(Self::EvoraDistrict),
                    _ => Err(errors::ConnectorError::InvalidDataFormat {
                        field_name: "address.state",
                    }
                    .into()),
                }
            }
        }
    }
}

impl ForeignTryFrom<String> for SwitzerlandStatesAbbreviation {
    type Error = error_stack::Report<errors::ConnectorError>;
    fn foreign_try_from(value: String) -> Result<Self, Self::Error> {
        let state_abbreviation_check = StringExt::<Self>::parse_enum(
            value.to_uppercase().clone(),
            "SwitzerlandStatesAbbreviation",
        );
        match state_abbreviation_check {
            Ok(state_abbreviation) => Ok(state_abbreviation),
            Err(_) => {
                let binding = value.as_str().to_lowercase();
                let state = binding.as_str();
                match state {
                    "aargau" => Ok(Self::Aargau),
                    "appenzell ausserrhoden" => Ok(Self::AppenzellAusserrhoden),
                    "appenzell innerrhoden" => Ok(Self::AppenzellInnerrhoden),
                    "basel landschaft" => Ok(Self::BaselLandschaft),
                    "canton of fribourg" => Ok(Self::CantonOfFribourg),
                    "canton of geneva" => Ok(Self::CantonOfGeneva),
                    "canton of jura" => Ok(Self::CantonOfJura),
                    "canton of lucerne" => Ok(Self::CantonOfLucerne),
                    "canton of neuchatel" => Ok(Self::CantonOfNeuchatel),
                    "canton of schaffhausen" => Ok(Self::CantonOfSchaffhausen),
                    "canton of solothurn" => Ok(Self::CantonOfSolothurn),
                    "canton of st gallen" => Ok(Self::CantonOfStGallen),
                    "canton of valais" => Ok(Self::CantonOfValais),
                    "canton of vaud" => Ok(Self::CantonOfVaud),
                    "canton of zug" => Ok(Self::CantonOfZug),
                    "glarus" => Ok(Self::Glarus),
                    "graubunden" => Ok(Self::Graubunden),
                    "nidwalden" => Ok(Self::Nidwalden),
                    "obwalden" => Ok(Self::Obwalden),
                    "schwyz" => Ok(Self::Schwyz),
                    "thurgau" => Ok(Self::Thurgau),
                    "ticino" => Ok(Self::Ticino),
                    "uri" => Ok(Self::Uri),
                    "canton of bern" => Ok(Self::CantonOfBern),
                    "canton of zurich" => Ok(Self::CantonOfZurich),
                    _ => Err(errors::ConnectorError::InvalidDataFormat {
                        field_name: "address.state",
                    }
                    .into()),
                }
            }
        }
    }
}

impl ForeignTryFrom<String> for NorthMacedoniaStatesAbbreviation {
    type Error = error_stack::Report<errors::ConnectorError>;
    fn foreign_try_from(value: String) -> Result<Self, Self::Error> {
        let state_abbreviation_check = StringExt::<Self>::parse_enum(
            value.to_uppercase().clone(),
            "NorthMacedoniaStatesAbbreviation",
        );
        match state_abbreviation_check {
            Ok(state_abbreviation) => Ok(state_abbreviation),
            Err(_) => {
                let binding = value.as_str().to_lowercase();
                let state = binding.as_str();
                match state {
                    "aerodrom municipality" => Ok(Self::AerodromMunicipality),
                    "aracinovo municipality" => Ok(Self::AracinovoMunicipality),
                    "berovo municipality" => Ok(Self::BerovoMunicipality),
                    "bitola municipality" => Ok(Self::BitolaMunicipality),
                    "bogdanci municipality" => Ok(Self::BogdanciMunicipality),
                    "bogovinje municipality" => Ok(Self::BogovinjeMunicipality),
                    "bosilovo municipality" => Ok(Self::BosilovoMunicipality),
                    "brvenica municipality" => Ok(Self::BrvenicaMunicipality),
                    "butel municipality" => Ok(Self::ButelMunicipality),
                    "centar municipality" => Ok(Self::CentarMunicipality),
                    "centar zupa municipality" => Ok(Self::CentarZupaMunicipality),
                    "debarca municipality" => Ok(Self::DebarcaMunicipality),
                    "delcevo municipality" => Ok(Self::DelcevoMunicipality),
                    "demir hisar municipality" => Ok(Self::DemirHisarMunicipality),
                    "demir kapija municipality" => Ok(Self::DemirKapijaMunicipality),
                    "dojran municipality" => Ok(Self::DojranMunicipality),
                    "dolneni municipality" => Ok(Self::DolneniMunicipality),
                    "drugovo municipality" => Ok(Self::DrugovoMunicipality),
                    "gazi baba municipality" => Ok(Self::GaziBabaMunicipality),
                    "gevgelija municipality" => Ok(Self::GevgelijaMunicipality),
                    "gjorce petrov municipality" => Ok(Self::GjorcePetrovMunicipality),
                    "gostivar municipality" => Ok(Self::GostivarMunicipality),
                    "gradsko municipality" => Ok(Self::GradskoMunicipality),
                    "greater skopje" => Ok(Self::GreaterSkopje),
                    "ilinden municipality" => Ok(Self::IlindenMunicipality),
                    "jegunovce municipality" => Ok(Self::JegunovceMunicipality),
                    "karbinci" => Ok(Self::Karbinci),
                    "karpos municipality" => Ok(Self::KarposMunicipality),
                    "kavadarci municipality" => Ok(Self::KavadarciMunicipality),
                    "kisela voda municipality" => Ok(Self::KiselaVodaMunicipality),
                    "kicevo municipality" => Ok(Self::KicevoMunicipality),
                    "konce municipality" => Ok(Self::KonceMunicipality),
                    _ => Err(errors::ConnectorError::InvalidDataFormat {
                        field_name: "address.state",
                    }
                    .into()),
                }
            }
        }
    }
}

impl ForeignTryFrom<String> for MontenegroStatesAbbreviation {
    type Error = error_stack::Report<errors::ConnectorError>;
    fn foreign_try_from(value: String) -> Result<Self, Self::Error> {
        let state_abbreviation_check = StringExt::<Self>::parse_enum(
            value.to_uppercase().clone(),
            "MontenegroStatesAbbreviation",
        );
        match state_abbreviation_check {
            Ok(state_abbreviation) => Ok(state_abbreviation),
            Err(_) => {
                let binding = value.as_str().to_lowercase();
                let state = binding.as_str();
                match state {
                    "andrijevica municipality" => Ok(Self::AndrijevicaMunicipality),
                    "bar municipality" => Ok(Self::BarMunicipality),
                    "berane municipality" => Ok(Self::BeraneMunicipality),
                    "bijelo polje municipality" => Ok(Self::BijeloPoljeMunicipality),
                    "budva municipality" => Ok(Self::BudvaMunicipality),
                    "danilovgrad municipality" => Ok(Self::DanilovgradMunicipality),
                    "gusinje municipality" => Ok(Self::GusinjeMunicipality),
                    "kolasin municipality" => Ok(Self::KolasinMunicipality),
                    "kotor municipality" => Ok(Self::KotorMunicipality),
                    "mojkovac municipality" => Ok(Self::MojkovacMunicipality),
                    "niksic municipality" => Ok(Self::NiksicMunicipality),
                    "old royal capital cetinje" => Ok(Self::OldRoyalCapitalCetinje),
                    "petnjica municipality" => Ok(Self::PetnjicaMunicipality),
                    "plav municipality" => Ok(Self::PlavMunicipality),
                    "pljevlja municipality" => Ok(Self::PljevljaMunicipality),
                    "pluzine municipality" => Ok(Self::PluzineMunicipality),
                    "podgorica municipality" => Ok(Self::PodgoricaMunicipality),
                    "rozaje municipality" => Ok(Self::RozajeMunicipality),
                    "tivat municipality" => Ok(Self::TivatMunicipality),
                    "ulcinj municipality" => Ok(Self::UlcinjMunicipality),
                    "savnik municipality" => Ok(Self::SavnikMunicipality),
                    "zabljak municipality" => Ok(Self::ZabljakMunicipality),
                    _ => Err(errors::ConnectorError::InvalidDataFormat {
                        field_name: "address.state",
                    }
                    .into()),
                }
            }
        }
    }
}

impl ForeignTryFrom<String> for MonacoStatesAbbreviation {
    type Error = error_stack::Report<errors::ConnectorError>;
    fn foreign_try_from(value: String) -> Result<Self, Self::Error> {
        let state_abbreviation_check =
            StringExt::<Self>::parse_enum(value.to_uppercase().clone(), "MonacoStatesAbbreviation");
        match state_abbreviation_check {
            Ok(state_abbreviation) => Ok(state_abbreviation),
            Err(_) => {
                let binding = value.as_str().to_lowercase();
                let state = binding.as_str();
                match state {
                    "monaco" => Ok(Self::Monaco),
                    _ => Err(errors::ConnectorError::InvalidDataFormat {
                        field_name: "address.state",
                    }
                    .into()),
                }
            }
        }
    }
}

impl ForeignTryFrom<String> for NetherlandsStatesAbbreviation {
    type Error = error_stack::Report<errors::ConnectorError>;
    fn foreign_try_from(value: String) -> Result<Self, Self::Error> {
        let state_abbreviation_check = StringExt::<Self>::parse_enum(
            value.to_uppercase().clone(),
            "NetherlandsStatesAbbreviation",
        );
        match state_abbreviation_check {
            Ok(state_abbreviation) => Ok(state_abbreviation),
            Err(_) => {
                let binding = value.as_str().to_lowercase();
                let state = binding.as_str();
                match state {
                    "bonaire" => Ok(Self::Bonaire),
                    "drenthe" => Ok(Self::Drenthe),
                    "flevoland" => Ok(Self::Flevoland),
                    "friesland" => Ok(Self::Friesland),
                    "gelderland" => Ok(Self::Gelderland),
                    "groningen" => Ok(Self::Groningen),
                    "limburg" => Ok(Self::Limburg),
                    "north brabant" => Ok(Self::NorthBrabant),
                    "north holland" => Ok(Self::NorthHolland),
                    "overijssel" => Ok(Self::Overijssel),
                    "saba" => Ok(Self::Saba),
                    "sint eustatius" => Ok(Self::SintEustatius),
                    "south holland" => Ok(Self::SouthHolland),
                    "utrecht" => Ok(Self::Utrecht),
                    "zeeland" => Ok(Self::Zeeland),
                    _ => Err(errors::ConnectorError::InvalidDataFormat {
                        field_name: "address.state",
                    }
                    .into()),
                }
            }
        }
    }
}

impl ForeignTryFrom<String> for MoldovaStatesAbbreviation {
    type Error = error_stack::Report<errors::ConnectorError>;
    fn foreign_try_from(value: String) -> Result<Self, Self::Error> {
        let state_abbreviation_check = StringExt::<Self>::parse_enum(
            value.to_uppercase().clone(),
            "MoldovaStatesAbbreviation",
        );
        match state_abbreviation_check {
            Ok(state_abbreviation) => Ok(state_abbreviation),
            Err(_) => {
                let binding = value.as_str().to_lowercase();
                let state = binding.as_str();
                match state {
                    "anenii noi district" => Ok(Self::AneniiNoiDistrict),
                    "basarabeasca district" => Ok(Self::BasarabeascaDistrict),
                    "bender municipality" => Ok(Self::BenderMunicipality),
                    "briceni district" => Ok(Self::BriceniDistrict),
                    "balti municipality" => Ok(Self::BaltiMunicipality),
                    "cahul district" => Ok(Self::CahulDistrict),
                    "cantemir district" => Ok(Self::CantemirDistrict),
                    "chisinau municipality" => Ok(Self::ChisinauMunicipality),
                    "cimislia district" => Ok(Self::CimisliaDistrict),
                    "criuleni district" => Ok(Self::CriuleniDistrict),
                    "calarasi district" => Ok(Self::CalarasiDistrict),
                    "causeni district" => Ok(Self::CauseniDistrict),
                    "donduseni district" => Ok(Self::DonduseniDistrict),
                    "drochia district" => Ok(Self::DrochiaDistrict),
                    "dubasari district" => Ok(Self::DubasariDistrict),
                    "edinet district" => Ok(Self::EdinetDistrict),
                    "floresti district" => Ok(Self::FlorestiDistrict),
                    "falesti district" => Ok(Self::FalestiDistrict),
                    "gagauzia" => Ok(Self::Gagauzia),
                    "glodeni district" => Ok(Self::GlodeniDistrict),
                    "hincesti district" => Ok(Self::HincestiDistrict),
                    "ialoveni district" => Ok(Self::IaloveniDistrict),
                    "nisporeni district" => Ok(Self::NisporeniDistrict),
                    "ocnita district" => Ok(Self::OcnitaDistrict),
                    "orhei district" => Ok(Self::OrheiDistrict),
                    "rezina district" => Ok(Self::RezinaDistrict),
                    "riscani district" => Ok(Self::RiscaniDistrict),
                    "soroca district" => Ok(Self::SorocaDistrict),
                    "straseni district" => Ok(Self::StraseniDistrict),
                    "singerei district" => Ok(Self::SingereiDistrict),
                    "taraclia district" => Ok(Self::TaracliaDistrict),
                    "telenesti district" => Ok(Self::TelenestiDistrict),
                    "transnistria autonomous territorial unit" => {
                        Ok(Self::TransnistriaAutonomousTerritorialUnit)
                    }
                    "ungheni district" => Ok(Self::UngheniDistrict),
                    "soldanesti district" => Ok(Self::SoldanestiDistrict),
                    "stefan voda district" => Ok(Self::StefanVodaDistrict),
                    _ => Err(errors::ConnectorError::InvalidDataFormat {
                        field_name: "address.state",
                    }
                    .into()),
                }
            }
        }
    }
}

impl ForeignTryFrom<String> for LithuaniaStatesAbbreviation {
    type Error = error_stack::Report<errors::ConnectorError>;
    fn foreign_try_from(value: String) -> Result<Self, Self::Error> {
        let state_abbreviation_check = StringExt::<Self>::parse_enum(
            value.to_uppercase().clone(),
            "LithuaniaStatesAbbreviation",
        );
        match state_abbreviation_check {
            Ok(state_abbreviation) => Ok(state_abbreviation),
            Err(_) => {
                let binding = value.as_str().to_lowercase();
                let state = binding.as_str();
                match state {
                    "akmene district municipality" => Ok(Self::AkmeneDistrictMunicipality),
                    "alytus city municipality" => Ok(Self::AlytusCityMunicipality),
                    "alytus county" => Ok(Self::AlytusCounty),
                    "alytus district municipality" => Ok(Self::AlytusDistrictMunicipality),
                    "birstonas municipality" => Ok(Self::BirstonasMunicipality),
                    "birzai district municipality" => Ok(Self::BirzaiDistrictMunicipality),
                    "druskininkai municipality" => Ok(Self::DruskininkaiMunicipality),
                    "elektrenai municipality" => Ok(Self::ElektrenaiMunicipality),
                    "ignalina district municipality" => Ok(Self::IgnalinaDistrictMunicipality),
                    "jonava district municipality" => Ok(Self::JonavaDistrictMunicipality),
                    "joniskis district municipality" => Ok(Self::JoniskisDistrictMunicipality),
                    "jurbarkas district municipality" => Ok(Self::JurbarkasDistrictMunicipality),
                    "kaisiadorys district municipality" => {
                        Ok(Self::KaisiadorysDistrictMunicipality)
                    }
                    "kalvarija municipality" => Ok(Self::KalvarijaMunicipality),
                    "kaunas city municipality" => Ok(Self::KaunasCityMunicipality),
                    "kaunas county" => Ok(Self::KaunasCounty),
                    "kaunas district municipality" => Ok(Self::KaunasDistrictMunicipality),
                    "kazlu ruda municipality" => Ok(Self::KazluRudaMunicipality),
                    "kelme district municipality" => Ok(Self::KelmeDistrictMunicipality),
                    "klaipeda city municipality" => Ok(Self::KlaipedaCityMunicipality),
                    "klaipeda county" => Ok(Self::KlaipedaCounty),
                    "klaipeda district municipality" => Ok(Self::KlaipedaDistrictMunicipality),
                    "kretinga district municipality" => Ok(Self::KretingaDistrictMunicipality),
                    "kupiskis district municipality" => Ok(Self::KupiskisDistrictMunicipality),
                    "kedainiai district municipality" => Ok(Self::KedainiaiDistrictMunicipality),
                    "lazdijai district municipality" => Ok(Self::LazdijaiDistrictMunicipality),
                    "marijampole county" => Ok(Self::MarijampoleCounty),
                    "marijampole municipality" => Ok(Self::MarijampoleMunicipality),
                    "mazeikiai district municipality" => Ok(Self::MazeikiaiDistrictMunicipality),
                    "moletai district municipality" => Ok(Self::MoletaiDistrictMunicipality),
                    "neringa municipality" => Ok(Self::NeringaMunicipality),
                    "pagegiai municipality" => Ok(Self::PagegiaiMunicipality),
                    "pakruojis district municipality" => Ok(Self::PakruojisDistrictMunicipality),
                    "palanga city municipality" => Ok(Self::PalangaCityMunicipality),
                    "panevezys city municipality" => Ok(Self::PanevezysCityMunicipality),
                    "panevezys county" => Ok(Self::PanevezysCounty),
                    "panevezys district municipality" => Ok(Self::PanevezysDistrictMunicipality),
                    "pasvalys district municipality" => Ok(Self::PasvalysDistrictMunicipality),
                    "plunge district municipality" => Ok(Self::PlungeDistrictMunicipality),
                    "prienai district municipality" => Ok(Self::PrienaiDistrictMunicipality),
                    "radviliskis district municipality" => {
                        Ok(Self::RadviliskisDistrictMunicipality)
                    }
                    "raseiniai district municipality" => Ok(Self::RaseiniaiDistrictMunicipality),
                    "rietavas municipality" => Ok(Self::RietavasMunicipality),
                    "rokiskis district municipality" => Ok(Self::RokiskisDistrictMunicipality),
                    "skuodas district municipality" => Ok(Self::SkuodasDistrictMunicipality),
                    "taurage county" => Ok(Self::TaurageCounty),
                    "taurage district municipality" => Ok(Self::TaurageDistrictMunicipality),
                    "telsiai county" => Ok(Self::TelsiaiCounty),
                    "telsiai district municipality" => Ok(Self::TelsiaiDistrictMunicipality),
                    "trakai district municipality" => Ok(Self::TrakaiDistrictMunicipality),
                    "ukmerge district municipality" => Ok(Self::UkmergeDistrictMunicipality),
                    "utena county" => Ok(Self::UtenaCounty),
                    "utena district municipality" => Ok(Self::UtenaDistrictMunicipality),
                    "varena district municipality" => Ok(Self::VarenaDistrictMunicipality),
                    "vilkaviskis district municipality" => {
                        Ok(Self::VilkaviskisDistrictMunicipality)
                    }
                    "vilnius city municipality" => Ok(Self::VilniusCityMunicipality),
                    "vilnius county" => Ok(Self::VilniusCounty),
                    "vilnius district municipality" => Ok(Self::VilniusDistrictMunicipality),
                    "visaginas municipality" => Ok(Self::VisaginasMunicipality),
                    "zarasai district municipality" => Ok(Self::ZarasaiDistrictMunicipality),
                    "sakiai district municipality" => Ok(Self::SakiaiDistrictMunicipality),
                    "salcininkai district municipality" => {
                        Ok(Self::SalcininkaiDistrictMunicipality)
                    }
                    "siauliai city municipality" => Ok(Self::SiauliaiCityMunicipality),
                    "siauliai county" => Ok(Self::SiauliaiCounty),
                    "siauliai district municipality" => Ok(Self::SiauliaiDistrictMunicipality),
                    "silale district municipality" => Ok(Self::SilaleDistrictMunicipality),
                    "silute district municipality" => Ok(Self::SiluteDistrictMunicipality),
                    "sirvintos district municipality" => Ok(Self::SirvintosDistrictMunicipality),
                    "svencionys district municipality" => Ok(Self::SvencionysDistrictMunicipality),
                    _ => Err(errors::ConnectorError::InvalidDataFormat {
                        field_name: "address.state",
                    }
                    .into()),
                }
            }
        }
    }
}

impl ForeignTryFrom<String> for LiechtensteinStatesAbbreviation {
    type Error = error_stack::Report<errors::ConnectorError>;
    fn foreign_try_from(value: String) -> Result<Self, Self::Error> {
        let state_abbreviation_check = StringExt::<Self>::parse_enum(
            value.to_uppercase().clone(),
            "LiechtensteinStatesAbbreviation",
        );
        match state_abbreviation_check {
            Ok(state_abbreviation) => Ok(state_abbreviation),
            Err(_) => {
                let binding = value.as_str().to_lowercase();
                let state = binding.as_str();
                match state {
                    "balzers" => Ok(Self::Balzers),
                    "eschen" => Ok(Self::Eschen),
                    "gamprin" => Ok(Self::Gamprin),
                    "mauren" => Ok(Self::Mauren),
                    "planken" => Ok(Self::Planken),
                    "ruggell" => Ok(Self::Ruggell),
                    "schaan" => Ok(Self::Schaan),
                    "schellenberg" => Ok(Self::Schellenberg),
                    "triesen" => Ok(Self::Triesen),
                    "triesenberg" => Ok(Self::Triesenberg),
                    "vaduz" => Ok(Self::Vaduz),
                    _ => Err(errors::ConnectorError::InvalidDataFormat {
                        field_name: "address.state",
                    }
                    .into()),
                }
            }
        }
    }
}

impl ForeignTryFrom<String> for LatviaStatesAbbreviation {
    type Error = error_stack::Report<errors::ConnectorError>;
    fn foreign_try_from(value: String) -> Result<Self, Self::Error> {
        let state_abbreviation_check =
            StringExt::<Self>::parse_enum(value.to_uppercase().clone(), "LatviaStatesAbbreviation");
        match state_abbreviation_check {
            Ok(state_abbreviation) => Ok(state_abbreviation),
            Err(_) => {
                let binding = value.as_str().to_lowercase();
                let state = binding.as_str();
                match state {
                    "aglona municipality" => Ok(Self::AglonaMunicipality),
                    "aizkraukle municipality" => Ok(Self::AizkraukleMunicipality),
                    "aizpute municipality" => Ok(Self::AizputeMunicipality),
                    "akniiste municipality" => Ok(Self::AknīsteMunicipality),
                    "aloja municipality" => Ok(Self::AlojaMunicipality),
                    "alsunga municipality" => Ok(Self::AlsungaMunicipality),
                    "aluksne municipality" => Ok(Self::AlūksneMunicipality),
                    "amata municipality" => Ok(Self::AmataMunicipality),
                    "ape municipality" => Ok(Self::ApeMunicipality),
                    "auce municipality" => Ok(Self::AuceMunicipality),
                    "babite municipality" => Ok(Self::BabīteMunicipality),
                    "baldone municipality" => Ok(Self::BaldoneMunicipality),
                    "baltinava municipality" => Ok(Self::BaltinavaMunicipality),
                    "balvi municipality" => Ok(Self::BalviMunicipality),
                    "bauska municipality" => Ok(Self::BauskaMunicipality),
                    "beverina municipality" => Ok(Self::BeverīnaMunicipality),
                    "broceni municipality" => Ok(Self::BrocēniMunicipality),
                    "burtnieki municipality" => Ok(Self::BurtniekiMunicipality),
                    "carnikava municipality" => Ok(Self::CarnikavaMunicipality),
                    "cesvaine municipality" => Ok(Self::CesvaineMunicipality),
                    "cibla municipality" => Ok(Self::CiblaMunicipality),
                    "cesis municipality" => Ok(Self::CēsisMunicipality),
                    "dagda municipality" => Ok(Self::DagdaMunicipality),
                    "daugavpils" => Ok(Self::Daugavpils),
                    "daugavpils municipality" => Ok(Self::DaugavpilsMunicipality),
                    "dobele municipality" => Ok(Self::DobeleMunicipality),
                    "dundaga municipality" => Ok(Self::DundagaMunicipality),
                    "durbe municipality" => Ok(Self::DurbeMunicipality),
                    "engure municipality" => Ok(Self::EngureMunicipality),
                    "garkalne municipality" => Ok(Self::GarkalneMunicipality),
                    "grobina municipality" => Ok(Self::GrobiņaMunicipality),
                    "gulbene municipality" => Ok(Self::GulbeneMunicipality),
                    "iecava municipality" => Ok(Self::IecavaMunicipality),
                    "ikskile municipality" => Ok(Self::IkšķileMunicipality),
                    "ilukste municipality" => Ok(Self::IlūksteMunicipality),
                    "incukalns municipality" => Ok(Self::InčukalnsMunicipality),
                    "jaunjelgava municipality" => Ok(Self::JaunjelgavaMunicipality),
                    "jaunpiebalga municipality" => Ok(Self::JaunpiebalgaMunicipality),
                    "jaunpils municipality" => Ok(Self::JaunpilsMunicipality),
                    "jelgava" => Ok(Self::Jelgava),
                    "jelgava municipality" => Ok(Self::JelgavaMunicipality),
                    "jekabpils" => Ok(Self::Jēkabpils),
                    "jekabpils municipality" => Ok(Self::JēkabpilsMunicipality),
                    "jurmala" => Ok(Self::Jūrmala),
                    "kandava municipality" => Ok(Self::KandavaMunicipality),
                    "koceni municipality" => Ok(Self::KocēniMunicipality),
                    "koknese municipality" => Ok(Self::KokneseMunicipality),
                    "krimulda municipality" => Ok(Self::KrimuldaMunicipality),
                    "kustpils municipality" => Ok(Self::KrustpilsMunicipality),
                    "kraslava municipality" => Ok(Self::KrāslavaMunicipality),
                    "kuldiga municipality" => Ok(Self::KuldīgaMunicipality),
                    "karsava municipality" => Ok(Self::KārsavaMunicipality),
                    "lielvarde municipality" => Ok(Self::LielvārdeMunicipality),
                    "liepaja" => Ok(Self::Liepāja),
                    "limbazi municipality" => Ok(Self::LimbažiMunicipality),
                    "lubana municipality" => Ok(Self::LubānaMunicipality),
                    "ludza municipality" => Ok(Self::LudzaMunicipality),
                    "ligatne municipality" => Ok(Self::LīgatneMunicipality),
                    "livani municipality" => Ok(Self::LīvāniMunicipality),
                    "madona municipality" => Ok(Self::MadonaMunicipality),
                    "mazsalaca municipality" => Ok(Self::MazsalacaMunicipality),
                    "malpils municipality" => Ok(Self::MālpilsMunicipality),
                    "marupe municipality" => Ok(Self::MārupeMunicipality),
                    "mersrags municipality" => Ok(Self::MērsragsMunicipality),
                    "naukseni municipality" => Ok(Self::NaukšēniMunicipality),
                    "nereta municipality" => Ok(Self::NeretaMunicipality),
                    "nica municipality" => Ok(Self::NīcaMunicipality),
                    "ogre municipality" => Ok(Self::OgreMunicipality),
                    "olaine municipality" => Ok(Self::OlaineMunicipality),
                    "ozolnieki municipality" => Ok(Self::OzolniekiMunicipality),
                    "preili municipality" => Ok(Self::PreiļiMunicipality),
                    "priekule municipality" => Ok(Self::PriekuleMunicipality),
                    "priekuli municipality" => Ok(Self::PriekuļiMunicipality),
                    "pargauja municipality" => Ok(Self::PārgaujaMunicipality),
                    "pavilosta municipality" => Ok(Self::PāvilostaMunicipality),
                    "plavinas municipality" => Ok(Self::PļaviņasMunicipality),
                    "rauna municipality" => Ok(Self::RaunaMunicipality),
                    "riebini municipality" => Ok(Self::RiebiņiMunicipality),
                    "riga" => Ok(Self::Riga),
                    "roja municipality" => Ok(Self::RojaMunicipality),
                    "ropazi municipality" => Ok(Self::RopažiMunicipality),
                    "rucava municipality" => Ok(Self::RucavaMunicipality),
                    "rugaji municipality" => Ok(Self::RugājiMunicipality),
                    "rundale municipality" => Ok(Self::RundāleMunicipality),
                    "rezekne" => Ok(Self::Rēzekne),
                    "rezekne municipality" => Ok(Self::RēzekneMunicipality),
                    "rujiena municipality" => Ok(Self::RūjienaMunicipality),
                    "sala municipality" => Ok(Self::SalaMunicipality),
                    "salacgriva municipality" => Ok(Self::SalacgrīvaMunicipality),
                    "salaspils municipality" => Ok(Self::SalaspilsMunicipality),
                    "saldus municipality" => Ok(Self::SaldusMunicipality),
                    "saulkrasti municipality" => Ok(Self::SaulkrastiMunicipality),
                    "sigulda municipality" => Ok(Self::SiguldaMunicipality),
                    "skrunda municipality" => Ok(Self::SkrundaMunicipality),
                    "skriveri municipality" => Ok(Self::SkrīveriMunicipality),
                    "smiltene municipality" => Ok(Self::SmilteneMunicipality),
                    "stopini municipality" => Ok(Self::StopiņiMunicipality),
                    "strenci municipality" => Ok(Self::StrenčiMunicipality),
                    "seja municipality" => Ok(Self::SējaMunicipality),
                    _ => Err(errors::ConnectorError::InvalidDataFormat {
                        field_name: "address.state",
                    }
                    .into()),
                }
            }
        }
    }
}

impl ForeignTryFrom<String> for MaltaStatesAbbreviation {
    type Error = error_stack::Report<errors::ConnectorError>;
    fn foreign_try_from(value: String) -> Result<Self, Self::Error> {
        let state_abbreviation_check =
            StringExt::<Self>::parse_enum(value.to_uppercase().clone(), "MaltaStatesAbbreviation");

        match state_abbreviation_check {
            Ok(municipality) => Ok(municipality),
            Err(_) => {
                let binding = value.as_str().to_lowercase();
                let municipality = binding.as_str();
                match municipality {
                    "attard" => Ok(Self::Attard),
                    "balzan" => Ok(Self::Balzan),
                    "birgu" => Ok(Self::Birgu),
                    "birkirkara" => Ok(Self::Birkirkara),
                    "birzebbuga" => Ok(Self::Birzebbuga),
                    "cospicua" => Ok(Self::Cospicua),
                    "dingli" => Ok(Self::Dingli),
                    "fgura" => Ok(Self::Fgura),
                    "floriana" => Ok(Self::Floriana),
                    "fontana" => Ok(Self::Fontana),
                    "gudja" => Ok(Self::Gudja),
                    "gzira" => Ok(Self::Gzira),
                    "ghajnsielem" => Ok(Self::Ghajnsielem),
                    "gharb" => Ok(Self::Gharb),
                    "gharghur" => Ok(Self::Gharghur),
                    "ghasri" => Ok(Self::Ghasri),
                    "ghaxaq" => Ok(Self::Ghaxaq),
                    "hamrun" => Ok(Self::Hamrun),
                    "iklin" => Ok(Self::Iklin),
                    "senglea" => Ok(Self::Senglea),
                    "kalkara" => Ok(Self::Kalkara),
                    "kercem" => Ok(Self::Kercem),
                    "kirkop" => Ok(Self::Kirkop),
                    "lija" => Ok(Self::Lija),
                    "luqa" => Ok(Self::Luqa),
                    "marsa" => Ok(Self::Marsa),
                    "marsaskala" => Ok(Self::Marsaskala),
                    "marsaxlokk" => Ok(Self::Marsaxlokk),
                    "mdina" => Ok(Self::Mdina),
                    "mellieha" => Ok(Self::Mellieha),
                    "mgarr" => Ok(Self::Mgarr),
                    "mosta" => Ok(Self::Mosta),
                    "mqabba" => Ok(Self::Mqabba),
                    "msida" => Ok(Self::Msida),
                    "mtarfa" => Ok(Self::Mtarfa),
                    "munxar" => Ok(Self::Munxar),
                    "nadur" => Ok(Self::Nadur),
                    "naxxar" => Ok(Self::Naxxar),
                    "paola" => Ok(Self::Paola),
                    "pembroke" => Ok(Self::Pembroke),
                    "pieta" => Ok(Self::Pieta),
                    "qala" => Ok(Self::Qala),
                    "qormi" => Ok(Self::Qormi),
                    "qrendi" => Ok(Self::Qrendi),
                    "victoria" => Ok(Self::Victoria),
                    "rabat" => Ok(Self::Rabat),
                    "st julians" => Ok(Self::StJulians),
                    "san gwann" => Ok(Self::SanGwann),
                    "saint lawrence" => Ok(Self::SaintLawrence),
                    "st pauls bay" => Ok(Self::StPaulsBay),
                    "sannat" => Ok(Self::Sannat),
                    "santa lucija" => Ok(Self::SantaLucija),
                    "santa venera" => Ok(Self::SantaVenera),
                    "siggiewi" => Ok(Self::Siggiewi),
                    "sliema" => Ok(Self::Sliema),
                    "swieqi" => Ok(Self::Swieqi),
                    "ta xbiex" => Ok(Self::TaXbiex),
                    "tarxien" => Ok(Self::Tarxien),
                    "valletta" => Ok(Self::Valletta),
                    "xaghra" => Ok(Self::Xaghra),
                    "xewkija" => Ok(Self::Xewkija),
                    "xghajra" => Ok(Self::Xghajra),
                    "zabbar" => Ok(Self::Zabbar),
                    "zebbug gozo" => Ok(Self::ZebbugGozo),
                    "zebbug malta" => Ok(Self::ZebbugMalta),
                    "zejtun" => Ok(Self::Zejtun),
                    "zurrieq" => Ok(Self::Zurrieq),
                    _ => Err(errors::ConnectorError::InvalidDataFormat {
                        field_name: "address.state",
                    }
                    .into()),
                }
            }
        }
    }
}

impl ForeignTryFrom<String> for BelarusStatesAbbreviation {
    type Error = error_stack::Report<errors::ConnectorError>;
    fn foreign_try_from(value: String) -> Result<Self, Self::Error> {
        let state_abbreviation_check = StringExt::<Self>::parse_enum(
            value.to_uppercase().clone(),
            "BelarusStatesAbbreviation",
        );
        match state_abbreviation_check {
            Ok(state_abbreviation) => Ok(state_abbreviation),
            Err(_) => {
                let binding = value.as_str().to_lowercase();
                let state = binding.as_str();
                match state {
                    "brest region" => Ok(Self::BrestRegion),
                    "gomel region" => Ok(Self::GomelRegion),
                    "grodno region" => Ok(Self::GrodnoRegion),
                    "minsk" => Ok(Self::Minsk),
                    "minsk region" => Ok(Self::MinskRegion),
                    "mogilev region" => Ok(Self::MogilevRegion),
                    "vitebsk region" => Ok(Self::VitebskRegion),
                    _ => Err(errors::ConnectorError::InvalidDataFormat {
                        field_name: "address.state",
                    }
                    .into()),
                }
            }
        }
    }
}

impl ForeignTryFrom<String> for IrelandStatesAbbreviation {
    type Error = error_stack::Report<errors::ConnectorError>;
    fn foreign_try_from(value: String) -> Result<Self, Self::Error> {
        let state_abbreviation_check = StringExt::<Self>::parse_enum(
            value.to_uppercase().clone(),
            "IrelandStatesAbbreviation",
        );
        match state_abbreviation_check {
            Ok(state_abbreviation) => Ok(state_abbreviation),
            Err(_) => {
                let binding = value.as_str().to_lowercase();
                let state = binding.as_str();
                match state {
                    "connacht" => Ok(Self::Connacht),
                    "county carlow" => Ok(Self::CountyCarlow),
                    "county cavan" => Ok(Self::CountyCavan),
                    "county clare" => Ok(Self::CountyClare),
                    "county cork" => Ok(Self::CountyCork),
                    "county donegal" => Ok(Self::CountyDonegal),
                    "county dublin" => Ok(Self::CountyDublin),
                    "county galway" => Ok(Self::CountyGalway),
                    "county kerry" => Ok(Self::CountyKerry),
                    "county kildare" => Ok(Self::CountyKildare),
                    "county kilkenny" => Ok(Self::CountyKilkenny),
                    "county laois" => Ok(Self::CountyLaois),
                    "county limerick" => Ok(Self::CountyLimerick),
                    "county longford" => Ok(Self::CountyLongford),
                    "county louth" => Ok(Self::CountyLouth),
                    "county mayo" => Ok(Self::CountyMayo),
                    "county meath" => Ok(Self::CountyMeath),
                    "county monaghan" => Ok(Self::CountyMonaghan),
                    "county offaly" => Ok(Self::CountyOffaly),
                    "county roscommon" => Ok(Self::CountyRoscommon),
                    "county sligo" => Ok(Self::CountySligo),
                    "county tipperary" => Ok(Self::CountyTipperary),
                    "county waterford" => Ok(Self::CountyWaterford),
                    "county westmeath" => Ok(Self::CountyWestmeath),
                    "county wexford" => Ok(Self::CountyWexford),
                    "county wicklow" => Ok(Self::CountyWicklow),
                    "leinster" => Ok(Self::Leinster),
                    "munster" => Ok(Self::Munster),
                    "ulster" => Ok(Self::Ulster),
                    _ => Err(errors::ConnectorError::InvalidDataFormat {
                        field_name: "address.state",
                    }
                    .into()),
                }
            }
        }
    }
}

impl ForeignTryFrom<String> for IcelandStatesAbbreviation {
    type Error = error_stack::Report<errors::ConnectorError>;
    fn foreign_try_from(value: String) -> Result<Self, Self::Error> {
        let state_abbreviation_check = StringExt::<Self>::parse_enum(
            value.to_uppercase().clone(),
            "IcelandStatesAbbreviation",
        );
        match state_abbreviation_check {
            Ok(state_abbreviation) => Ok(state_abbreviation),
            Err(_) => {
                let binding = value.as_str().to_lowercase();
                let state = binding.as_str();
                match state {
                    "capital region" => Ok(Self::CapitalRegion),
                    "eastern region" => Ok(Self::EasternRegion),
                    "northeastern region" => Ok(Self::NortheasternRegion),
                    "northwestern region" => Ok(Self::NorthwesternRegion),
                    "southern peninsula region" => Ok(Self::SouthernPeninsulaRegion),
                    "southern region" => Ok(Self::SouthernRegion),
                    "western region" => Ok(Self::WesternRegion),
                    "westfjords" => Ok(Self::Westfjords),
                    _ => Err(errors::ConnectorError::InvalidDataFormat {
                        field_name: "address.state",
                    }
                    .into()),
                }
            }
        }
    }
}

impl ForeignTryFrom<String> for HungaryStatesAbbreviation {
    type Error = error_stack::Report<errors::ConnectorError>;
    fn foreign_try_from(value: String) -> Result<Self, Self::Error> {
        let state_abbreviation_check = StringExt::<Self>::parse_enum(
            value.to_uppercase().clone(),
            "HungaryStatesAbbreviation",
        );
        match state_abbreviation_check {
            Ok(state_abbreviation) => Ok(state_abbreviation),
            Err(_) => {
                let binding = value.as_str().to_lowercase();
                let state = binding.as_str();
                match state {
                    "baranya county" => Ok(Self::BaranyaCounty),
                    "borsod abauj zemplen county" => Ok(Self::BorsodAbaujZemplenCounty),
                    "budapest" => Ok(Self::Budapest),
                    "bacs kiskun county" => Ok(Self::BacsKiskunCounty),
                    "bekes county" => Ok(Self::BekesCounty),
                    "bekescsaba" => Ok(Self::Bekescsaba),
                    "csongrad county" => Ok(Self::CsongradCounty),
                    "debrecen" => Ok(Self::Debrecen),
                    "dunaujvaros" => Ok(Self::Dunaujvaros),
                    "eger" => Ok(Self::Eger),
                    "fejer county" => Ok(Self::FejerCounty),
                    "gyor" => Ok(Self::Gyor),
                    "gyor moson sopron county" => Ok(Self::GyorMosonSopronCounty),
                    "hajdu bihar county" => Ok(Self::HajduBiharCounty),
                    "heves county" => Ok(Self::HevesCounty),
                    "hodmezovasarhely" => Ok(Self::Hodmezovasarhely),
                    "jasz nagykun szolnok county" => Ok(Self::JaszNagykunSzolnokCounty),
                    "kaposvar" => Ok(Self::Kaposvar),
                    "kecskemet" => Ok(Self::Kecskemet),
                    "miskolc" => Ok(Self::Miskolc),
                    "nagykanizsa" => Ok(Self::Nagykanizsa),
                    "nyiregyhaza" => Ok(Self::Nyiregyhaza),
                    "nograd county" => Ok(Self::NogradCounty),
                    "pest county" => Ok(Self::PestCounty),
                    "pecs" => Ok(Self::Pecs),
                    "salgotarjan" => Ok(Self::Salgotarjan),
                    "somogy county" => Ok(Self::SomogyCounty),
                    "sopron" => Ok(Self::Sopron),
                    "szabolcs szatmar bereg county" => Ok(Self::SzabolcsSzatmarBeregCounty),
                    "szeged" => Ok(Self::Szeged),
                    "szekszard" => Ok(Self::Szekszard),
                    "szolnok" => Ok(Self::Szolnok),
                    "szombathely" => Ok(Self::Szombathely),
                    "szekesfehervar" => Ok(Self::Szekesfehervar),
                    "tatabanya" => Ok(Self::Tatabanya),
                    "tolna county" => Ok(Self::TolnaCounty),
                    "vas county" => Ok(Self::VasCounty),
                    "veszprem" => Ok(Self::Veszprem),
                    "veszprem county" => Ok(Self::VeszpremCounty),
                    "zala county" => Ok(Self::ZalaCounty),
                    "zalaegerszeg" => Ok(Self::Zalaegerszeg),
                    "erd" => Ok(Self::Erd),
                    _ => Err(errors::ConnectorError::InvalidDataFormat {
                        field_name: "address.state",
                    }
                    .into()),
                }
            }
        }
    }
}

impl ForeignTryFrom<String> for GreeceStatesAbbreviation {
    type Error = error_stack::Report<errors::ConnectorError>;
    fn foreign_try_from(value: String) -> Result<Self, Self::Error> {
        let state_abbreviation_check =
            StringExt::<Self>::parse_enum(value.to_uppercase().clone(), "GreeceStatesAbbreviation");
        match state_abbreviation_check {
            Ok(state_abbreviation) => Ok(state_abbreviation),
            Err(_) => {
                let binding = value.as_str().to_lowercase();
                let state = binding.as_str();
                match state {
                    "achaea regional unit" => Ok(Self::AchaeaRegionalUnit),
                    "aetolia acarnania regional unit" => Ok(Self::AetoliaAcarnaniaRegionalUnit),
                    "arcadia prefecture" => Ok(Self::ArcadiaPrefecture),
                    "argolis regional unit" => Ok(Self::ArgolisRegionalUnit),
                    "attica region" => Ok(Self::AtticaRegion),
                    "boeotia regional unit" => Ok(Self::BoeotiaRegionalUnit),
                    "central greece region" => Ok(Self::CentralGreeceRegion),
                    "central macedonia" => Ok(Self::CentralMacedonia),
                    "chania regional unit" => Ok(Self::ChaniaRegionalUnit),
                    "corfu prefecture" => Ok(Self::CorfuPrefecture),
                    "corinthia regional unit" => Ok(Self::CorinthiaRegionalUnit),
                    "crete region" => Ok(Self::CreteRegion),
                    "drama regional unit" => Ok(Self::DramaRegionalUnit),
                    "east attica regional unit" => Ok(Self::EastAtticaRegionalUnit),
                    "east macedonia and thrace" => Ok(Self::EastMacedoniaAndThrace),
                    "epirus region" => Ok(Self::EpirusRegion),
                    "euboea" => Ok(Self::Euboea),
                    "grevena prefecture" => Ok(Self::GrevenaPrefecture),
                    "imathia regional unit" => Ok(Self::ImathiaRegionalUnit),
                    "ioannina regional unit" => Ok(Self::IoanninaRegionalUnit),
                    "ionian islands region" => Ok(Self::IonianIslandsRegion),
                    "karditsa regional unit" => Ok(Self::KarditsaRegionalUnit),
                    "kastoria regional unit" => Ok(Self::KastoriaRegionalUnit),
                    "kefalonia prefecture" => Ok(Self::KefaloniaPrefecture),
                    "kilkis regional unit" => Ok(Self::KilkisRegionalUnit),
                    "kozani prefecture" => Ok(Self::KozaniPrefecture),
                    "laconia" => Ok(Self::Laconia),
                    "larissa prefecture" => Ok(Self::LarissaPrefecture),
                    "lefkada regional unit" => Ok(Self::LefkadaRegionalUnit),
                    "pella regional unit" => Ok(Self::PellaRegionalUnit),
                    "peloponnese region" => Ok(Self::PeloponneseRegion),
                    "phthiotis prefecture" => Ok(Self::PhthiotisPrefecture),
                    "preveza prefecture" => Ok(Self::PrevezaPrefecture),
                    "serres prefecture" => Ok(Self::SerresPrefecture),
                    "south aegean" => Ok(Self::SouthAegean),
                    "thessaloniki regional unit" => Ok(Self::ThessalonikiRegionalUnit),
                    "west greece region" => Ok(Self::WestGreeceRegion),
                    "west macedonia region" => Ok(Self::WestMacedoniaRegion),
                    _ => Err(errors::ConnectorError::InvalidDataFormat {
                        field_name: "address.state",
                    }
                    .into()),
                }
            }
        }
    }
}

impl ForeignTryFrom<String> for FinlandStatesAbbreviation {
    type Error = error_stack::Report<errors::ConnectorError>;
    fn foreign_try_from(value: String) -> Result<Self, Self::Error> {
        let state_abbreviation_check = StringExt::<Self>::parse_enum(
            value.to_uppercase().clone(),
            "FinlandStatesAbbreviation",
        );
        match state_abbreviation_check {
            Ok(state_abbreviation) => Ok(state_abbreviation),
            Err(_) => {
                let binding = value.as_str().to_lowercase();
                let state = binding.as_str();
                match state {
                    "central finland" => Ok(Self::CentralFinland),
                    "central ostrobothnia" => Ok(Self::CentralOstrobothnia),
                    "eastern finland province" => Ok(Self::EasternFinlandProvince),
                    "finland proper" => Ok(Self::FinlandProper),
                    "kainuu" => Ok(Self::Kainuu),
                    "kymenlaakso" => Ok(Self::Kymenlaakso),
                    "lapland" => Ok(Self::Lapland),
                    "north karelia" => Ok(Self::NorthKarelia),
                    "northern ostrobothnia" => Ok(Self::NorthernOstrobothnia),
                    "northern savonia" => Ok(Self::NorthernSavonia),
                    "ostrobothnia" => Ok(Self::Ostrobothnia),
                    "oulu province" => Ok(Self::OuluProvince),
                    "pirkanmaa" => Ok(Self::Pirkanmaa),
                    "paijanne tavastia" => Ok(Self::PaijanneTavastia),
                    "satakunta" => Ok(Self::Satakunta),
                    "south karelia" => Ok(Self::SouthKarelia),
                    "southern ostrobothnia" => Ok(Self::SouthernOstrobothnia),
                    "southern savonia" => Ok(Self::SouthernSavonia),
                    "tavastia proper" => Ok(Self::TavastiaProper),
                    "uusimaa" => Ok(Self::Uusimaa),
                    "aland islands" => Ok(Self::AlandIslands),
                    _ => Err(errors::ConnectorError::InvalidDataFormat {
                        field_name: "address.state",
                    }
                    .into()),
                }
            }
        }
    }
}

impl ForeignTryFrom<String> for DenmarkStatesAbbreviation {
    type Error = error_stack::Report<errors::ConnectorError>;
    fn foreign_try_from(value: String) -> Result<Self, Self::Error> {
        let state_abbreviation_check = StringExt::<Self>::parse_enum(
            value.to_uppercase().clone(),
            "DenmarkStatesAbbreviation",
        );
        match state_abbreviation_check {
            Ok(state_abbreviation) => Ok(state_abbreviation),
            Err(_) => {
                let binding = value.as_str().to_lowercase();
                let state = binding.as_str();
                match state {
                    "capital region of denmark" => Ok(Self::CapitalRegionOfDenmark),
                    "central denmark region" => Ok(Self::CentralDenmarkRegion),
                    "north denmark region" => Ok(Self::NorthDenmarkRegion),
                    "region zealand" => Ok(Self::RegionZealand),
                    "region of southern denmark" => Ok(Self::RegionOfSouthernDenmark),
                    _ => Err(errors::ConnectorError::InvalidDataFormat {
                        field_name: "address.state",
                    }
                    .into()),
                }
            }
        }
    }
}

impl ForeignTryFrom<String> for CzechRepublicStatesAbbreviation {
    type Error = error_stack::Report<errors::ConnectorError>;
    fn foreign_try_from(value: String) -> Result<Self, Self::Error> {
        let state_abbreviation_check = StringExt::<Self>::parse_enum(
            value.to_uppercase().clone(),
            "CzechRepublicStatesAbbreviation",
        );
        match state_abbreviation_check {
            Ok(state_abbreviation) => Ok(state_abbreviation),
            Err(_) => {
                let binding = value.as_str().to_lowercase();
                let state = binding.as_str();
                match state {
                    "benesov district" => Ok(Self::BenesovDistrict),
                    "beroun district" => Ok(Self::BerounDistrict),
                    "blansko district" => Ok(Self::BlanskoDistrict),
                    "brno city district" => Ok(Self::BrnoCityDistrict),
                    "brno country district" => Ok(Self::BrnoCountryDistrict),
                    "bruntal district" => Ok(Self::BruntalDistrict),
                    "breclav district" => Ok(Self::BreclavDistrict),
                    "central bohemian region" => Ok(Self::CentralBohemianRegion),
                    "cheb district" => Ok(Self::ChebDistrict),
                    "chomutov district" => Ok(Self::ChomutovDistrict),
                    "chrudim district" => Ok(Self::ChrudimDistrict),
                    "domazlice district" => Ok(Self::DomazliceDistrict),
                    "decin district" => Ok(Self::DecinDistrict),
                    "frydek mistek district" => Ok(Self::FrydekMistekDistrict),
                    "havlickuv brod district" => Ok(Self::HavlickuvBrodDistrict),
                    "hodonin district" => Ok(Self::HodoninDistrict),
                    "horni pocernice" => Ok(Self::HorniPocernice),
                    "hradec kralove district" => Ok(Self::HradecKraloveDistrict),
                    "hradec kralove region" => Ok(Self::HradecKraloveRegion),
                    "jablonec nad nisou district" => Ok(Self::JablonecNadNisouDistrict),
                    "jesenik district" => Ok(Self::JesenikDistrict),
                    "jihlava district" => Ok(Self::JihlavaDistrict),
                    "jindrichuv hradec district" => Ok(Self::JindrichuvHradecDistrict),
                    "jicin district" => Ok(Self::JicinDistrict),
                    "karlovy vary district" => Ok(Self::KarlovyVaryDistrict),
                    "karlovy vary region" => Ok(Self::KarlovyVaryRegion),
                    "karvina district" => Ok(Self::KarvinaDistrict),
                    "kladno district" => Ok(Self::KladnoDistrict),
                    "klatovy district" => Ok(Self::KlatovyDistrict),
                    "kolin district" => Ok(Self::KolinDistrict),
                    "kromeriz district" => Ok(Self::KromerizDistrict),
                    "liberec district" => Ok(Self::LiberecDistrict),
                    "liberec region" => Ok(Self::LiberecRegion),
                    "litomerice district" => Ok(Self::LitomericeDistrict),
                    "louny district" => Ok(Self::LounyDistrict),
                    "mlada boleslav district" => Ok(Self::MladaBoleslavDistrict),
                    "moravian silesian region" => Ok(Self::MoravianSilesianRegion),
                    "most district" => Ok(Self::MostDistrict),
                    "melnik district" => Ok(Self::MelnikDistrict),
                    "novy jicin district" => Ok(Self::NovyJicinDistrict),
                    "nymburk district" => Ok(Self::NymburkDistrict),
                    "nachod district" => Ok(Self::NachodDistrict),
                    "olomouc district" => Ok(Self::OlomoucDistrict),
                    "olomouc region" => Ok(Self::OlomoucRegion),
                    "opava district" => Ok(Self::OpavaDistrict),
                    "ostrava city district" => Ok(Self::OstravaCityDistrict),
                    "pardubice district" => Ok(Self::PardubiceDistrict),
                    "pardubice region" => Ok(Self::PardubiceRegion),
                    "pelhrimov district" => Ok(Self::PelhrimovDistrict),
                    "plzen region" => Ok(Self::PlzenRegion),
                    "plzen city district" => Ok(Self::PlzenCityDistrict),
                    "plzen north district" => Ok(Self::PlzenNorthDistrict),
                    "plzen south district" => Ok(Self::PlzenSouthDistrict),
                    "prachatice district" => Ok(Self::PrachaticeDistrict),
                    "prague" => Ok(Self::Prague),
                    "prague1" => Ok(Self::Prague1),
                    "prague10" => Ok(Self::Prague10),
                    "prague11" => Ok(Self::Prague11),
                    "prague12" => Ok(Self::Prague12),
                    "prague13" => Ok(Self::Prague13),
                    "prague14" => Ok(Self::Prague14),
                    "prague15" => Ok(Self::Prague15),
                    "prague16" => Ok(Self::Prague16),
                    "prague2" => Ok(Self::Prague2),
                    "prague21" => Ok(Self::Prague21),
                    "prague3" => Ok(Self::Prague3),
                    "prague4" => Ok(Self::Prague4),
                    "prague5" => Ok(Self::Prague5),
                    "prague6" => Ok(Self::Prague6),
                    "prague7" => Ok(Self::Prague7),
                    "prague8" => Ok(Self::Prague8),
                    "prague9" => Ok(Self::Prague9),
                    "prague east district" => Ok(Self::PragueEastDistrict),
                    "prague west district" => Ok(Self::PragueWestDistrict),
                    "prostejov district" => Ok(Self::ProstejovDistrict),
                    "pisek district" => Ok(Self::PisekDistrict),
                    "prerov district" => Ok(Self::PrerovDistrict),
                    "pribram district" => Ok(Self::PribramDistrict),
                    "rakovnik district" => Ok(Self::RakovnikDistrict),
                    "rokycany district" => Ok(Self::RokycanyDistrict),
                    "rychnov nad kneznou district" => Ok(Self::RychnovNadKneznouDistrict),
                    "semily district" => Ok(Self::SemilyDistrict),
                    "sokolov district" => Ok(Self::SokolovDistrict),
                    "south bohemian region" => Ok(Self::SouthBohemianRegion),
                    "south moravian region" => Ok(Self::SouthMoravianRegion),
                    "strakonice district" => Ok(Self::StrakoniceDistrict),
                    "svitavy district" => Ok(Self::SvitavyDistrict),
                    "tachov district" => Ok(Self::TachovDistrict),
                    "teplice district" => Ok(Self::TepliceDistrict),
                    "trutnov district" => Ok(Self::TrutnovDistrict),
                    "tabor district" => Ok(Self::TaborDistrict),
                    "trebic district" => Ok(Self::TrebicDistrict),
                    "uherske hradiste district" => Ok(Self::UherskeHradisteDistrict),
                    "vsetin district" => Ok(Self::VsetinDistrict),
                    "vysocina region" => Ok(Self::VysocinaRegion),
                    "vyskov district" => Ok(Self::VyskovDistrict),
                    "zlin district" => Ok(Self::ZlinDistrict),
                    "zlin region" => Ok(Self::ZlinRegion),
                    "znojmo district" => Ok(Self::ZnojmoDistrict),
                    "usti nad labem district" => Ok(Self::UstiNadLabemDistrict),
                    "usti nad labem region" => Ok(Self::UstiNadLabemRegion),
                    "usti nad orlici district" => Ok(Self::UstiNadOrliciDistrict),
                    "ceska lipa district" => Ok(Self::CeskaLipaDistrict),
                    "ceske budejovice district" => Ok(Self::CeskeBudejoviceDistrict),
                    "cesky krumlov district" => Ok(Self::CeskyKrumlovDistrict),
                    "sumperk district" => Ok(Self::SumperkDistrict),
                    "zdar nad sazavou district" => Ok(Self::ZdarNadSazavouDistrict),
                    _ => Err(errors::ConnectorError::InvalidDataFormat {
                        field_name: "address.state",
                    }
                    .into()),
                }
            }
        }
    }
}

impl ForeignTryFrom<String> for CroatiaStatesAbbreviation {
    type Error = error_stack::Report<errors::ConnectorError>;
    fn foreign_try_from(value: String) -> Result<Self, Self::Error> {
        let state_abbreviation_check = StringExt::<Self>::parse_enum(
            value.to_uppercase().clone(),
            "CroatiaStatesAbbreviation",
        );
        match state_abbreviation_check {
            Ok(state_abbreviation) => Ok(state_abbreviation),
            Err(_) => {
                let binding = value.as_str().to_lowercase();
                let state = binding.as_str();
                match state {
                    "bjelovar bilogora county" => Ok(Self::BjelovarBilogoraCounty),
                    "brod posavina county" => Ok(Self::BrodPosavinaCounty),
                    "dubrovnik neretva county" => Ok(Self::DubrovnikNeretvaCounty),
                    "istria county" => Ok(Self::IstriaCounty),
                    "koprivnica krizevci county" => Ok(Self::KoprivnicaKrizevciCounty),
                    "krapina zagorje county" => Ok(Self::KrapinaZagorjeCounty),
                    "lika senj county" => Ok(Self::LikaSenjCounty),
                    "medimurje county" => Ok(Self::MedimurjeCounty),
                    "osijek baranja county" => Ok(Self::OsijekBaranjaCounty),
                    "pozega slavonian county" => Ok(Self::PozegaSlavoniaCounty),
                    "primorje gorski kotar county" => Ok(Self::PrimorjeGorskiKotarCounty),
                    "sisak moslavina county" => Ok(Self::SisakMoslavinaCounty),
                    "split dalmatia county" => Ok(Self::SplitDalmatiaCounty),
                    "varazdin county" => Ok(Self::VarazdinCounty),
                    "virovitica podravina county" => Ok(Self::ViroviticaPodravinaCounty),
                    "vukovar syrmia county" => Ok(Self::VukovarSyrmiaCounty),
                    "zadar county" => Ok(Self::ZadarCounty),
                    "zagreb" => Ok(Self::Zagreb),
                    "zagreb county" => Ok(Self::ZagrebCounty),
                    "sibenik knin county" => Ok(Self::SibenikKninCounty),
                    _ => Err(errors::ConnectorError::InvalidDataFormat {
                        field_name: "address.state",
                    }
                    .into()),
                }
            }
        }
    }
}

impl ForeignTryFrom<String> for BulgariaStatesAbbreviation {
    type Error = error_stack::Report<errors::ConnectorError>;
    fn foreign_try_from(value: String) -> Result<Self, Self::Error> {
        let state_abbreviation_check = StringExt::<Self>::parse_enum(
            value.to_uppercase().clone(),
            "BulgariaStatesAbbreviation",
        );
        match state_abbreviation_check {
            Ok(state_abbreviation) => Ok(state_abbreviation),
            Err(_) => {
                let binding = value.as_str().to_lowercase();
                let state = binding.as_str();
                match state {
                    "blagoevgrad province" => Ok(Self::BlagoevgradProvince),
                    "burgas province" => Ok(Self::BurgasProvince),
                    "dobrich province" => Ok(Self::DobrichProvince),
                    "gabrovo province" => Ok(Self::GabrovoProvince),
                    "haskovo province" => Ok(Self::HaskovoProvince),
                    "kardzhali province" => Ok(Self::KardzhaliProvince),
                    "kyustendil province" => Ok(Self::KyustendilProvince),
                    "lovech province" => Ok(Self::LovechProvince),
                    "montana province" => Ok(Self::MontanaProvince),
                    "pazardzhik province" => Ok(Self::PazardzhikProvince),
                    "pernik province" => Ok(Self::PernikProvince),
                    "pleven province" => Ok(Self::PlevenProvince),
                    "plovdiv province" => Ok(Self::PlovdivProvince),
                    "razgrad province" => Ok(Self::RazgradProvince),
                    "ruse province" => Ok(Self::RuseProvince),
                    "shumen" => Ok(Self::Shumen),
                    "silistra province" => Ok(Self::SilistraProvince),
                    "sliven province" => Ok(Self::SlivenProvince),
                    "smolyan province" => Ok(Self::SmolyanProvince),
                    "sofia city province" => Ok(Self::SofiaCityProvince),
                    "sofia province" => Ok(Self::SofiaProvince),
                    "stara zagora province" => Ok(Self::StaraZagoraProvince),
                    "targovishte province" => Ok(Self::TargovishteProvince),
                    "varna province" => Ok(Self::VarnaProvince),
                    "veliko tarnovo province" => Ok(Self::VelikoTarnovoProvince),
                    "vidin province" => Ok(Self::VidinProvince),
                    "vratsa province" => Ok(Self::VratsaProvince),
                    "yambol province" => Ok(Self::YambolProvince),
                    _ => Err(errors::ConnectorError::InvalidDataFormat {
                        field_name: "address.state",
                    }
                    .into()),
                }
            }
        }
    }
}

impl ForeignTryFrom<String> for BosniaAndHerzegovinaStatesAbbreviation {
    type Error = error_stack::Report<errors::ConnectorError>;
    fn foreign_try_from(value: String) -> Result<Self, Self::Error> {
        let state_abbreviation_check = StringExt::<Self>::parse_enum(
            value.to_uppercase().clone(),
            "BosniaAndHerzegovinaStatesAbbreviation",
        );
        match state_abbreviation_check {
            Ok(state_abbreviation) => Ok(state_abbreviation),
            Err(_) => {
                let binding = value.as_str().to_lowercase();
                let state = binding.as_str();
                match state {
                    "bosnian podrinje canton" => Ok(Self::BosnianPodrinjeCanton),
                    "brcko district" => Ok(Self::BrckoDistrict),
                    "canton 10" => Ok(Self::Canton10),
                    "central bosnia canton" => Ok(Self::CentralBosniaCanton),
                    "federation of bosnia and herzegovina" => {
                        Ok(Self::FederationOfBosniaAndHerzegovina)
                    }
                    "herzegovina neretva canton" => Ok(Self::HerzegovinaNeretvaCanton),
                    "posavina canton" => Ok(Self::PosavinaCanton),
                    "republika srpska" => Ok(Self::RepublikaSrpska),
                    "sarajevo canton" => Ok(Self::SarajevoCanton),
                    "tuzla canton" => Ok(Self::TuzlaCanton),
                    "una sana canton" => Ok(Self::UnaSanaCanton),
                    "west herzegovina canton" => Ok(Self::WestHerzegovinaCanton),
                    "zenica doboj canton" => Ok(Self::ZenicaDobojCanton),
                    _ => Err(errors::ConnectorError::InvalidDataFormat {
                        field_name: "address.state",
                    }
                    .into()),
                }
            }
        }
    }
}

impl ForeignTryFrom<String> for UnitedKingdomStatesAbbreviation {
    type Error = error_stack::Report<errors::ConnectorError>;
    fn foreign_try_from(value: String) -> Result<Self, Self::Error> {
        let state_abbreviation_check = StringExt::<Self>::parse_enum(
            value.to_uppercase().clone(),
            "UnitedKingdomStatesAbbreviation",
        );
        match state_abbreviation_check {
            Ok(state_abbreviation) => Ok(state_abbreviation),
            Err(_) => {
                let binding = value.as_str().to_lowercase();
                let state = binding.as_str();
                match state {
                    "aberdeen city" => Ok(Self::AberdeenCity),
                    "aberdeenshire" => Ok(Self::Aberdeenshire),
                    "angus" => Ok(Self::Angus),
                    "antrim and newtownabbey" => Ok(Self::AntrimAndNewtownabbey),
                    "ards and north down" => Ok(Self::ArdsAndNorthDown),
                    "argyll and bute" => Ok(Self::ArgyllAndBute),
                    "armagh city banbridge and craigavon" => {
                        Ok(Self::ArmaghCityBanbridgeAndCraigavon)
                    }
                    "barking and dagenham" => Ok(Self::BarkingAndDagenham),
                    "barnet" => Ok(Self::Barnet),
                    "barnsley" => Ok(Self::Barnsley),
                    "bath and north east somerset" => Ok(Self::BathAndNorthEastSomerset),
                    "bedford" => Ok(Self::Bedford),
                    "belfast city" => Ok(Self::BelfastCity),
                    "bexley" => Ok(Self::Bexley),
                    "birmingham" => Ok(Self::Birmingham),
                    "blackburn with darwen" => Ok(Self::BlackburnWithDarwen),
                    "blackpool" => Ok(Self::Blackpool),
                    "blaenau gwent" => Ok(Self::BlaenauGwent),
                    "bolton" => Ok(Self::Bolton),
                    "bournemouth christchurch and poole" => {
                        Ok(Self::BournemouthChristchurchAndPoole)
                    }
                    "bracknell forest" => Ok(Self::BracknellForest),
                    "bradford" => Ok(Self::Bradford),
                    "brent" => Ok(Self::Brent),
                    "bridgend" => Ok(Self::Bridgend),
                    "brighton and hove" => Ok(Self::BrightonAndHove),
                    "bristol city of" => Ok(Self::BristolCityOf),
                    "bromley" => Ok(Self::Bromley),
                    "buckinghamshire" => Ok(Self::Buckinghamshire),
                    "bury" => Ok(Self::Bury),
                    "caerphilly" => Ok(Self::Caerphilly),
                    "calderdale" => Ok(Self::Calderdale),
                    "cambridgeshire" => Ok(Self::Cambridgeshire),
                    "camden" => Ok(Self::Camden),
                    "cardiff" => Ok(Self::Cardiff),
                    "carmarthenshire" => Ok(Self::Carmarthenshire),
                    "causeway coast and glens" => Ok(Self::CausewayCoastAndGlens),
                    "central bedfordshire" => Ok(Self::CentralBedfordshire),
                    "ceredigion" => Ok(Self::Ceredigion),
                    "cheshire east" => Ok(Self::CheshireEast),
                    "cheshire west and chester" => Ok(Self::CheshireWestAndChester),
                    "clackmannanshire" => Ok(Self::Clackmannanshire),
                    "conwy" => Ok(Self::Conwy),
                    "cornwall" => Ok(Self::Cornwall),
                    "coventry" => Ok(Self::Coventry),
                    "croydon" => Ok(Self::Croydon),
                    "cumbria" => Ok(Self::Cumbria),
                    "darlington" => Ok(Self::Darlington),
                    "denbighshire" => Ok(Self::Denbighshire),
                    "derby" => Ok(Self::Derby),
                    "derbyshire" => Ok(Self::Derbyshire),
                    "derry and strabane" => Ok(Self::DerryAndStrabane),
                    "devon" => Ok(Self::Devon),
                    "doncaster" => Ok(Self::Doncaster),
                    "dorset" => Ok(Self::Dorset),
                    "dudley" => Ok(Self::Dudley),
                    "dumfries and galloway" => Ok(Self::DumfriesAndGalloway),
                    "dundee city" => Ok(Self::DundeeCity),
                    "durham county" => Ok(Self::DurhamCounty),
                    "ealing" => Ok(Self::Ealing),
                    "east ayrshire" => Ok(Self::EastAyrshire),
                    "east dunbartonshire" => Ok(Self::EastDunbartonshire),
                    "east lothian" => Ok(Self::EastLothian),
                    "east renfrewshire" => Ok(Self::EastRenfrewshire),
                    "east riding of yorkshire" => Ok(Self::EastRidingOfYorkshire),
                    "east sussex" => Ok(Self::EastSussex),
                    "edinburgh city of" => Ok(Self::EdinburghCityOf),
                    "eilean siar" => Ok(Self::EileanSiar),
                    "enfield" => Ok(Self::Enfield),
                    "essex" => Ok(Self::Essex),
                    "falkirk" => Ok(Self::Falkirk),
                    "fermanagh and omagh" => Ok(Self::FermanaghAndOmagh),
                    "fife" => Ok(Self::Fife),
                    "flintshire" => Ok(Self::Flintshire),
                    "gateshead" => Ok(Self::Gateshead),
                    "glasgow city" => Ok(Self::GlasgowCity),
                    "gloucestershire" => Ok(Self::Gloucestershire),
                    "greenwich" => Ok(Self::Greenwich),
                    "gwynedd" => Ok(Self::Gwynedd),
                    "hackney" => Ok(Self::Hackney),
                    "halton" => Ok(Self::Halton),
                    "hammersmith and fulham" => Ok(Self::HammersmithAndFulham),
                    "hampshire" => Ok(Self::Hampshire),
                    "haringey" => Ok(Self::Haringey),
                    "harrow" => Ok(Self::Harrow),
                    "hartlepool" => Ok(Self::Hartlepool),
                    "havering" => Ok(Self::Havering),
                    "herefordshire" => Ok(Self::Herefordshire),
                    "hertfordshire" => Ok(Self::Hertfordshire),
                    "highland" => Ok(Self::Highland),
                    "hillingdon" => Ok(Self::Hillingdon),
                    "hounslow" => Ok(Self::Hounslow),
                    "inverclyde" => Ok(Self::Inverclyde),
                    "isle of anglesey" => Ok(Self::IsleOfAnglesey),
                    "isle of wight" => Ok(Self::IsleOfWight),
                    "isles of scilly" => Ok(Self::IslesOfScilly),
                    "islington" => Ok(Self::Islington),
                    "kensington and chelsea" => Ok(Self::KensingtonAndChelsea),
                    "kent" => Ok(Self::Kent),
                    "kingston upon hull" => Ok(Self::KingstonUponHull),
                    "kingston upon thames" => Ok(Self::KingstonUponThames),
                    "kirklees" => Ok(Self::Kirklees),
                    "knowsley" => Ok(Self::Knowsley),
                    "lambeth" => Ok(Self::Lambeth),
                    "lancashire" => Ok(Self::Lancashire),
                    "leeds" => Ok(Self::Leeds),
                    "leicester" => Ok(Self::Leicester),
                    "leicestershire" => Ok(Self::Leicestershire),
                    "lewisham" => Ok(Self::Lewisham),
                    "lincolnshire" => Ok(Self::Lincolnshire),
                    "lisburn and castlereagh" => Ok(Self::LisburnAndCastlereagh),
                    "liverpool" => Ok(Self::Liverpool),
                    "london city of" => Ok(Self::LondonCityOf),
                    "luton" => Ok(Self::Luton),
                    "manchester" => Ok(Self::Manchester),
                    "medway" => Ok(Self::Medway),
                    "merthyr tydfil" => Ok(Self::MerthyrTydfil),
                    "merton" => Ok(Self::Merton),
                    "mid and east antrim" => Ok(Self::MidAndEastAntrim),
                    "mid ulster" => Ok(Self::MidUlster),
                    "middlesbrough" => Ok(Self::Middlesbrough),
                    "midlothian" => Ok(Self::Midlothian),
                    "milton keynes" => Ok(Self::MiltonKeynes),
                    "monmouthshire" => Ok(Self::Monmouthshire),
                    "moray" => Ok(Self::Moray),
                    "neath port talbot" => Ok(Self::NeathPortTalbot),
                    "newcastle upon tyne" => Ok(Self::NewcastleUponTyne),
                    "newham" => Ok(Self::Newham),
                    "newport" => Ok(Self::Newport),
                    "newry mourne and down" => Ok(Self::NewryMourneAndDown),
                    "norfolk" => Ok(Self::Norfolk),
                    "north ayrshire" => Ok(Self::NorthAyrshire),
                    "north east lincolnshire" => Ok(Self::NorthEastLincolnshire),
                    "north lanarkshire" => Ok(Self::NorthLanarkshire),
                    "north lincolnshire" => Ok(Self::NorthLincolnshire),
                    "north somerset" => Ok(Self::NorthSomerset),
                    "north tyneside" => Ok(Self::NorthTyneside),
                    "north yorkshire" => Ok(Self::NorthYorkshire),
                    "northamptonshire" => Ok(Self::Northamptonshire),
                    "northumberland" => Ok(Self::Northumberland),
                    "nottingham" => Ok(Self::Nottingham),
                    "nottinghamshire" => Ok(Self::Nottinghamshire),
                    "oldham" => Ok(Self::Oldham),
                    "orkney islands" => Ok(Self::OrkneyIslands),
                    "oxfordshire" => Ok(Self::Oxfordshire),
                    "pembrokeshire" => Ok(Self::Pembrokeshire),
                    "perth and kinross" => Ok(Self::PerthAndKinross),
                    "peterborough" => Ok(Self::Peterborough),
                    "plymouth" => Ok(Self::Plymouth),
                    "portsmouth" => Ok(Self::Portsmouth),
                    "powys" => Ok(Self::Powys),
                    "reading" => Ok(Self::Reading),
                    "redbridge" => Ok(Self::Redbridge),
                    "redcar and cleveland" => Ok(Self::RedcarAndCleveland),
                    "renfrewshire" => Ok(Self::Renfrewshire),
                    "rhondda cynon taff" => Ok(Self::RhonddaCynonTaff),
                    "richmond upon thames" => Ok(Self::RichmondUponThames),
                    "rochdale" => Ok(Self::Rochdale),
                    "rotherham" => Ok(Self::Rotherham),
                    "rutland" => Ok(Self::Rutland),
                    "salford" => Ok(Self::Salford),
                    "sandwell" => Ok(Self::Sandwell),
                    "scottish borders" => Ok(Self::ScottishBorders),
                    "sefton" => Ok(Self::Sefton),
                    "sheffield" => Ok(Self::Sheffield),
                    "shetland islands" => Ok(Self::ShetlandIslands),
                    "shropshire" => Ok(Self::Shropshire),
                    "slough" => Ok(Self::Slough),
                    "solihull" => Ok(Self::Solihull),
                    "somerset" => Ok(Self::Somerset),
                    "south ayrshire" => Ok(Self::SouthAyrshire),
                    "south gloucestershire" => Ok(Self::SouthGloucestershire),
                    "south lanarkshire" => Ok(Self::SouthLanarkshire),
                    "south tyneside" => Ok(Self::SouthTyneside),
                    "southampton" => Ok(Self::Southampton),
                    "southend on sea" => Ok(Self::SouthendOnSea),
                    "southwark" => Ok(Self::Southwark),
                    "st helens" => Ok(Self::StHelens),
                    "staffordshire" => Ok(Self::Staffordshire),
                    "stirling" => Ok(Self::Stirling),
                    "stockport" => Ok(Self::Stockport),
                    "stockton on tees" => Ok(Self::StocktonOnTees),
                    "stoke on trent" => Ok(Self::StokeOnTrent),
                    "suffolk" => Ok(Self::Suffolk),
                    "sunderland" => Ok(Self::Sunderland),
                    "surrey" => Ok(Self::Surrey),
                    "sutton" => Ok(Self::Sutton),
                    "swansea" => Ok(Self::Swansea),
                    "swindon" => Ok(Self::Swindon),
                    "tameside" => Ok(Self::Tameside),
                    "telford and wrekin" => Ok(Self::TelfordAndWrekin),
                    "thurrock" => Ok(Self::Thurrock),
                    "torbay" => Ok(Self::Torbay),
                    "torfaen" => Ok(Self::Torfaen),
                    "tower hamlets" => Ok(Self::TowerHamlets),
                    "trafford" => Ok(Self::Trafford),
                    "vale of glamorgan" => Ok(Self::ValeOfGlamorgan),
                    "wakefield" => Ok(Self::Wakefield),
                    "walsall" => Ok(Self::Walsall),
                    "waltham forest" => Ok(Self::WalthamForest),
                    "wandsworth" => Ok(Self::Wandsworth),
                    "warrington" => Ok(Self::Warrington),
                    "warwickshire" => Ok(Self::Warwickshire),
                    "west berkshire" => Ok(Self::WestBerkshire),
                    "west dunbartonshire" => Ok(Self::WestDunbartonshire),
                    "west lothian" => Ok(Self::WestLothian),
                    "west sussex" => Ok(Self::WestSussex),
                    "westminster" => Ok(Self::Westminster),
                    "wigan" => Ok(Self::Wigan),
                    "wiltshire" => Ok(Self::Wiltshire),
                    "windsor and maidenhead" => Ok(Self::WindsorAndMaidenhead),
                    "wirral" => Ok(Self::Wirral),
                    "wokingham" => Ok(Self::Wokingham),
                    "wolverhampton" => Ok(Self::Wolverhampton),
                    "worcestershire" => Ok(Self::Worcestershire),
                    "wrexham" => Ok(Self::Wrexham),
                    "york" => Ok(Self::York),
                    _ => Err(errors::ConnectorError::InvalidDataFormat {
                        field_name: "address.state",
                    }
                    .into()),
                }
            }
        }
    }
}

pub trait ForeignTryFrom<F>: Sized {
    type Error;

    fn foreign_try_from(from: F) -> Result<Self, Self::Error>;
}

#[derive(Debug)]
pub struct QrImage {
    pub data: String,
}

// Qr Image data source starts with this string
// The base64 image data will be appended to it to image data source
pub(crate) const QR_IMAGE_DATA_SOURCE_STRING: &str = "data:image/png;base64";

impl QrImage {
    pub fn new_from_data(
        data: String,
    ) -> Result<Self, error_stack::Report<common_utils::errors::QrCodeError>> {
        let qr_code = qrcode::QrCode::new(data.as_bytes())
            .change_context(common_utils::errors::QrCodeError::FailedToCreateQrCode)?;

        let qrcode_image_buffer = qr_code.render::<Luma<u8>>().build();
        let qrcode_dynamic_image = image::DynamicImage::ImageLuma8(qrcode_image_buffer);

        let mut image_bytes = std::io::BufWriter::new(std::io::Cursor::new(Vec::new()));

        // Encodes qrcode_dynamic_image and write it to image_bytes
        let _ = qrcode_dynamic_image.write_to(&mut image_bytes, image::ImageFormat::Png);

        let image_data_source = format!(
            "{},{}",
            QR_IMAGE_DATA_SOURCE_STRING,
            BASE64_ENGINE.encode(image_bytes.buffer())
        );
        Ok(Self {
            data: image_data_source,
        })
    }
}

#[cfg(test)]
mod tests {
    use crate::utils;
    #[test]
    fn test_image_data_source_url() {
        let qr_image_data_source_url = utils::QrImage::new_from_data("Hyperswitch".to_string());
        assert!(qr_image_data_source_url.is_ok());
    }
}

pub fn is_mandate_supported(
    selected_pmd: PaymentMethodData,
    payment_method_type: Option<enums::PaymentMethodType>,
    mandate_implemented_pmds: HashSet<PaymentMethodDataType>,
    connector: &'static str,
) -> Result<(), Error> {
    if mandate_implemented_pmds.contains(&PaymentMethodDataType::from(selected_pmd.clone())) {
        Ok(())
    } else {
        match payment_method_type {
            Some(pm_type) => Err(errors::ConnectorError::NotSupported {
                message: format!("{} mandate payment", pm_type),
                connector,
            }
            .into()),
            None => Err(errors::ConnectorError::NotSupported {
                message: "mandate payment".to_string(),
                connector,
            }
            .into()),
        }
    }
>>>>>>> 3607b30c
}

#[derive(Debug, strum::Display, Eq, PartialEq, Hash)]
pub enum PaymentMethodDataType {
    Card,
    Knet,
    Benefit,
    MomoAtm,
    CardRedirect,
    AliPayQr,
    AliPayRedirect,
    AliPayHkRedirect,
    AmazonPayRedirect,
    MomoRedirect,
    KakaoPayRedirect,
    GoPayRedirect,
    GcashRedirect,
    ApplePay,
    ApplePayRedirect,
    ApplePayThirdPartySdk,
    DanaRedirect,
    DuitNow,
    GooglePay,
    GooglePayRedirect,
    GooglePayThirdPartySdk,
    MbWayRedirect,
    MobilePayRedirect,
    PaypalRedirect,
    PaypalSdk,
    Paze,
    SamsungPay,
    TwintRedirect,
    VippsRedirect,
    TouchNGoRedirect,
    WeChatPayRedirect,
    WeChatPayQr,
    CashappQr,
    SwishQr,
    KlarnaRedirect,
    KlarnaSdk,
    AffirmRedirect,
    AfterpayClearpayRedirect,
    PayBrightRedirect,
    WalleyRedirect,
    AlmaRedirect,
    AtomeRedirect,
    BancontactCard,
    Bizum,
    Blik,
    Eps,
    Giropay,
    Ideal,
    Interac,
    LocalBankRedirect,
    OnlineBankingCzechRepublic,
    OnlineBankingFinland,
    OnlineBankingPoland,
    OnlineBankingSlovakia,
    OpenBankingUk,
    Przelewy24,
    Sofort,
    Trustly,
    OnlineBankingFpx,
    OnlineBankingThailand,
    AchBankDebit,
    SepaBankDebit,
    BecsBankDebit,
    BacsBankDebit,
    AchBankTransfer,
    SepaBankTransfer,
    BacsBankTransfer,
    MultibancoBankTransfer,
    PermataBankTransfer,
    BcaBankTransfer,
    BniVaBankTransfer,
    BriVaBankTransfer,
    CimbVaBankTransfer,
    DanamonVaBankTransfer,
    MandiriVaBankTransfer,
    Pix,
    Pse,
    Crypto,
    MandatePayment,
    Reward,
    Upi,
    Boleto,
    Efecty,
    PagoEfectivo,
    RedCompra,
    RedPagos,
    Alfamart,
    Indomaret,
    Oxxo,
    SevenEleven,
    Lawson,
    MiniStop,
    FamilyMart,
    Seicomart,
    PayEasy,
    Givex,
    PaySafeCar,
    CardToken,
    LocalBankTransfer,
    Mifinity,
    Fps,
    PromptPay,
    VietQr,
    OpenBanking,
    NetworkToken,
    NetworkTransactionIdAndCardDetails,
    DirectCarrierBilling,
}

impl From<PaymentMethodData> for PaymentMethodDataType {
    fn from(pm_data: PaymentMethodData) -> Self {
        match pm_data {
            PaymentMethodData::Card(_) => Self::Card,
            PaymentMethodData::NetworkToken(_) => Self::NetworkToken,
            PaymentMethodData::CardDetailsForNetworkTransactionId(_) => {
                Self::NetworkTransactionIdAndCardDetails
            }
            PaymentMethodData::CardRedirect(card_redirect_data) => match card_redirect_data {
                payment_method_data::CardRedirectData::Knet {} => Self::Knet,
                payment_method_data::CardRedirectData::Benefit {} => Self::Benefit,
                payment_method_data::CardRedirectData::MomoAtm {} => Self::MomoAtm,
                payment_method_data::CardRedirectData::CardRedirect {} => Self::CardRedirect,
            },
            PaymentMethodData::Wallet(wallet_data) => match wallet_data {
                payment_method_data::WalletData::AliPayQr(_) => Self::AliPayQr,
                payment_method_data::WalletData::AliPayRedirect(_) => Self::AliPayRedirect,
                payment_method_data::WalletData::AliPayHkRedirect(_) => Self::AliPayHkRedirect,
                payment_method_data::WalletData::AmazonPayRedirect(_) => Self::AmazonPayRedirect,
                payment_method_data::WalletData::MomoRedirect(_) => Self::MomoRedirect,
                payment_method_data::WalletData::KakaoPayRedirect(_) => Self::KakaoPayRedirect,
                payment_method_data::WalletData::GoPayRedirect(_) => Self::GoPayRedirect,
                payment_method_data::WalletData::GcashRedirect(_) => Self::GcashRedirect,
                payment_method_data::WalletData::ApplePay(_) => Self::ApplePay,
                payment_method_data::WalletData::ApplePayRedirect(_) => Self::ApplePayRedirect,
                payment_method_data::WalletData::ApplePayThirdPartySdk(_) => {
                    Self::ApplePayThirdPartySdk
                }
                payment_method_data::WalletData::DanaRedirect {} => Self::DanaRedirect,
                payment_method_data::WalletData::GooglePay(_) => Self::GooglePay,
                payment_method_data::WalletData::GooglePayRedirect(_) => Self::GooglePayRedirect,
                payment_method_data::WalletData::GooglePayThirdPartySdk(_) => {
                    Self::GooglePayThirdPartySdk
                }
                payment_method_data::WalletData::MbWayRedirect(_) => Self::MbWayRedirect,
                payment_method_data::WalletData::MobilePayRedirect(_) => Self::MobilePayRedirect,
                payment_method_data::WalletData::PaypalRedirect(_) => Self::PaypalRedirect,
                payment_method_data::WalletData::PaypalSdk(_) => Self::PaypalSdk,
                payment_method_data::WalletData::Paze(_) => Self::Paze,
                payment_method_data::WalletData::SamsungPay(_) => Self::SamsungPay,
                payment_method_data::WalletData::TwintRedirect {} => Self::TwintRedirect,
                payment_method_data::WalletData::VippsRedirect {} => Self::VippsRedirect,
                payment_method_data::WalletData::TouchNGoRedirect(_) => Self::TouchNGoRedirect,
                payment_method_data::WalletData::WeChatPayRedirect(_) => Self::WeChatPayRedirect,
                payment_method_data::WalletData::WeChatPayQr(_) => Self::WeChatPayQr,
                payment_method_data::WalletData::CashappQr(_) => Self::CashappQr,
                payment_method_data::WalletData::SwishQr(_) => Self::SwishQr,
                payment_method_data::WalletData::Mifinity(_) => Self::Mifinity,
            },
            PaymentMethodData::PayLater(pay_later_data) => match pay_later_data {
                payment_method_data::PayLaterData::KlarnaRedirect { .. } => Self::KlarnaRedirect,
                payment_method_data::PayLaterData::KlarnaSdk { .. } => Self::KlarnaSdk,
                payment_method_data::PayLaterData::AffirmRedirect {} => Self::AffirmRedirect,
                payment_method_data::PayLaterData::AfterpayClearpayRedirect { .. } => {
                    Self::AfterpayClearpayRedirect
                }
                payment_method_data::PayLaterData::PayBrightRedirect {} => Self::PayBrightRedirect,
                payment_method_data::PayLaterData::WalleyRedirect {} => Self::WalleyRedirect,
                payment_method_data::PayLaterData::AlmaRedirect {} => Self::AlmaRedirect,
                payment_method_data::PayLaterData::AtomeRedirect {} => Self::AtomeRedirect,
            },
            PaymentMethodData::BankRedirect(bank_redirect_data) => match bank_redirect_data {
                payment_method_data::BankRedirectData::BancontactCard { .. } => {
                    Self::BancontactCard
                }
                payment_method_data::BankRedirectData::Bizum {} => Self::Bizum,
                payment_method_data::BankRedirectData::Blik { .. } => Self::Blik,
                payment_method_data::BankRedirectData::Eps { .. } => Self::Eps,
                payment_method_data::BankRedirectData::Giropay { .. } => Self::Giropay,
                payment_method_data::BankRedirectData::Ideal { .. } => Self::Ideal,
                payment_method_data::BankRedirectData::Interac { .. } => Self::Interac,
                payment_method_data::BankRedirectData::OnlineBankingCzechRepublic { .. } => {
                    Self::OnlineBankingCzechRepublic
                }
                payment_method_data::BankRedirectData::OnlineBankingFinland { .. } => {
                    Self::OnlineBankingFinland
                }
                payment_method_data::BankRedirectData::OnlineBankingPoland { .. } => {
                    Self::OnlineBankingPoland
                }
                payment_method_data::BankRedirectData::OnlineBankingSlovakia { .. } => {
                    Self::OnlineBankingSlovakia
                }
                payment_method_data::BankRedirectData::OpenBankingUk { .. } => Self::OpenBankingUk,
                payment_method_data::BankRedirectData::Przelewy24 { .. } => Self::Przelewy24,
                payment_method_data::BankRedirectData::Sofort { .. } => Self::Sofort,
                payment_method_data::BankRedirectData::Trustly { .. } => Self::Trustly,
                payment_method_data::BankRedirectData::OnlineBankingFpx { .. } => {
                    Self::OnlineBankingFpx
                }
                payment_method_data::BankRedirectData::OnlineBankingThailand { .. } => {
                    Self::OnlineBankingThailand
                }
                payment_method_data::BankRedirectData::LocalBankRedirect {} => {
                    Self::LocalBankRedirect
                }
            },
            PaymentMethodData::BankDebit(bank_debit_data) => match bank_debit_data {
                payment_method_data::BankDebitData::AchBankDebit { .. } => Self::AchBankDebit,
                payment_method_data::BankDebitData::SepaBankDebit { .. } => Self::SepaBankDebit,
                payment_method_data::BankDebitData::BecsBankDebit { .. } => Self::BecsBankDebit,
                payment_method_data::BankDebitData::BacsBankDebit { .. } => Self::BacsBankDebit,
            },
            PaymentMethodData::BankTransfer(bank_transfer_data) => match *bank_transfer_data {
                payment_method_data::BankTransferData::AchBankTransfer { .. } => {
                    Self::AchBankTransfer
                }
                payment_method_data::BankTransferData::SepaBankTransfer { .. } => {
                    Self::SepaBankTransfer
                }
                payment_method_data::BankTransferData::BacsBankTransfer { .. } => {
                    Self::BacsBankTransfer
                }
                payment_method_data::BankTransferData::MultibancoBankTransfer { .. } => {
                    Self::MultibancoBankTransfer
                }
                payment_method_data::BankTransferData::PermataBankTransfer { .. } => {
                    Self::PermataBankTransfer
                }
                payment_method_data::BankTransferData::BcaBankTransfer { .. } => {
                    Self::BcaBankTransfer
                }
                payment_method_data::BankTransferData::BniVaBankTransfer { .. } => {
                    Self::BniVaBankTransfer
                }
                payment_method_data::BankTransferData::BriVaBankTransfer { .. } => {
                    Self::BriVaBankTransfer
                }
                payment_method_data::BankTransferData::CimbVaBankTransfer { .. } => {
                    Self::CimbVaBankTransfer
                }
                payment_method_data::BankTransferData::DanamonVaBankTransfer { .. } => {
                    Self::DanamonVaBankTransfer
                }
                payment_method_data::BankTransferData::MandiriVaBankTransfer { .. } => {
                    Self::MandiriVaBankTransfer
                }
                payment_method_data::BankTransferData::Pix { .. } => Self::Pix,
                payment_method_data::BankTransferData::Pse {} => Self::Pse,
                payment_method_data::BankTransferData::LocalBankTransfer { .. } => {
                    Self::LocalBankTransfer
                }
            },
            PaymentMethodData::Crypto(_) => Self::Crypto,
            PaymentMethodData::MandatePayment => Self::MandatePayment,
            PaymentMethodData::Reward => Self::Reward,
            PaymentMethodData::Upi(_) => Self::Upi,
            PaymentMethodData::Voucher(voucher_data) => match voucher_data {
                payment_method_data::VoucherData::Boleto(_) => Self::Boleto,
                payment_method_data::VoucherData::Efecty => Self::Efecty,
                payment_method_data::VoucherData::PagoEfectivo => Self::PagoEfectivo,
                payment_method_data::VoucherData::RedCompra => Self::RedCompra,
                payment_method_data::VoucherData::RedPagos => Self::RedPagos,
                payment_method_data::VoucherData::Alfamart(_) => Self::Alfamart,
                payment_method_data::VoucherData::Indomaret(_) => Self::Indomaret,
                payment_method_data::VoucherData::Oxxo => Self::Oxxo,
                payment_method_data::VoucherData::SevenEleven(_) => Self::SevenEleven,
                payment_method_data::VoucherData::Lawson(_) => Self::Lawson,
                payment_method_data::VoucherData::MiniStop(_) => Self::MiniStop,
                payment_method_data::VoucherData::FamilyMart(_) => Self::FamilyMart,
                payment_method_data::VoucherData::Seicomart(_) => Self::Seicomart,
                payment_method_data::VoucherData::PayEasy(_) => Self::PayEasy,
            },
            PaymentMethodData::RealTimePayment(real_time_payment_data) => {
                match *real_time_payment_data {
                    payment_method_data::RealTimePaymentData::DuitNow {} => Self::DuitNow,
                    payment_method_data::RealTimePaymentData::Fps {} => Self::Fps,
                    payment_method_data::RealTimePaymentData::PromptPay {} => Self::PromptPay,
                    payment_method_data::RealTimePaymentData::VietQr {} => Self::VietQr,
                }
            }
            PaymentMethodData::GiftCard(gift_card_data) => match *gift_card_data {
                payment_method_data::GiftCardData::Givex(_) => Self::Givex,
                payment_method_data::GiftCardData::PaySafeCard {} => Self::PaySafeCar,
            },
            PaymentMethodData::CardToken(_) => Self::CardToken,
            PaymentMethodData::OpenBanking(data) => match data {
                payment_method_data::OpenBankingData::OpenBankingPIS {} => Self::OpenBanking,
            },
            PaymentMethodData::MobilePayment(mobile_payment_data) => match mobile_payment_data {
                payment_method_data::MobilePaymentData::DirectCarrierBilling { .. } => {
                    Self::DirectCarrierBilling
                }
            },
        }
    }
}
pub trait ApplePay {
    fn get_applepay_decoded_payment_data(&self) -> Result<Secret<String>, Error>;
}

impl ApplePay for payment_method_data::ApplePayWalletData {
    fn get_applepay_decoded_payment_data(&self) -> Result<Secret<String>, Error> {
        let token = Secret::new(
            String::from_utf8(BASE64_ENGINE.decode(&self.payment_data).change_context(
                errors::ConnectorError::InvalidWalletToken {
                    wallet_name: "Apple Pay".to_string(),
                },
            )?)
            .change_context(errors::ConnectorError::InvalidWalletToken {
                wallet_name: "Apple Pay".to_string(),
            })?,
        );
        Ok(token)
    }
}

pub trait WalletData {
    fn get_wallet_token(&self) -> Result<Secret<String>, Error>;
    fn get_wallet_token_as_json<T>(&self, wallet_name: String) -> Result<T, Error>
    where
        T: serde::de::DeserializeOwned;
    fn get_encoded_wallet_token(&self) -> Result<String, Error>;
}

impl WalletData for payment_method_data::WalletData {
    fn get_wallet_token(&self) -> Result<Secret<String>, Error> {
        match self {
            Self::GooglePay(data) => Ok(Secret::new(data.tokenization_data.token.clone())),
            Self::ApplePay(data) => Ok(data.get_applepay_decoded_payment_data()?),
            Self::PaypalSdk(data) => Ok(Secret::new(data.token.clone())),
            _ => Err(errors::ConnectorError::InvalidWallet.into()),
        }
    }
    fn get_wallet_token_as_json<T>(&self, wallet_name: String) -> Result<T, Error>
    where
        T: serde::de::DeserializeOwned,
    {
        serde_json::from_str::<T>(self.get_wallet_token()?.peek())
            .change_context(errors::ConnectorError::InvalidWalletToken { wallet_name })
    }

    fn get_encoded_wallet_token(&self) -> Result<String, Error> {
        match self {
            Self::GooglePay(_) => {
                let json_token: Value = self.get_wallet_token_as_json("Google Pay".to_owned())?;
                let token_as_vec = serde_json::to_vec(&json_token).change_context(
                    errors::ConnectorError::InvalidWalletToken {
                        wallet_name: "Google Pay".to_string(),
                    },
                )?;
                let encoded_token = BASE64_ENGINE.encode(token_as_vec);
                Ok(encoded_token)
            }
            _ => Err(
                errors::ConnectorError::NotImplemented("SELECTED PAYMENT METHOD".to_owned()).into(),
            ),
        }
    }
}

pub fn deserialize_xml_to_struct<T: serde::de::DeserializeOwned>(
    xml_data: &[u8],
) -> Result<T, errors::ConnectorError> {
    let response_str = std::str::from_utf8(xml_data)
        .map_err(|e| {
            router_env::logger::error!("Error converting response data to UTF-8: {:?}", e);
            errors::ConnectorError::ResponseDeserializationFailed
        })?
        .trim();
    let result: T = quick_xml::de::from_str(response_str).map_err(|e| {
        router_env::logger::error!("Error deserializing XML response: {:?}", e);
        errors::ConnectorError::ResponseDeserializationFailed
    })?;

    Ok(result)
}

pub fn is_html_response(response: &str) -> bool {
    response.starts_with("<html>") || response.starts_with("<!DOCTYPE html>")
}

#[cfg(feature = "payouts")]
pub trait PayoutsData {
    fn get_transfer_id(&self) -> Result<String, Error>;
    fn get_customer_details(
        &self,
    ) -> Result<hyperswitch_domain_models::router_request_types::CustomerDetails, Error>;
    fn get_vendor_details(&self) -> Result<PayoutVendorAccountDetails, Error>;
    #[cfg(feature = "payouts")]
    fn get_payout_type(&self) -> Result<enums::PayoutType, Error>;
}

#[cfg(feature = "payouts")]
impl PayoutsData for hyperswitch_domain_models::router_request_types::PayoutsData {
    fn get_transfer_id(&self) -> Result<String, Error> {
        self.connector_payout_id
            .clone()
            .ok_or_else(missing_field_err("transfer_id"))
    }
    fn get_customer_details(
        &self,
    ) -> Result<hyperswitch_domain_models::router_request_types::CustomerDetails, Error> {
        self.customer_details
            .clone()
            .ok_or_else(missing_field_err("customer_details"))
    }
    fn get_vendor_details(&self) -> Result<PayoutVendorAccountDetails, Error> {
        self.vendor_details
            .clone()
            .ok_or_else(missing_field_err("vendor_details"))
    }
    #[cfg(feature = "payouts")]
    fn get_payout_type(&self) -> Result<enums::PayoutType, Error> {
        self.payout_type
            .to_owned()
            .ok_or_else(missing_field_err("payout_type"))
    }
}
pub trait RevokeMandateRequestData {
    fn get_connector_mandate_id(&self) -> Result<String, Error>;
}

impl RevokeMandateRequestData for MandateRevokeRequestData {
    fn get_connector_mandate_id(&self) -> Result<String, Error> {
        self.connector_mandate_id
            .clone()
            .ok_or_else(missing_field_err("connector_mandate_id"))
    }
}
pub trait RecurringMandateData {
    fn get_original_payment_amount(&self) -> Result<i64, Error>;
    fn get_original_payment_currency(&self) -> Result<enums::Currency, Error>;
}

impl RecurringMandateData for RecurringMandatePaymentData {
    fn get_original_payment_amount(&self) -> Result<i64, Error> {
        self.original_payment_authorized_amount
            .ok_or_else(missing_field_err("original_payment_authorized_amount"))
    }
    fn get_original_payment_currency(&self) -> Result<enums::Currency, Error> {
        self.original_payment_authorized_currency
            .ok_or_else(missing_field_err("original_payment_authorized_currency"))
    }
}

#[cfg(feature = "payouts")]
impl CardData for api_models::payouts::CardPayout {
    fn get_card_expiry_year_2_digit(&self) -> Result<Secret<String>, errors::ConnectorError> {
        let binding = self.expiry_year.clone();
        let year = binding.peek();
        Ok(Secret::new(
            year.get(year.len() - 2..)
                .ok_or(errors::ConnectorError::RequestEncodingFailed)?
                .to_string(),
        ))
    }
    fn get_card_issuer(&self) -> Result<CardIssuer, Error> {
        get_card_issuer(self.card_number.peek())
    }
    fn get_card_expiry_month_year_2_digit_with_delimiter(
        &self,
        delimiter: String,
    ) -> Result<Secret<String>, errors::ConnectorError> {
        let year = self.get_card_expiry_year_2_digit()?;
        Ok(Secret::new(format!(
            "{}{}{}",
            self.expiry_month.peek(),
            delimiter,
            year.peek()
        )))
    }
    fn get_expiry_date_as_yyyymm(&self, delimiter: &str) -> Secret<String> {
        let year = self.get_expiry_year_4_digit();
        Secret::new(format!(
            "{}{}{}",
            year.peek(),
            delimiter,
            self.expiry_month.peek()
        ))
    }
    fn get_expiry_date_as_mmyyyy(&self, delimiter: &str) -> Secret<String> {
        let year = self.get_expiry_year_4_digit();
        Secret::new(format!(
            "{}{}{}",
            self.expiry_month.peek(),
            delimiter,
            year.peek()
        ))
    }
    fn get_expiry_year_4_digit(&self) -> Secret<String> {
        let mut year = self.expiry_year.peek().clone();
        if year.len() == 2 {
            year = format!("20{}", year);
        }
        Secret::new(year)
    }
    fn get_expiry_date_as_yymm(&self) -> Result<Secret<String>, errors::ConnectorError> {
        let year = self.get_card_expiry_year_2_digit()?.expose();
        let month = self.expiry_month.clone().expose();
        Ok(Secret::new(format!("{year}{month}")))
    }
    fn get_expiry_month_as_i8(&self) -> Result<Secret<i8>, Error> {
        self.expiry_month
            .peek()
            .clone()
            .parse::<i8>()
            .change_context(errors::ConnectorError::ResponseDeserializationFailed)
            .map(Secret::new)
    }
    fn get_expiry_year_as_i32(&self) -> Result<Secret<i32>, Error> {
        self.expiry_year
            .peek()
            .clone()
            .parse::<i32>()
            .change_context(errors::ConnectorError::ResponseDeserializationFailed)
            .map(Secret::new)
    }

    fn get_expiry_date_as_mmyy(&self) -> Result<Secret<String>, errors::ConnectorError> {
        let year = self.get_card_expiry_year_2_digit()?.expose();
        let month = self.expiry_month.clone().expose();
        Ok(Secret::new(format!("{month}{year}")))
    }

    fn get_expiry_year_as_4_digit_i32(&self) -> Result<Secret<i32>, Error> {
        self.get_expiry_year_4_digit()
            .peek()
            .clone()
            .parse::<i32>()
            .change_context(errors::ConnectorError::ResponseDeserializationFailed)
            .map(Secret::new)
    }
    fn get_cardholder_name(&self) -> Result<Secret<String>, Error> {
        self.card_holder_name
            .clone()
            .ok_or_else(missing_field_err("card.card_holder_name"))
    }
}

pub trait NetworkTokenData {
    fn get_card_issuer(&self) -> Result<CardIssuer, Error>;
    fn get_expiry_year_4_digit(&self) -> Secret<String>;
    fn get_network_token(&self) -> NetworkTokenNumber;
    fn get_network_token_expiry_month(&self) -> Secret<String>;
    fn get_network_token_expiry_year(&self) -> Secret<String>;
    fn get_cryptogram(&self) -> Option<Secret<String>>;
}

impl NetworkTokenData for payment_method_data::NetworkTokenData {
    #[cfg(feature = "v1")]
    fn get_card_issuer(&self) -> Result<CardIssuer, Error> {
        get_card_issuer(self.token_number.peek())
    }

    #[cfg(feature = "v2")]
    fn get_card_issuer(&self) -> Result<CardIssuer, Error> {
        get_card_issuer(self.network_token.peek())
    }

    #[cfg(feature = "v1")]
    fn get_expiry_year_4_digit(&self) -> Secret<String> {
        let mut year = self.token_exp_year.peek().clone();
        if year.len() == 2 {
            year = format!("20{}", year);
        }
        Secret::new(year)
    }

    #[cfg(feature = "v2")]
    fn get_expiry_year_4_digit(&self) -> Secret<String> {
        let mut year = self.network_token_exp_year.peek().clone();
        if year.len() == 2 {
            year = format!("20{}", year);
        }
        Secret::new(year)
    }

    #[cfg(feature = "v1")]
    fn get_network_token(&self) -> NetworkTokenNumber {
        self.token_number.clone()
    }

    #[cfg(feature = "v2")]
    fn get_network_token(&self) -> NetworkTokenNumber {
        self.network_token.clone()
    }

    #[cfg(feature = "v1")]
    fn get_network_token_expiry_month(&self) -> Secret<String> {
        self.token_exp_month.clone()
    }

    #[cfg(feature = "v2")]
    fn get_network_token_expiry_month(&self) -> Secret<String> {
        self.network_token_exp_month.clone()
    }

    #[cfg(feature = "v1")]
    fn get_network_token_expiry_year(&self) -> Secret<String> {
        self.token_exp_year.clone()
    }

    #[cfg(feature = "v2")]
    fn get_network_token_expiry_year(&self) -> Secret<String> {
        self.network_token_exp_year.clone()
    }

    #[cfg(feature = "v1")]
    fn get_cryptogram(&self) -> Option<Secret<String>> {
        self.token_cryptogram.clone()
    }

    #[cfg(feature = "v2")]
    fn get_cryptogram(&self) -> Option<Secret<String>> {
        self.cryptogram.clone()
    }
}<|MERGE_RESOLUTION|>--- conflicted
+++ resolved
@@ -32,12 +32,8 @@
 };
 use error_stack::{report, ResultExt};
 use hyperswitch_domain_models::{
-    address::{Address, AddressDetails, PhoneDetails},
-<<<<<<< HEAD
-    mandates,
-=======
+    address::{Address, AddressDetails, PhoneDetails}, mandates,
     network_tokenization::NetworkTokenNumber,
->>>>>>> 3607b30c
     payment_method_data::{self, Card, CardDetailsForNetworkTransactionId, PaymentMethodData},
     router_data::{
         ApplePayPredecryptData, ErrorResponse, PaymentMethodToken, RecurringMandatePaymentData,
@@ -2843,27 +2839,6 @@
     }
 }
 
-<<<<<<< HEAD
-pub fn get_mandate_details(
-    setup_mandate_details: Option<mandates::MandateData>,
-) -> Result<Option<mandates::MandateAmountData>, error_stack::Report<errors::ConnectorError>> {
-    setup_mandate_details
-        .map(|mandate_data| match &mandate_data.mandate_type {
-            Some(mandates::MandateDataType::SingleUse(mandate))
-            | Some(mandates::MandateDataType::MultiUse(Some(mandate))) => Ok(mandate.clone()),
-            Some(mandates::MandateDataType::MultiUse(None)) => {
-                Err(errors::ConnectorError::MissingRequiredField {
-                    field_name: "setup_future_usage.mandate_data.mandate_type.multi_use.amount",
-                }
-                .into())
-            }
-            None => Err(errors::ConnectorError::MissingRequiredField {
-                field_name: "setup_future_usage.mandate_data.mandate_type",
-            }
-            .into()),
-        })
-        .transpose()
-=======
 impl ForeignTryFrom<String> for AustriaStatesAbbreviation {
     type Error = error_stack::Report<errors::ConnectorError>;
     fn foreign_try_from(value: String) -> Result<Self, Self::Error> {
@@ -4502,7 +4477,27 @@
             .into()),
         }
     }
->>>>>>> 3607b30c
+}
+
+pub fn get_mandate_details(
+    setup_mandate_details: Option<mandates::MandateData>,
+) -> Result<Option<mandates::MandateAmountData>, error_stack::Report<errors::ConnectorError>> {
+    setup_mandate_details
+        .map(|mandate_data| match &mandate_data.mandate_type {
+            Some(mandates::MandateDataType::SingleUse(mandate))
+            | Some(mandates::MandateDataType::MultiUse(Some(mandate))) => Ok(mandate.clone()),
+            Some(mandates::MandateDataType::MultiUse(None)) => {
+                Err(errors::ConnectorError::MissingRequiredField {
+                    field_name: "setup_future_usage.mandate_data.mandate_type.multi_use.amount",
+                }
+                .into())
+            }
+            None => Err(errors::ConnectorError::MissingRequiredField {
+                field_name: "setup_future_usage.mandate_data.mandate_type",
+            }
+            .into()),
+        })
+        .transpose()
 }
 
 #[derive(Debug, strum::Display, Eq, PartialEq, Hash)]
