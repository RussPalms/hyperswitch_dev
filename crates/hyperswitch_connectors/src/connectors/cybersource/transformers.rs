use api_models::payments;
#[cfg(feature = "payouts")]
use api_models::payouts::PayoutMethodData;
use base64::Engine;
use common_enums::{enums, FutureUsage};
use common_utils::{
    consts,
    ext_traits::{OptionExt, ValueExt},
    pii,
    types::{SemanticVersion, StringMajorUnit},
};
use error_stack::ResultExt;
#[cfg(feature = "payouts")]
use hyperswitch_domain_models::{
    address::{AddressDetails, PhoneDetails},
    router_flow_types::PoFulfill,
    router_response_types::PayoutsResponseData,
    types::PayoutsRouterData,
};
use hyperswitch_domain_models::{
    network_tokenization::NetworkTokenNumber,
    payment_method_data::{
        ApplePayWalletData, GooglePayWalletData, NetworkTokenData, PaymentMethodData,
        SamsungPayWalletData, WalletData,
    },
    router_data::{
        AdditionalPaymentMethodConnectorResponse, ApplePayPredecryptData, ConnectorAuthType,
        ConnectorResponseData, ErrorResponse, GooglePayDecryptedData, PaymentMethodToken,
        RouterData,
    },
    router_flow_types::{
        payments::Authorize,
        refunds::{Execute, RSync},
        SetupMandate,
    },
    router_request_types::{
        CompleteAuthorizeData, PaymentsAuthorizeData, PaymentsCancelData, PaymentsCaptureData,
        PaymentsPreProcessingData, PaymentsSyncData, ResponseId, SetupMandateRequestData,
    },
    router_response_types::{
        MandateReference, PaymentsResponseData, RedirectForm, RefundsResponseData,
    },
    types::{
        PaymentsAuthorizeRouterData, PaymentsCancelRouterData, PaymentsCaptureRouterData,
        PaymentsCompleteAuthorizeRouterData, PaymentsIncrementalAuthorizationRouterData,
        PaymentsPreProcessingRouterData, RefundsRouterData, SetupMandateRouterData,
    },
};
use hyperswitch_interfaces::{api, errors};
use masking::{ExposeInterface, PeekInterface, Secret};
use serde::{Deserialize, Serialize};
use serde_json::Value;
use utils::ForeignTryFrom;

#[cfg(feature = "payouts")]
use crate::types::PayoutsResponseRouterData;
#[cfg(feature = "payouts")]
use crate::utils::PayoutsData;
use crate::{
    constants,
    types::{RefundsResponseRouterData, ResponseRouterData},
    unimplemented_payment_method,
    utils::{
        self, AddressDetailsData, ApplePayDecrypt, CardData, CardIssuer, NetworkTokenData as _,
        PaymentsAuthorizeRequestData, PaymentsCompleteAuthorizeRequestData,
        PaymentsPreProcessingRequestData, PaymentsSetupMandateRequestData, PaymentsSyncRequestData,
        RecurringMandateData, RouterData as OtherRouterData,
    },
};

#[derive(Debug, Serialize)]
pub struct CybersourceRouterData<T> {
    pub amount: StringMajorUnit,
    pub router_data: T,
}

impl<T> From<(StringMajorUnit, T)> for CybersourceRouterData<T> {
    fn from((amount, router_data): (StringMajorUnit, T)) -> Self {
        Self {
            amount,
            router_data,
        }
    }
}

impl From<CardIssuer> for String {
    fn from(card_issuer: CardIssuer) -> Self {
        let card_type = match card_issuer {
            CardIssuer::AmericanExpress => "003",
            CardIssuer::Master => "002",
            //"042" is the type code for Masetro Cards(International). For Maestro Cards(UK-Domestic) the mapping should be "024"
            CardIssuer::Maestro => "042",
            CardIssuer::Visa => "001",
            CardIssuer::Discover => "004",
            CardIssuer::DinersClub => "005",
            CardIssuer::CarteBlanche => "006",
            CardIssuer::JCB => "007",
        };
        card_type.to_string()
    }
}
#[derive(Debug, Default, Serialize, Deserialize)]
pub struct CybersourceConnectorMetadataObject {
    pub disable_avs: Option<bool>,
    pub disable_cvn: Option<bool>,
}

impl TryFrom<&Option<pii::SecretSerdeValue>> for CybersourceConnectorMetadataObject {
    type Error = error_stack::Report<errors::ConnectorError>;
    fn try_from(meta_data: &Option<pii::SecretSerdeValue>) -> Result<Self, Self::Error> {
        let metadata = utils::to_connector_meta_from_secret::<Self>(meta_data.clone())
            .change_context(errors::ConnectorError::InvalidConnectorConfig {
                config: "metadata",
            })?;
        Ok(metadata)
    }
}

#[derive(Debug, Serialize)]
#[serde(rename_all = "camelCase")]
pub struct CybersourceZeroMandateRequest {
    processing_information: ProcessingInformation,
    payment_information: PaymentInformation,
    order_information: OrderInformationWithBill,
    client_reference_information: ClientReferenceInformation,
}

impl TryFrom<&SetupMandateRouterData> for CybersourceZeroMandateRequest {
    type Error = error_stack::Report<errors::ConnectorError>;
    fn try_from(item: &SetupMandateRouterData) -> Result<Self, Self::Error> {
        let email = item.get_billing_email().or(item.request.get_email())?;
        let bill_to = build_bill_to(item.get_optional_billing(), email)?;

        let order_information = OrderInformationWithBill {
            amount_details: Amount {
                total_amount: StringMajorUnit::zero(),
                currency: item.request.currency,
            },
            bill_to: Some(bill_to),
        };
        let connector_merchant_config =
            CybersourceConnectorMetadataObject::try_from(&item.connector_meta_data)?;

        let (action_list, action_token_types, authorization_options) = (
            Some(vec![CybersourceActionsList::TokenCreate]),
            Some(vec![
                CybersourceActionsTokenType::PaymentInstrument,
                CybersourceActionsTokenType::Customer,
            ]),
            Some(CybersourceAuthorizationOptions {
                initiator: Some(CybersourcePaymentInitiator {
                    initiator_type: Some(CybersourcePaymentInitiatorTypes::Customer),
                    credential_stored_on_file: Some(true),
                    stored_credential_used: None,
                }),
                merchant_intitiated_transaction: None,
                ignore_avs_result: connector_merchant_config.disable_avs,
                ignore_cv_result: connector_merchant_config.disable_cvn,
            }),
        );

        let client_reference_information = ClientReferenceInformation {
            code: Some(item.connector_request_reference_id.clone()),
        };

        let (payment_information, solution) = match item.request.payment_method_data.clone() {
            PaymentMethodData::Card(ccard) => {
                let card_type = match ccard
                    .card_network
                    .clone()
                    .and_then(get_cybersource_card_type)
                {
                    Some(card_network) => Some(card_network.to_string()),
                    None => ccard.get_card_issuer().ok().map(String::from),
                };
                (
                    PaymentInformation::Cards(Box::new(CardPaymentInformation {
                        card: Card {
                            number: ccard.card_number,
                            expiration_month: ccard.card_exp_month,
                            expiration_year: ccard.card_exp_year,
                            security_code: Some(ccard.card_cvc),
                            card_type,
                        },
                    })),
                    None,
                )
            }

            PaymentMethodData::Wallet(wallet_data) => match wallet_data {
                WalletData::ApplePay(apple_pay_data) => match item.payment_method_token.clone() {
                    Some(payment_method_token) => match payment_method_token {
                        PaymentMethodToken::ApplePayDecrypt(decrypt_data) => {
                            let expiration_month = decrypt_data.get_expiry_month()?;
                            let expiration_year = decrypt_data.get_four_digit_expiry_year()?;
                            (
                                PaymentInformation::ApplePay(Box::new(
                                    ApplePayPaymentInformation {
                                        tokenized_card: TokenizedCard {
                                            number: decrypt_data.application_primary_account_number,
                                            cryptogram: Some(
                                                decrypt_data.payment_data.online_payment_cryptogram,
                                            ),
                                            transaction_type: TransactionType::ApplePay,
                                            expiration_year,
                                            expiration_month,
                                        },
                                    },
                                )),
                                Some(PaymentSolution::ApplePay),
                            )
                        }
                        PaymentMethodToken::Token(_) => Err(unimplemented_payment_method!(
                            "Apple Pay",
                            "Manual",
                            "Cybersource"
                        ))?,
                        PaymentMethodToken::PazeDecrypt(_) => {
                            Err(unimplemented_payment_method!("Paze", "Cybersource"))?
                        }
                        PaymentMethodToken::GooglePayDecrypt(_) => {
                            Err(unimplemented_payment_method!("Google Pay", "Cybersource"))?
                        }
                    },
                    None => (
                        PaymentInformation::ApplePayToken(Box::new(
                            ApplePayTokenPaymentInformation {
                                fluid_data: FluidData {
                                    value: Secret::from(apple_pay_data.payment_data),
                                    descriptor: Some(FLUID_DATA_DESCRIPTOR.to_string()),
                                },
                                tokenized_card: ApplePayTokenizedCard {
                                    transaction_type: TransactionType::ApplePay,
                                },
                            },
                        )),
                        Some(PaymentSolution::ApplePay),
                    ),
                },
                WalletData::GooglePay(google_pay_data) => (
                    PaymentInformation::GooglePayToken(Box::new(
                        GooglePayTokenPaymentInformation {
                            fluid_data: FluidData {
                                value: Secret::from(
                                    consts::BASE64_ENGINE
                                        .encode(google_pay_data.tokenization_data.token),
                                ),
                                descriptor: None,
                            },
                        },
                    )),
                    Some(PaymentSolution::GooglePay),
                ),
                WalletData::SamsungPay(samsung_pay_data) => (
                    (get_samsung_pay_payment_information(&samsung_pay_data)
                        .attach_printable("Failed to get samsung pay payment information")?),
                    Some(PaymentSolution::SamsungPay),
                ),
                WalletData::AliPayQr(_)
                | WalletData::AliPayRedirect(_)
                | WalletData::AliPayHkRedirect(_)
                | WalletData::AmazonPayRedirect(_)
                | WalletData::MomoRedirect(_)
                | WalletData::KakaoPayRedirect(_)
                | WalletData::GoPayRedirect(_)
                | WalletData::GcashRedirect(_)
                | WalletData::ApplePayRedirect(_)
                | WalletData::ApplePayThirdPartySdk(_)
                | WalletData::DanaRedirect {}
                | WalletData::GooglePayRedirect(_)
                | WalletData::GooglePayThirdPartySdk(_)
                | WalletData::MbWayRedirect(_)
                | WalletData::MobilePayRedirect(_)
                | WalletData::PaypalRedirect(_)
                | WalletData::PaypalSdk(_)
                | WalletData::Paze(_)
<<<<<<< HEAD
                | WalletData::SamsungPay(_)
                | WalletData::AmazonPay(_)
=======
>>>>>>> db498c27
                | WalletData::TwintRedirect {}
                | WalletData::VippsRedirect {}
                | WalletData::TouchNGoRedirect(_)
                | WalletData::WeChatPayRedirect(_)
                | WalletData::WeChatPayQr(_)
                | WalletData::CashappQr(_)
                | WalletData::SwishQr(_)
                | WalletData::Mifinity(_) => Err(errors::ConnectorError::NotImplemented(
                    utils::get_unimplemented_payment_method_error_message("Cybersource"),
                ))?,
            },
            PaymentMethodData::CardRedirect(_)
            | PaymentMethodData::PayLater(_)
            | PaymentMethodData::BankRedirect(_)
            | PaymentMethodData::BankDebit(_)
            | PaymentMethodData::BankTransfer(_)
            | PaymentMethodData::Crypto(_)
            | PaymentMethodData::MandatePayment
            | PaymentMethodData::Reward
            | PaymentMethodData::RealTimePayment(_)
            | PaymentMethodData::MobilePayment(_)
            | PaymentMethodData::Upi(_)
            | PaymentMethodData::Voucher(_)
            | PaymentMethodData::GiftCard(_)
            | PaymentMethodData::OpenBanking(_)
            | PaymentMethodData::CardToken(_)
            | PaymentMethodData::NetworkToken(_)
            | PaymentMethodData::CardDetailsForNetworkTransactionId(_) => {
                Err(errors::ConnectorError::NotImplemented(
                    utils::get_unimplemented_payment_method_error_message("Cybersource"),
                ))?
            }
        };

        let processing_information = ProcessingInformation {
            capture: Some(false),
            capture_options: None,
            action_list,
            action_token_types,
            authorization_options,
            commerce_indicator: String::from("internet"),
            payment_solution: solution.map(String::from),
        };
        Ok(Self {
            processing_information,
            payment_information,
            order_information,
            client_reference_information,
        })
    }
}

#[derive(Debug, Serialize)]
#[serde(rename_all = "camelCase")]
pub struct CybersourcePaymentsRequest {
    processing_information: ProcessingInformation,
    payment_information: PaymentInformation,
    order_information: OrderInformationWithBill,
    client_reference_information: ClientReferenceInformation,
    #[serde(skip_serializing_if = "Option::is_none")]
    consumer_authentication_information: Option<CybersourceConsumerAuthInformation>,
    #[serde(skip_serializing_if = "Option::is_none")]
    merchant_defined_information: Option<Vec<MerchantDefinedInformation>>,
}

#[derive(Debug, Serialize)]
#[serde(rename_all = "camelCase")]
pub struct ProcessingInformation {
    action_list: Option<Vec<CybersourceActionsList>>,
    action_token_types: Option<Vec<CybersourceActionsTokenType>>,
    authorization_options: Option<CybersourceAuthorizationOptions>,
    commerce_indicator: String,
    capture: Option<bool>,
    capture_options: Option<CaptureOptions>,
    payment_solution: Option<String>,
}

#[derive(Debug, Serialize)]
#[serde(rename_all = "camelCase")]
pub struct CybersourceConsumerAuthInformation {
    ucaf_collection_indicator: Option<String>,
    cavv: Option<String>,
    ucaf_authentication_data: Option<Secret<String>>,
    xid: Option<String>,
    directory_server_transaction_id: Option<Secret<String>>,
    specification_version: Option<String>,
    /// This field specifies the 3ds version
    pa_specification_version: Option<SemanticVersion>,
    /// Verification response enrollment status.
    ///
    /// This field is supported only on Asia, Middle East, and Africa Gateway.
    ///
    /// For external authentication, this field will always be "Y"
    veres_enrolled: Option<String>,
}

#[derive(Debug, Serialize)]
#[serde(rename_all = "camelCase")]
pub struct MerchantDefinedInformation {
    key: u8,
    value: String,
}

#[derive(Debug, Serialize)]
#[serde(rename_all = "SCREAMING_SNAKE_CASE")]
pub enum CybersourceActionsList {
    TokenCreate,
}

#[derive(Debug, Serialize)]
#[serde(rename_all = "camelCase")]
pub enum CybersourceActionsTokenType {
    Customer,
    PaymentInstrument,
}

#[derive(Debug, Serialize)]
#[serde(rename_all = "camelCase")]
pub struct CybersourceAuthorizationOptions {
    initiator: Option<CybersourcePaymentInitiator>,
    merchant_intitiated_transaction: Option<MerchantInitiatedTransaction>,
    ignore_avs_result: Option<bool>,
    ignore_cv_result: Option<bool>,
}

#[derive(Debug, Serialize)]
#[serde(rename_all = "camelCase")]
pub struct MerchantInitiatedTransaction {
    reason: Option<String>,
    previous_transaction_id: Option<Secret<String>>,
    //Required for recurring mandates payment
    original_authorized_amount: Option<String>,
}

#[derive(Debug, Serialize)]
#[serde(rename_all = "camelCase")]
pub struct CybersourcePaymentInitiator {
    #[serde(rename = "type")]
    initiator_type: Option<CybersourcePaymentInitiatorTypes>,
    credential_stored_on_file: Option<bool>,
    stored_credential_used: Option<bool>,
}

#[derive(Debug, Serialize)]
#[serde(rename_all = "camelCase")]
pub enum CybersourcePaymentInitiatorTypes {
    Customer,
    Merchant,
}

#[derive(Debug, Serialize)]
#[serde(rename_all = "camelCase")]
pub struct CaptureOptions {
    capture_sequence_number: u32,
    total_capture_count: u32,
    is_final: Option<bool>,
}

#[derive(Debug, Serialize)]
#[serde(rename_all = "camelCase")]
pub struct NetworkTokenizedCard {
    number: NetworkTokenNumber,
    expiration_month: Secret<String>,
    expiration_year: Secret<String>,
    cryptogram: Option<Secret<String>>,
    transaction_type: String,
}

#[derive(Debug, Serialize)]
#[serde(rename_all = "camelCase")]
pub struct NetworkTokenPaymentInformation {
    tokenized_card: NetworkTokenizedCard,
}

#[derive(Debug, Serialize)]
#[serde(rename_all = "camelCase")]
pub struct CardPaymentInformation {
    card: Card,
}

#[derive(Debug, Serialize)]
#[serde(rename_all = "camelCase")]
pub struct TokenizedCard {
    number: Secret<String>,
    expiration_month: Secret<String>,
    expiration_year: Secret<String>,
    cryptogram: Option<Secret<String>>,
    transaction_type: TransactionType,
}

#[derive(Debug, Serialize)]
#[serde(rename_all = "camelCase")]
pub struct ApplePayTokenizedCard {
    transaction_type: TransactionType,
}

#[derive(Debug, Serialize)]
#[serde(rename_all = "camelCase")]
pub struct ApplePayTokenPaymentInformation {
    fluid_data: FluidData,
    tokenized_card: ApplePayTokenizedCard,
}

#[derive(Debug, Serialize)]
#[serde(rename_all = "camelCase")]
pub struct ApplePayPaymentInformation {
    tokenized_card: TokenizedCard,
}

#[derive(Debug, Serialize)]
#[serde(rename_all = "camelCase")]
pub struct MandatePaymentInformation {
    payment_instrument: CybersoucrePaymentInstrument,
}

#[derive(Debug, Serialize)]
#[serde(rename_all = "camelCase")]
pub struct FluidData {
    value: Secret<String>,
    #[serde(skip_serializing_if = "Option::is_none")]
    descriptor: Option<String>,
}

pub const FLUID_DATA_DESCRIPTOR: &str = "RklEPUNPTU1PTi5BUFBMRS5JTkFQUC5QQVlNRU5U";

pub const FLUID_DATA_DESCRIPTOR_FOR_SAMSUNG_PAY: &str = "FID=COMMON.SAMSUNG.INAPP.PAYMENT";

#[derive(Debug, Serialize)]
#[serde(rename_all = "camelCase")]
pub struct GooglePayTokenPaymentInformation {
    fluid_data: FluidData,
}

#[derive(Debug, Serialize)]
#[serde(rename_all = "camelCase")]
pub struct GooglePayPaymentInformation {
    tokenized_card: TokenizedCard,
}

#[derive(Debug, Serialize)]
#[serde(rename_all = "camelCase")]
pub struct SamsungPayTokenizedCard {
    transaction_type: TransactionType,
}

#[derive(Debug, Serialize)]
#[serde(rename_all = "camelCase")]
pub struct SamsungPayPaymentInformation {
    fluid_data: FluidData,
    tokenized_card: SamsungPayTokenizedCard,
}

#[derive(Debug, Serialize)]
#[serde(rename_all = "camelCase")]
pub struct SamsungPayFluidDataValue {
    public_key_hash: Secret<String>,
    version: String,
    data: Secret<String>,
}

#[derive(Debug, Serialize)]
#[serde(untagged)]
pub enum PaymentInformation {
    Cards(Box<CardPaymentInformation>),
    GooglePayToken(Box<GooglePayTokenPaymentInformation>),
    GooglePay(Box<GooglePayPaymentInformation>),
    ApplePay(Box<ApplePayPaymentInformation>),
    ApplePayToken(Box<ApplePayTokenPaymentInformation>),
    MandatePayment(Box<MandatePaymentInformation>),
    SamsungPay(Box<SamsungPayPaymentInformation>),
    NetworkToken(Box<NetworkTokenPaymentInformation>),
}

#[derive(Debug, Clone, Serialize, Deserialize)]
pub struct CybersoucrePaymentInstrument {
    id: Secret<String>,
}
#[derive(Debug, Serialize)]
#[serde(rename_all = "camelCase")]
pub struct Card {
    number: cards::CardNumber,
    expiration_month: Secret<String>,
    expiration_year: Secret<String>,
    security_code: Option<Secret<String>>,
    #[serde(rename = "type")]
    card_type: Option<String>,
}
#[derive(Debug, Serialize)]
#[serde(rename_all = "camelCase")]
pub struct OrderInformationWithBill {
    amount_details: Amount,
    bill_to: Option<BillTo>,
}

#[derive(Debug, Serialize)]
#[serde(rename_all = "camelCase")]
pub struct OrderInformationIncrementalAuthorization {
    amount_details: AdditionalAmount,
}

#[derive(Debug, Serialize)]
#[serde(rename_all = "camelCase")]
pub struct OrderInformation {
    amount_details: Amount,
}

#[derive(Debug, Serialize)]
#[serde(rename_all = "camelCase")]
pub struct Amount {
    total_amount: StringMajorUnit,
    currency: api_models::enums::Currency,
}

#[derive(Debug, Serialize)]
#[serde(rename_all = "camelCase")]
pub struct AdditionalAmount {
    additional_amount: StringMajorUnit,
    currency: String,
}

#[derive(Debug, Serialize)]
pub enum PaymentSolution {
    ApplePay,
    GooglePay,
    SamsungPay,
}

#[derive(Debug, Serialize)]
pub enum TransactionType {
    #[serde(rename = "1")]
    ApplePay,
    #[serde(rename = "1")]
    SamsungPay,
    #[serde(rename = "1")]
    GooglePay,
}

impl From<PaymentSolution> for String {
    fn from(solution: PaymentSolution) -> Self {
        let payment_solution = match solution {
            PaymentSolution::ApplePay => "001",
            PaymentSolution::GooglePay => "012",
            PaymentSolution::SamsungPay => "008",
        };
        payment_solution.to_string()
    }
}

#[derive(Debug, Serialize)]
#[serde(rename_all = "camelCase")]
pub struct BillTo {
    first_name: Option<Secret<String>>,
    last_name: Option<Secret<String>>,
    address1: Option<Secret<String>>,
    locality: Option<String>,
    #[serde(skip_serializing_if = "Option::is_none")]
    administrative_area: Option<Secret<String>>,
    #[serde(skip_serializing_if = "Option::is_none")]
    postal_code: Option<Secret<String>>,
    country: Option<enums::CountryAlpha2>,
    email: pii::Email,
}

impl From<&CybersourceRouterData<&PaymentsAuthorizeRouterData>> for ClientReferenceInformation {
    fn from(item: &CybersourceRouterData<&PaymentsAuthorizeRouterData>) -> Self {
        Self {
            code: Some(item.router_data.connector_request_reference_id.clone()),
        }
    }
}

impl From<&CybersourceRouterData<&PaymentsCompleteAuthorizeRouterData>>
    for ClientReferenceInformation
{
    fn from(item: &CybersourceRouterData<&PaymentsCompleteAuthorizeRouterData>) -> Self {
        Self {
            code: Some(item.router_data.connector_request_reference_id.clone()),
        }
    }
}

impl
    TryFrom<(
        &CybersourceRouterData<&PaymentsAuthorizeRouterData>,
        Option<PaymentSolution>,
        Option<String>,
    )> for ProcessingInformation
{
    type Error = error_stack::Report<errors::ConnectorError>;
    fn try_from(
        (item, solution, network): (
            &CybersourceRouterData<&PaymentsAuthorizeRouterData>,
            Option<PaymentSolution>,
            Option<String>,
        ),
    ) -> Result<Self, Self::Error> {
        let mut commerce_indicator = solution
            .as_ref()
            .map(|pm_solution| match pm_solution {
                PaymentSolution::ApplePay | PaymentSolution::SamsungPay => network
                    .as_ref()
                    .map(|card_network| match card_network.to_lowercase().as_str() {
                        "amex" => "internet",
                        "discover" => "internet",
                        "mastercard" => "spa",
                        "visa" => "internet",
                        _ => "internet",
                    })
                    .unwrap_or("internet"),
                PaymentSolution::GooglePay => "internet",
            })
            .unwrap_or("internet")
            .to_string();

        let connector_merchant_config =
            CybersourceConnectorMetadataObject::try_from(&item.router_data.connector_meta_data)?;

        let (action_list, action_token_types, authorization_options) = if item
            .router_data
            .request
            .setup_future_usage
            == Some(FutureUsage::OffSession)
            && (item.router_data.request.customer_acceptance.is_some()
                || item
                    .router_data
                    .request
                    .setup_mandate_details
                    .clone()
                    .is_some_and(|mandate_details| mandate_details.customer_acceptance.is_some()))
        {
            (
                Some(vec![CybersourceActionsList::TokenCreate]),
                Some(vec![
                    CybersourceActionsTokenType::PaymentInstrument,
                    CybersourceActionsTokenType::Customer,
                ]),
                Some(CybersourceAuthorizationOptions {
                    initiator: Some(CybersourcePaymentInitiator {
                        initiator_type: Some(CybersourcePaymentInitiatorTypes::Customer),
                        credential_stored_on_file: Some(true),
                        stored_credential_used: None,
                    }),
                    ignore_avs_result: connector_merchant_config.disable_avs,
                    ignore_cv_result: connector_merchant_config.disable_cvn,
                    merchant_intitiated_transaction: None,
                }),
            )
        } else if item.router_data.request.mandate_id.is_some() {
            match item
                .router_data
                .request
                .mandate_id
                .clone()
                .and_then(|mandate_id| mandate_id.mandate_reference_id)
            {
                Some(payments::MandateReferenceId::ConnectorMandateId(_)) => {
                    let original_amount = item
                        .router_data
                        .recurring_mandate_payment_data
                        .as_ref()
                        .and_then(|recurring_mandate_payment_data| {
                            recurring_mandate_payment_data.original_payment_authorized_amount
                        });

                    let original_currency = item
                        .router_data
                        .recurring_mandate_payment_data
                        .as_ref()
                        .and_then(|recurring_mandate_payment_data| {
                            recurring_mandate_payment_data.original_payment_authorized_currency
                        });

                    let original_authorized_amount = match original_amount.zip(original_currency) {
                        Some((original_amount, original_currency)) => {
                            Some(utils::get_amount_as_string(
                                &api::CurrencyUnit::Base,
                                original_amount,
                                original_currency,
                            )?)
                        }
                        None => None,
                    };
                    (
                        None,
                        None,
                        Some(CybersourceAuthorizationOptions {
                            initiator: None,
                            merchant_intitiated_transaction: Some(MerchantInitiatedTransaction {
                                reason: None,
                                original_authorized_amount,
                                previous_transaction_id: None,
                            }),
                            ignore_avs_result: connector_merchant_config.disable_avs,
                            ignore_cv_result: connector_merchant_config.disable_cvn,
                        }),
                    )
                }
                Some(payments::MandateReferenceId::NetworkMandateId(network_transaction_id)) => {
                    let (original_amount, original_currency) = match network
                        .clone()
                        .map(|network| network.to_lowercase())
                        .as_deref()
                    {
                        //This is to make original_authorized_amount mandatory for discover card networks in NetworkMandateId flow
                        Some("004") => {
                            let original_amount = Some(
                                item.router_data
                                    .get_recurring_mandate_payment_data()?
                                    .get_original_payment_amount()?,
                            );
                            let original_currency = Some(
                                item.router_data
                                    .get_recurring_mandate_payment_data()?
                                    .get_original_payment_currency()?,
                            );
                            (original_amount, original_currency)
                        }
                        _ => {
                            let original_amount = item
                                .router_data
                                .recurring_mandate_payment_data
                                .as_ref()
                                .and_then(|recurring_mandate_payment_data| {
                                    recurring_mandate_payment_data
                                        .original_payment_authorized_amount
                                });

                            let original_currency = item
                                .router_data
                                .recurring_mandate_payment_data
                                .as_ref()
                                .and_then(|recurring_mandate_payment_data| {
                                    recurring_mandate_payment_data
                                        .original_payment_authorized_currency
                                });

                            (original_amount, original_currency)
                        }
                    };
                    let original_authorized_amount = match original_amount.zip(original_currency) {
                        Some((original_amount, original_currency)) => Some(
                            utils::to_currency_base_unit(original_amount, original_currency)?,
                        ),
                        None => None,
                    };
                    commerce_indicator = "recurring".to_string();
                    (
                        None,
                        None,
                        Some(CybersourceAuthorizationOptions {
                            initiator: Some(CybersourcePaymentInitiator {
                                initiator_type: Some(CybersourcePaymentInitiatorTypes::Merchant),
                                credential_stored_on_file: None,
                                stored_credential_used: Some(true),
                            }),
                            merchant_intitiated_transaction: Some(MerchantInitiatedTransaction {
                                reason: Some("7".to_string()),
                                original_authorized_amount,
                                previous_transaction_id: Some(Secret::new(network_transaction_id)),
                            }),
                            ignore_avs_result: connector_merchant_config.disable_avs,
                            ignore_cv_result: connector_merchant_config.disable_cvn,
                        }),
                    )
                }
                Some(payments::MandateReferenceId::NetworkTokenWithNTI(mandate_data)) => {
                    let (original_amount, original_currency) = match network
                        .clone()
                        .map(|network| network.to_lowercase())
                        .as_deref()
                    {
                        //This is to make original_authorized_amount mandatory for discover card networks in NetworkMandateId flow
                        Some("004") => {
                            let original_amount = Some(
                                item.router_data
                                    .get_recurring_mandate_payment_data()?
                                    .get_original_payment_amount()?,
                            );
                            let original_currency = Some(
                                item.router_data
                                    .get_recurring_mandate_payment_data()?
                                    .get_original_payment_currency()?,
                            );
                            (original_amount, original_currency)
                        }
                        _ => {
                            let original_amount = item
                                .router_data
                                .recurring_mandate_payment_data
                                .as_ref()
                                .and_then(|recurring_mandate_payment_data| {
                                    recurring_mandate_payment_data
                                        .original_payment_authorized_amount
                                });

                            let original_currency = item
                                .router_data
                                .recurring_mandate_payment_data
                                .as_ref()
                                .and_then(|recurring_mandate_payment_data| {
                                    recurring_mandate_payment_data
                                        .original_payment_authorized_currency
                                });

                            (original_amount, original_currency)
                        }
                    };
                    let original_authorized_amount = match original_amount.zip(original_currency) {
                        Some((original_amount, original_currency)) => Some(
                            utils::to_currency_base_unit(original_amount, original_currency)?,
                        ),
                        None => None,
                    };
                    commerce_indicator = "recurring".to_string(); //
                    (
                        None,
                        None,
                        Some(CybersourceAuthorizationOptions {
                            initiator: Some(CybersourcePaymentInitiator {
                                initiator_type: Some(CybersourcePaymentInitiatorTypes::Merchant),
                                credential_stored_on_file: None,
                                stored_credential_used: Some(true),
                            }),
                            merchant_intitiated_transaction: Some(MerchantInitiatedTransaction {
                                reason: Some("7".to_string()), // 7 is for MIT using NTI
                                original_authorized_amount,
                                previous_transaction_id: Some(Secret::new(
                                    mandate_data.network_transaction_id,
                                )),
                            }),
                            ignore_avs_result: connector_merchant_config.disable_avs,
                            ignore_cv_result: connector_merchant_config.disable_cvn,
                        }),
                    )
                }
                None => (None, None, None),
            }
        } else {
            (
                None,
                None,
                Some(CybersourceAuthorizationOptions {
                    initiator: None,
                    merchant_intitiated_transaction: None,
                    ignore_avs_result: connector_merchant_config.disable_avs,
                    ignore_cv_result: connector_merchant_config.disable_cvn,
                }),
            )
        };
        // this logic is for external authenticated card
        let commerce_indicator_for_external_authentication = item
            .router_data
            .request
            .authentication_data
            .as_ref()
            .and_then(|authn_data| {
                authn_data
                    .eci
                    .clone()
                    .map(|eci| get_commerce_indicator_for_external_authentication(network, eci))
            });

        Ok(Self {
            capture: Some(matches!(
                item.router_data.request.capture_method,
                Some(enums::CaptureMethod::Automatic) | None
            )),
            payment_solution: solution.map(String::from),
            action_list,
            action_token_types,
            authorization_options,
            capture_options: None,
            commerce_indicator: commerce_indicator_for_external_authentication
                .unwrap_or(commerce_indicator),
        })
    }
}

fn get_commerce_indicator_for_external_authentication(
    card_network: Option<String>,
    eci: String,
) -> String {
    let card_network_lower_case = card_network
        .as_ref()
        .map(|card_network| card_network.to_lowercase());
    match eci.as_str() {
        "00" | "01" | "02" => {
            if matches!(
                card_network_lower_case.as_deref(),
                Some("mastercard") | Some("maestro")
            ) {
                "spa"
            } else {
                "internet"
            }
        }
        "05" => match card_network_lower_case.as_deref() {
            Some("amex") => "aesk",
            Some("discover") => "dipb",
            Some("mastercard") => "spa",
            Some("visa") => "vbv",
            Some("diners") => "pb",
            Some("upi") => "up3ds",
            _ => "internet",
        },
        "06" => match card_network_lower_case.as_deref() {
            Some("amex") => "aesk_attempted",
            Some("discover") => "dipb_attempted",
            Some("mastercard") => "spa",
            Some("visa") => "vbv_attempted",
            Some("diners") => "pb_attempted",
            Some("upi") => "up3ds_attempted",
            _ => "internet",
        },
        "07" => match card_network_lower_case.as_deref() {
            Some("amex") => "internet",
            Some("discover") => "internet",
            Some("mastercard") => "spa",
            Some("visa") => "vbv_failure",
            Some("diners") => "internet",
            Some("upi") => "up3ds_failure",
            _ => "internet",
        },
        _ => "vbv_failure",
    }
    .to_string()
}

impl
    TryFrom<(
        &CybersourceRouterData<&PaymentsCompleteAuthorizeRouterData>,
        Option<PaymentSolution>,
        &CybersourceConsumerAuthValidateResponse,
    )> for ProcessingInformation
{
    type Error = error_stack::Report<errors::ConnectorError>;
    fn try_from(
        (item, solution, three_ds_data): (
            &CybersourceRouterData<&PaymentsCompleteAuthorizeRouterData>,
            Option<PaymentSolution>,
            &CybersourceConsumerAuthValidateResponse,
        ),
    ) -> Result<Self, Self::Error> {
        let connector_merchant_config =
            CybersourceConnectorMetadataObject::try_from(&item.router_data.connector_meta_data)?;

        let (action_list, action_token_types, authorization_options) =
            if item.router_data.request.setup_future_usage == Some(FutureUsage::OffSession)
            //TODO check for customer acceptance also
            {
                (
                    Some(vec![CybersourceActionsList::TokenCreate]),
                    Some(vec![
                        CybersourceActionsTokenType::PaymentInstrument,
                        CybersourceActionsTokenType::Customer,
                    ]),
                    Some(CybersourceAuthorizationOptions {
                        initiator: Some(CybersourcePaymentInitiator {
                            initiator_type: Some(CybersourcePaymentInitiatorTypes::Customer),
                            credential_stored_on_file: Some(true),
                            stored_credential_used: None,
                        }),
                        merchant_intitiated_transaction: None,
                        ignore_avs_result: connector_merchant_config.disable_avs,
                        ignore_cv_result: connector_merchant_config.disable_cvn,
                    }),
                )
            } else {
                (None, None, None)
            };
        Ok(Self {
            capture: Some(matches!(
                item.router_data.request.capture_method,
                Some(enums::CaptureMethod::Automatic) | None
            )),
            payment_solution: solution.map(String::from),
            action_list,
            action_token_types,
            authorization_options,
            capture_options: None,
            commerce_indicator: three_ds_data
                .indicator
                .to_owned()
                .unwrap_or(String::from("internet")),
        })
    }
}

impl
    From<(
        &CybersourceRouterData<&PaymentsAuthorizeRouterData>,
        Option<BillTo>,
    )> for OrderInformationWithBill
{
    fn from(
        (item, bill_to): (
            &CybersourceRouterData<&PaymentsAuthorizeRouterData>,
            Option<BillTo>,
        ),
    ) -> Self {
        Self {
            amount_details: Amount {
                total_amount: item.amount.to_owned(),
                currency: item.router_data.request.currency,
            },
            bill_to,
        }
    }
}

impl
    From<(
        &CybersourceRouterData<&PaymentsCompleteAuthorizeRouterData>,
        BillTo,
    )> for OrderInformationWithBill
{
    fn from(
        (item, bill_to): (
            &CybersourceRouterData<&PaymentsCompleteAuthorizeRouterData>,
            BillTo,
        ),
    ) -> Self {
        Self {
            amount_details: Amount {
                total_amount: item.amount.to_owned(),
                currency: item.router_data.request.currency,
            },
            bill_to: Some(bill_to),
        }
    }
}

// for cybersource each item in Billing is mandatory
// fn build_bill_to(
//     address_details: &payments::Address,
//     email: pii::Email,
// ) -> Result<BillTo, error_stack::Report<errors::ConnectorError>> {
//     let address = address_details
//         .address
//         .as_ref()
//         .ok_or_else(utils::missing_field_err("billing.address"))?;

//     let country = address.get_country()?.to_owned();
//     let first_name = address.get_first_name()?;

//     let (administrative_area, postal_code) =
//         if country == api_enums::CountryAlpha2::US || country == api_enums::CountryAlpha2::CA {
//             let mut state = address.to_state_code()?.peek().clone();
//             state.truncate(20);
//             (
//                 Some(Secret::from(state)),
//                 Some(address.get_zip()?.to_owned()),
//             )
//         } else {
//             let zip = address.zip.clone();
//             let mut_state = address.state.clone().map(|state| state.expose());
//             match mut_state {
//                 Some(mut state) => {
//                     state.truncate(20);
//                     (Some(Secret::from(state)), zip)
//                 }
//                 None => (None, zip),
//             }
//         };
//     Ok(BillTo {
//         first_name: first_name.clone(),
//         last_name: address.get_last_name().unwrap_or(first_name).clone(),
//         address1: address.get_line1()?.to_owned(),
//         locality: address.get_city()?.to_owned(),
//         administrative_area,
//         postal_code,
//         country,
//         email,
//     })
// }

fn build_bill_to(
    address_details: Option<&hyperswitch_domain_models::address::Address>,
    email: pii::Email,
) -> Result<BillTo, error_stack::Report<errors::ConnectorError>> {
    let default_address = BillTo {
        first_name: None,
        last_name: None,
        address1: None,
        locality: None,
        administrative_area: None,
        postal_code: None,
        country: None,
        email: email.clone(),
    };
    Ok(address_details
        .and_then(|addr| {
            addr.address.as_ref().map(|addr| BillTo {
                first_name: addr.first_name.remove_new_line(),
                last_name: addr.last_name.remove_new_line(),
                address1: addr.line1.remove_new_line(),
                locality: addr.city.remove_new_line(),
                administrative_area: addr
                    .to_state_code_as_optional()
                    .ok()
                    .flatten()
                    .remove_new_line(),
                postal_code: addr.zip.remove_new_line(),
                country: addr.country,
                email,
            })
        })
        .unwrap_or(default_address))
}

fn convert_metadata_to_merchant_defined_info(metadata: Value) -> Vec<MerchantDefinedInformation> {
    let hashmap: std::collections::BTreeMap<String, Value> =
        serde_json::from_str(&metadata.to_string()).unwrap_or(std::collections::BTreeMap::new());
    let mut vector = Vec::new();
    let mut iter = 1;
    for (key, value) in hashmap {
        vector.push(MerchantDefinedInformation {
            key: iter,
            value: format!("{key}={value}"),
        });
        iter += 1;
    }
    vector
}

impl
    TryFrom<(
        &CybersourceRouterData<&PaymentsAuthorizeRouterData>,
        hyperswitch_domain_models::payment_method_data::Card,
    )> for CybersourcePaymentsRequest
{
    type Error = error_stack::Report<errors::ConnectorError>;
    fn try_from(
        (item, ccard): (
            &CybersourceRouterData<&PaymentsAuthorizeRouterData>,
            hyperswitch_domain_models::payment_method_data::Card,
        ),
    ) -> Result<Self, Self::Error> {
        let email = item
            .router_data
            .get_billing_email()
            .or(item.router_data.request.get_email())?;
        let bill_to = build_bill_to(item.router_data.get_optional_billing(), email)?;
        let order_information = OrderInformationWithBill::from((item, Some(bill_to)));

        let card_type = match ccard
            .card_network
            .clone()
            .and_then(get_cybersource_card_type)
        {
            Some(card_network) => Some(card_network.to_string()),
            None => ccard.get_card_issuer().ok().map(String::from),
        };

        let security_code = if item
            .router_data
            .request
            .get_optional_network_transaction_id()
            .is_some()
        {
            None
        } else {
            Some(ccard.card_cvc)
        };

        let payment_information = PaymentInformation::Cards(Box::new(CardPaymentInformation {
            card: Card {
                number: ccard.card_number,
                expiration_month: ccard.card_exp_month,
                expiration_year: ccard.card_exp_year,
                security_code,
                card_type: card_type.clone(),
            },
        }));

        let processing_information = ProcessingInformation::try_from((item, None, card_type))?;
        let client_reference_information = ClientReferenceInformation::from(item);
        let merchant_defined_information = item
            .router_data
            .request
            .metadata
            .clone()
            .map(convert_metadata_to_merchant_defined_info);

        let consumer_authentication_information = item
            .router_data
            .request
            .authentication_data
            .as_ref()
            .map(|authn_data| {
                let (ucaf_authentication_data, cavv) =
                    if ccard.card_network == Some(common_enums::CardNetwork::Mastercard) {
                        (Some(Secret::new(authn_data.cavv.clone())), None)
                    } else {
                        (None, Some(authn_data.cavv.clone()))
                    };
                CybersourceConsumerAuthInformation {
                    ucaf_collection_indicator: None,
                    cavv,
                    ucaf_authentication_data,
                    xid: authn_data.threeds_server_transaction_id.clone(),
                    directory_server_transaction_id: authn_data
                        .ds_trans_id
                        .clone()
                        .map(Secret::new),
                    specification_version: None,
                    pa_specification_version: authn_data.message_version.clone(),
                    veres_enrolled: Some("Y".to_string()),
                }
            });

        Ok(Self {
            processing_information,
            payment_information,
            order_information,
            client_reference_information,
            consumer_authentication_information,
            merchant_defined_information,
        })
    }
}

impl
    TryFrom<(
        &CybersourceRouterData<&PaymentsAuthorizeRouterData>,
        hyperswitch_domain_models::payment_method_data::CardDetailsForNetworkTransactionId,
    )> for CybersourcePaymentsRequest
{
    type Error = error_stack::Report<errors::ConnectorError>;
    fn try_from(
        (item, ccard): (
            &CybersourceRouterData<&PaymentsAuthorizeRouterData>,
            hyperswitch_domain_models::payment_method_data::CardDetailsForNetworkTransactionId,
        ),
    ) -> Result<Self, Self::Error> {
        let email = item
            .router_data
            .get_billing_email()
            .or(item.router_data.request.get_email())?;
        let bill_to = build_bill_to(item.router_data.get_optional_billing(), email)?;
        let order_information = OrderInformationWithBill::from((item, Some(bill_to)));

        let card_issuer = ccard.get_card_issuer();
        let card_type = match card_issuer {
            Ok(issuer) => Some(String::from(issuer)),
            Err(_) => None,
        };

        let payment_information = PaymentInformation::Cards(Box::new(CardPaymentInformation {
            card: Card {
                number: ccard.card_number,
                expiration_month: ccard.card_exp_month,
                expiration_year: ccard.card_exp_year,
                security_code: None,
                card_type: card_type.clone(),
            },
        }));

        let processing_information = ProcessingInformation::try_from((item, None, card_type))?;
        let client_reference_information = ClientReferenceInformation::from(item);
        let merchant_defined_information = item
            .router_data
            .request
            .metadata
            .clone()
            .map(convert_metadata_to_merchant_defined_info);

        let consumer_authentication_information = item
            .router_data
            .request
            .authentication_data
            .as_ref()
            .map(|authn_data| {
                let (ucaf_authentication_data, cavv) =
                    if ccard.card_network == Some(common_enums::CardNetwork::Mastercard) {
                        (Some(Secret::new(authn_data.cavv.clone())), None)
                    } else {
                        (None, Some(authn_data.cavv.clone()))
                    };
                CybersourceConsumerAuthInformation {
                    ucaf_collection_indicator: None,
                    cavv,
                    ucaf_authentication_data,
                    xid: authn_data.threeds_server_transaction_id.clone(),
                    directory_server_transaction_id: authn_data
                        .ds_trans_id
                        .clone()
                        .map(Secret::new),
                    specification_version: None,
                    pa_specification_version: authn_data.message_version.clone(),
                    veres_enrolled: Some("Y".to_string()),
                }
            });

        Ok(Self {
            processing_information,
            payment_information,
            order_information,
            client_reference_information,
            consumer_authentication_information,
            merchant_defined_information,
        })
    }
}

impl
    TryFrom<(
        &CybersourceRouterData<&PaymentsAuthorizeRouterData>,
        NetworkTokenData,
    )> for CybersourcePaymentsRequest
{
    type Error = error_stack::Report<errors::ConnectorError>;
    fn try_from(
        (item, token_data): (
            &CybersourceRouterData<&PaymentsAuthorizeRouterData>,
            NetworkTokenData,
        ),
    ) -> Result<Self, Self::Error> {
        let email = item.router_data.request.get_email()?;
        let bill_to = build_bill_to(item.router_data.get_optional_billing(), email)?;
        let order_information = OrderInformationWithBill::from((item, Some(bill_to)));

        let card_issuer = token_data.get_card_issuer();
        let card_type = match card_issuer {
            Ok(issuer) => Some(String::from(issuer)),
            Err(_) => None,
        };

        let payment_information =
            PaymentInformation::NetworkToken(Box::new(NetworkTokenPaymentInformation {
                tokenized_card: NetworkTokenizedCard {
                    number: token_data.get_network_token(),
                    expiration_month: token_data.get_network_token_expiry_month(),
                    expiration_year: token_data.get_network_token_expiry_year(),
                    cryptogram: token_data.get_cryptogram().clone(),
                    transaction_type: "1".to_string(),
                },
            }));

        let processing_information = ProcessingInformation::try_from((item, None, card_type))?;
        let client_reference_information = ClientReferenceInformation::from(item);
        let merchant_defined_information = item
            .router_data
            .request
            .metadata
            .clone()
            .map(convert_metadata_to_merchant_defined_info);

        let consumer_authentication_information = item
            .router_data
            .request
            .authentication_data
            .as_ref()
            .map(|authn_data| {
                let (ucaf_authentication_data, cavv) =
                    if token_data.card_network == Some(common_enums::CardNetwork::Mastercard) {
                        (Some(Secret::new(authn_data.cavv.clone())), None)
                    } else {
                        (None, Some(authn_data.cavv.clone()))
                    };
                CybersourceConsumerAuthInformation {
                    ucaf_collection_indicator: None,
                    cavv,
                    ucaf_authentication_data,
                    xid: authn_data.threeds_server_transaction_id.clone(),
                    directory_server_transaction_id: authn_data
                        .ds_trans_id
                        .clone()
                        .map(Secret::new),
                    specification_version: None,
                    pa_specification_version: authn_data.message_version.clone(),
                    veres_enrolled: Some("Y".to_string()),
                }
            });

        Ok(Self {
            processing_information,
            payment_information,
            order_information,
            client_reference_information,
            consumer_authentication_information,
            merchant_defined_information,
        })
    }
}

impl
    TryFrom<(
        &CybersourceRouterData<&PaymentsAuthorizeRouterData>,
        Box<hyperswitch_domain_models::router_data::PazeDecryptedData>,
    )> for CybersourcePaymentsRequest
{
    type Error = error_stack::Report<errors::ConnectorError>;
    fn try_from(
        (item, paze_data): (
            &CybersourceRouterData<&PaymentsAuthorizeRouterData>,
            Box<hyperswitch_domain_models::router_data::PazeDecryptedData>,
        ),
    ) -> Result<Self, Self::Error> {
        let email = item.router_data.request.get_email()?;
        let (first_name, last_name) = match paze_data.billing_address.name {
            Some(name) => {
                let (first_name, last_name) = name
                    .peek()
                    .split_once(' ')
                    .map(|(first, last)| (first.to_string(), last.to_string()))
                    .ok_or(errors::ConnectorError::MissingRequiredField {
                        field_name: "billing_address.name",
                    })?;
                (Secret::from(first_name), Secret::from(last_name))
            }
            None => (
                item.router_data.get_billing_first_name()?,
                item.router_data.get_billing_last_name()?,
            ),
        };
        let bill_to = BillTo {
            first_name: Some(first_name),
            last_name: Some(last_name),
            address1: paze_data.billing_address.line1,
            locality: paze_data.billing_address.city.map(|city| city.expose()),
            administrative_area: Some(Secret::from(
                //Paze wallet is currently supported in US only
                common_enums::UsStatesAbbreviation::foreign_try_from(
                    paze_data
                        .billing_address
                        .state
                        .ok_or(errors::ConnectorError::MissingRequiredField {
                            field_name: "billing_address.state",
                        })?
                        .peek()
                        .to_owned(),
                )?
                .to_string(),
            )),
            postal_code: paze_data.billing_address.zip,
            country: paze_data.billing_address.country_code,
            email,
        };
        let order_information = OrderInformationWithBill::from((item, Some(bill_to)));

        let payment_information =
            PaymentInformation::NetworkToken(Box::new(NetworkTokenPaymentInformation {
                tokenized_card: NetworkTokenizedCard {
                    number: paze_data.token.payment_token,
                    expiration_month: paze_data.token.token_expiration_month,
                    expiration_year: paze_data.token.token_expiration_year,
                    cryptogram: Some(paze_data.token.payment_account_reference),
                    transaction_type: "1".to_string(),
                },
            }));

        let processing_information = ProcessingInformation::try_from((item, None, None))?;
        let client_reference_information = ClientReferenceInformation::from(item);
        let merchant_defined_information = item
            .router_data
            .request
            .metadata
            .clone()
            .map(convert_metadata_to_merchant_defined_info);

        Ok(Self {
            processing_information,
            payment_information,
            order_information,
            client_reference_information,
            consumer_authentication_information: None,
            merchant_defined_information,
        })
    }
}

impl
    TryFrom<(
        &CybersourceRouterData<&PaymentsCompleteAuthorizeRouterData>,
        hyperswitch_domain_models::payment_method_data::Card,
    )> for CybersourcePaymentsRequest
{
    type Error = error_stack::Report<errors::ConnectorError>;
    fn try_from(
        (item, ccard): (
            &CybersourceRouterData<&PaymentsCompleteAuthorizeRouterData>,
            hyperswitch_domain_models::payment_method_data::Card,
        ),
    ) -> Result<Self, Self::Error> {
        let email = item
            .router_data
            .get_billing_email()
            .or(item.router_data.request.get_email())?;
        let bill_to = build_bill_to(item.router_data.get_optional_billing(), email)?;
        let order_information = OrderInformationWithBill::from((item, bill_to));

        let card_type = match ccard
            .card_network
            .clone()
            .and_then(get_cybersource_card_type)
        {
            Some(card_network) => Some(card_network.to_string()),
            None => ccard.get_card_issuer().ok().map(String::from),
        };

        let payment_information = PaymentInformation::Cards(Box::new(CardPaymentInformation {
            card: Card {
                number: ccard.card_number,
                expiration_month: ccard.card_exp_month,
                expiration_year: ccard.card_exp_year,
                security_code: Some(ccard.card_cvc),
                card_type,
            },
        }));
        let client_reference_information = ClientReferenceInformation::from(item);

        let three_ds_info: CybersourceThreeDSMetadata = item
            .router_data
            .request
            .connector_meta
            .clone()
            .ok_or(errors::ConnectorError::MissingRequiredField {
                field_name: "connector_meta",
            })?
            .parse_value("CybersourceThreeDSMetadata")
            .change_context(errors::ConnectorError::InvalidConnectorConfig {
                config: "metadata",
            })?;

        let processing_information =
            ProcessingInformation::try_from((item, None, &three_ds_info.three_ds_data))?;

        let consumer_authentication_information = Some(CybersourceConsumerAuthInformation {
            ucaf_collection_indicator: three_ds_info.three_ds_data.ucaf_collection_indicator,
            cavv: three_ds_info.three_ds_data.cavv,
            ucaf_authentication_data: three_ds_info.three_ds_data.ucaf_authentication_data,
            xid: three_ds_info.three_ds_data.xid,
            directory_server_transaction_id: three_ds_info
                .three_ds_data
                .directory_server_transaction_id,
            specification_version: three_ds_info.three_ds_data.specification_version,
            pa_specification_version: None,
            veres_enrolled: None,
        });

        let merchant_defined_information = item
            .router_data
            .request
            .metadata
            .clone()
            .map(convert_metadata_to_merchant_defined_info);

        Ok(Self {
            processing_information,
            payment_information,
            order_information,
            client_reference_information,
            consumer_authentication_information,
            merchant_defined_information,
        })
    }
}

impl
    TryFrom<(
        &CybersourceRouterData<&PaymentsAuthorizeRouterData>,
        Box<ApplePayPredecryptData>,
        ApplePayWalletData,
    )> for CybersourcePaymentsRequest
{
    type Error = error_stack::Report<errors::ConnectorError>;
    fn try_from(
        (item, apple_pay_data, apple_pay_wallet_data): (
            &CybersourceRouterData<&PaymentsAuthorizeRouterData>,
            Box<ApplePayPredecryptData>,
            ApplePayWalletData,
        ),
    ) -> Result<Self, Self::Error> {
        let email = item
            .router_data
            .get_billing_email()
            .or(item.router_data.request.get_email())?;
        let bill_to = build_bill_to(item.router_data.get_optional_billing(), email)?;
        let order_information = OrderInformationWithBill::from((item, Some(bill_to)));
        let processing_information = ProcessingInformation::try_from((
            item,
            Some(PaymentSolution::ApplePay),
            Some(apple_pay_wallet_data.payment_method.network.clone()),
        ))?;
        let client_reference_information = ClientReferenceInformation::from(item);
        let expiration_month = apple_pay_data.get_expiry_month()?;
        let expiration_year = apple_pay_data.get_four_digit_expiry_year()?;
        let payment_information =
            PaymentInformation::ApplePay(Box::new(ApplePayPaymentInformation {
                tokenized_card: TokenizedCard {
                    number: apple_pay_data.application_primary_account_number,
                    cryptogram: Some(apple_pay_data.payment_data.online_payment_cryptogram),
                    transaction_type: TransactionType::ApplePay,
                    expiration_year,
                    expiration_month,
                },
            }));
        let merchant_defined_information = item
            .router_data
            .request
            .metadata
            .clone()
            .map(convert_metadata_to_merchant_defined_info);
        let ucaf_collection_indicator = match apple_pay_wallet_data
            .payment_method
            .network
            .to_lowercase()
            .as_str()
        {
            "mastercard" => Some("2".to_string()),
            _ => None,
        };
        Ok(Self {
            processing_information,
            payment_information,
            order_information,
            client_reference_information,
            consumer_authentication_information: Some(CybersourceConsumerAuthInformation {
                ucaf_collection_indicator,
                cavv: None,
                ucaf_authentication_data: None,
                xid: None,
                directory_server_transaction_id: None,
                specification_version: None,
                pa_specification_version: None,
                veres_enrolled: None,
            }),
            merchant_defined_information,
        })
    }
}

impl
    TryFrom<(
        &CybersourceRouterData<&PaymentsAuthorizeRouterData>,
        GooglePayWalletData,
    )> for CybersourcePaymentsRequest
{
    type Error = error_stack::Report<errors::ConnectorError>;
    fn try_from(
        (item, google_pay_data): (
            &CybersourceRouterData<&PaymentsAuthorizeRouterData>,
            GooglePayWalletData,
        ),
    ) -> Result<Self, Self::Error> {
        let email = item
            .router_data
            .get_billing_email()
            .or(item.router_data.request.get_email())?;
        let bill_to = build_bill_to(item.router_data.get_optional_billing(), email)?;
        let order_information = OrderInformationWithBill::from((item, Some(bill_to)));

        let payment_information =
            PaymentInformation::GooglePayToken(Box::new(GooglePayTokenPaymentInformation {
                fluid_data: FluidData {
                    value: Secret::from(
                        consts::BASE64_ENGINE.encode(google_pay_data.tokenization_data.token),
                    ),
                    descriptor: None,
                },
            }));
        let processing_information =
            ProcessingInformation::try_from((item, Some(PaymentSolution::GooglePay), None))?;
        let client_reference_information = ClientReferenceInformation::from(item);
        let merchant_defined_information = item
            .router_data
            .request
            .metadata
            .clone()
            .map(convert_metadata_to_merchant_defined_info);

        Ok(Self {
            processing_information,
            payment_information,
            order_information,
            client_reference_information,
            consumer_authentication_information: None,
            merchant_defined_information,
        })
    }
}

impl
    TryFrom<(
        &CybersourceRouterData<&PaymentsAuthorizeRouterData>,
        Box<GooglePayDecryptedData>,
        GooglePayWalletData,
    )> for CybersourcePaymentsRequest
{
    type Error = error_stack::Report<errors::ConnectorError>;
    fn try_from(
        (item, google_pay_decrypted_data, google_pay_data): (
            &CybersourceRouterData<&PaymentsAuthorizeRouterData>,
            Box<GooglePayDecryptedData>,
            GooglePayWalletData,
        ),
    ) -> Result<Self, Self::Error> {
        let email = item
            .router_data
            .get_billing_email()
            .or(item.router_data.request.get_email())?;
        let bill_to = build_bill_to(item.router_data.get_optional_billing(), email)?;
        let order_information = OrderInformationWithBill::from((item, Some(bill_to)));

        let payment_information =
            PaymentInformation::GooglePay(Box::new(GooglePayPaymentInformation {
                tokenized_card: TokenizedCard {
                    number: Secret::new(
                        google_pay_decrypted_data
                            .payment_method_details
                            .pan
                            .get_card_no(),
                    ),
                    cryptogram: google_pay_decrypted_data.payment_method_details.cryptogram,
                    transaction_type: TransactionType::GooglePay,
                    expiration_year: Secret::new(
                        google_pay_decrypted_data
                            .payment_method_details
                            .expiration_year
                            .four_digits(),
                    ),
                    expiration_month: Secret::new(
                        google_pay_decrypted_data
                            .payment_method_details
                            .expiration_month
                            .two_digits(),
                    ),
                },
            }));
        let processing_information = ProcessingInformation::try_from((
            item,
            Some(PaymentSolution::GooglePay),
            Some(google_pay_data.info.card_network.clone()),
        ))?;
        let client_reference_information = ClientReferenceInformation::from(item);
        let merchant_defined_information = item
            .router_data
            .request
            .metadata
            .clone()
            .map(convert_metadata_to_merchant_defined_info);

        let ucaf_collection_indicator =
            match google_pay_data.info.card_network.to_lowercase().as_str() {
                "mastercard" => Some("2".to_string()),
                _ => None,
            };

        Ok(Self {
            processing_information,
            payment_information,
            order_information,
            client_reference_information,
            consumer_authentication_information: Some(CybersourceConsumerAuthInformation {
                ucaf_collection_indicator,
                cavv: None,
                ucaf_authentication_data: None,
                xid: None,
                directory_server_transaction_id: None,
                specification_version: None,
                pa_specification_version: None,
                veres_enrolled: None,
            }),
            merchant_defined_information,
        })
    }
}

impl
    TryFrom<(
        &CybersourceRouterData<&PaymentsAuthorizeRouterData>,
        Box<SamsungPayWalletData>,
    )> for CybersourcePaymentsRequest
{
    type Error = error_stack::Report<errors::ConnectorError>;
    fn try_from(
        (item, samsung_pay_data): (
            &CybersourceRouterData<&PaymentsAuthorizeRouterData>,
            Box<SamsungPayWalletData>,
        ),
    ) -> Result<Self, Self::Error> {
        let email = item
            .router_data
            .get_billing_email()
            .or(item.router_data.request.get_email())?;
        let bill_to = build_bill_to(item.router_data.get_optional_billing(), email)?;
        let order_information = OrderInformationWithBill::from((item, Some(bill_to)));

        let payment_information = get_samsung_pay_payment_information(&samsung_pay_data)
            .attach_printable("Failed to get samsung pay payment information")?;

        let processing_information = ProcessingInformation::try_from((
            item,
            Some(PaymentSolution::SamsungPay),
            Some(samsung_pay_data.payment_credential.card_brand.to_string()),
        ))?;
        let client_reference_information = ClientReferenceInformation::from(item);
        let merchant_defined_information = item
            .router_data
            .request
            .metadata
            .clone()
            .map(convert_metadata_to_merchant_defined_info);

        Ok(Self {
            processing_information,
            payment_information,
            order_information,
            client_reference_information,
            consumer_authentication_information: None,
            merchant_defined_information,
        })
    }
}

fn get_samsung_pay_payment_information(
    samsung_pay_data: &SamsungPayWalletData,
) -> Result<PaymentInformation, error_stack::Report<errors::ConnectorError>> {
    let samsung_pay_fluid_data_value =
        get_samsung_pay_fluid_data_value(&samsung_pay_data.payment_credential.token_data)?;

    let samsung_pay_fluid_data_str = serde_json::to_string(&samsung_pay_fluid_data_value)
        .change_context(errors::ConnectorError::RequestEncodingFailed)
        .attach_printable("Failed to serialize samsung pay fluid data")?;

    let payment_information =
        PaymentInformation::SamsungPay(Box::new(SamsungPayPaymentInformation {
            fluid_data: FluidData {
                value: Secret::new(consts::BASE64_ENGINE.encode(samsung_pay_fluid_data_str)),
                descriptor: Some(
                    consts::BASE64_ENGINE.encode(FLUID_DATA_DESCRIPTOR_FOR_SAMSUNG_PAY),
                ),
            },
            tokenized_card: SamsungPayTokenizedCard {
                transaction_type: TransactionType::SamsungPay,
            },
        }));

    Ok(payment_information)
}

fn get_samsung_pay_fluid_data_value(
    samsung_pay_token_data: &hyperswitch_domain_models::payment_method_data::SamsungPayTokenData,
) -> Result<SamsungPayFluidDataValue, error_stack::Report<errors::ConnectorError>> {
    let samsung_pay_header =
        josekit::jwt::decode_header(samsung_pay_token_data.data.clone().peek())
            .change_context(errors::ConnectorError::RequestEncodingFailed)
            .attach_printable("Failed to decode samsung pay header")?;

    let samsung_pay_kid_optional = samsung_pay_header.claim("kid").and_then(|kid| kid.as_str());

    let samsung_pay_fluid_data_value = SamsungPayFluidDataValue {
        public_key_hash: Secret::new(
            samsung_pay_kid_optional
                .get_required_value("samsung pay public_key_hash")
                .change_context(errors::ConnectorError::RequestEncodingFailed)?
                .to_string(),
        ),
        version: samsung_pay_token_data.version.clone(),
        data: Secret::new(consts::BASE64_ENGINE.encode(samsung_pay_token_data.data.peek())),
    };
    Ok(samsung_pay_fluid_data_value)
}

impl TryFrom<&CybersourceRouterData<&PaymentsAuthorizeRouterData>> for CybersourcePaymentsRequest {
    type Error = error_stack::Report<errors::ConnectorError>;
    fn try_from(
        item: &CybersourceRouterData<&PaymentsAuthorizeRouterData>,
    ) -> Result<Self, Self::Error> {
        match item.router_data.request.connector_mandate_id() {
            Some(connector_mandate_id) => Self::try_from((item, connector_mandate_id)),
            None => {
                match item.router_data.request.payment_method_data.clone() {
                    PaymentMethodData::Card(ccard) => Self::try_from((item, ccard)),
                    PaymentMethodData::Wallet(wallet_data) => match wallet_data {
                        WalletData::ApplePay(apple_pay_data) => {
                            match item.router_data.payment_method_token.clone() {
                                Some(payment_method_token) => match payment_method_token {
                                    PaymentMethodToken::ApplePayDecrypt(decrypt_data) => {
                                        Self::try_from((item, decrypt_data, apple_pay_data))
                                    }
                                    PaymentMethodToken::Token(_) => {
                                        Err(unimplemented_payment_method!(
                                            "Apple Pay",
                                            "Manual",
                                            "Cybersource"
                                        ))?
                                    }
                                    PaymentMethodToken::PazeDecrypt(_) => {
                                        Err(unimplemented_payment_method!("Paze", "Cybersource"))?
                                    }
                                    PaymentMethodToken::GooglePayDecrypt(_) => Err(
                                        unimplemented_payment_method!("Google Pay", "Cybersource"),
                                    )?,
                                },
                                None => {
                                    let email = item
                                        .router_data
                                        .get_billing_email()
                                        .or(item.router_data.request.get_email())?;
                                    let bill_to = build_bill_to(
                                        item.router_data.get_optional_billing(),
                                        email,
                                    )?;
                                    let order_information =
                                        OrderInformationWithBill::from((item, Some(bill_to)));
                                    let processing_information =
                                        ProcessingInformation::try_from((
                                            item,
                                            Some(PaymentSolution::ApplePay),
                                            Some(apple_pay_data.payment_method.network.clone()),
                                        ))?;
                                    let client_reference_information =
                                        ClientReferenceInformation::from(item);
                                    let payment_information = PaymentInformation::ApplePayToken(
                                        Box::new(ApplePayTokenPaymentInformation {
                                            fluid_data: FluidData {
                                                value: Secret::from(apple_pay_data.payment_data),
                                                descriptor: Some(FLUID_DATA_DESCRIPTOR.to_string()),
                                            },
                                            tokenized_card: ApplePayTokenizedCard {
                                                transaction_type: TransactionType::ApplePay,
                                            },
                                        }),
                                    );
                                    let merchant_defined_information =
                                        item.router_data.request.metadata.clone().map(|metadata| {
                                            convert_metadata_to_merchant_defined_info(metadata)
                                        });
                                    let ucaf_collection_indicator = match apple_pay_data
                                        .payment_method
                                        .network
                                        .to_lowercase()
                                        .as_str()
                                    {
                                        "mastercard" => Some("2".to_string()),
                                        _ => None,
                                    };
                                    Ok(Self {
                                        processing_information,
                                        payment_information,
                                        order_information,
                                        client_reference_information,
                                        merchant_defined_information,
                                        consumer_authentication_information: Some(
                                            CybersourceConsumerAuthInformation {
                                                ucaf_collection_indicator,
                                                cavv: None,
                                                ucaf_authentication_data: None,
                                                xid: None,
                                                directory_server_transaction_id: None,
                                                specification_version: None,
                                                pa_specification_version: None,
                                                veres_enrolled: None,
                                            },
                                        ),
                                    })
                                }
                            }
                        }
                        WalletData::GooglePay(google_pay_data) => {
                            match item.router_data.payment_method_token.clone() {
                                Some(payment_method_token) => match payment_method_token {
                                    PaymentMethodToken::GooglePayDecrypt(decrypt_data) => {
                                        Self::try_from((item, decrypt_data, google_pay_data))
                                    }
                                    PaymentMethodToken::Token(_) => {
                                        Err(unimplemented_payment_method!(
                                            "Apple Pay",
                                            "Manual",
                                            "Cybersource"
                                        ))?
                                    }
                                    PaymentMethodToken::PazeDecrypt(_) => {
                                        Err(unimplemented_payment_method!("Paze", "Cybersource"))?
                                    }
                                    PaymentMethodToken::ApplePayDecrypt(_) => {
                                        Err(unimplemented_payment_method!(
                                            "Apple Pay",
                                            "Simplified",
                                            "Cybersource"
                                        ))?
                                    }
                                },
                                None => Self::try_from((item, google_pay_data)),
                            }
                        }
                        WalletData::SamsungPay(samsung_pay_data) => {
                            Self::try_from((item, samsung_pay_data))
                        }
                        WalletData::Paze(_) => {
                            match item.router_data.payment_method_token.clone() {
                                Some(PaymentMethodToken::PazeDecrypt(paze_decrypted_data)) => {
                                    Self::try_from((item, paze_decrypted_data))
                                }
                                _ => Err(errors::ConnectorError::NotImplemented(
                                    utils::get_unimplemented_payment_method_error_message(
                                        "Cybersource",
                                    ),
                                )
                                .into()),
                            }
                        }
                        WalletData::AliPayQr(_)
                        | WalletData::AliPayRedirect(_)
                        | WalletData::AliPayHkRedirect(_)
                        | WalletData::AmazonPayRedirect(_)
                        | WalletData::MomoRedirect(_)
                        | WalletData::KakaoPayRedirect(_)
                        | WalletData::GoPayRedirect(_)
                        | WalletData::GcashRedirect(_)
                        | WalletData::ApplePayRedirect(_)
                        | WalletData::ApplePayThirdPartySdk(_)
                        | WalletData::DanaRedirect {}
                        | WalletData::GooglePayRedirect(_)
                        | WalletData::GooglePayThirdPartySdk(_)
                        | WalletData::MbWayRedirect(_)
                        | WalletData::MobilePayRedirect(_)
                        | WalletData::PaypalRedirect(_)
                        | WalletData::PaypalSdk(_)
                        | WalletData::TwintRedirect {}
                        | WalletData::VippsRedirect {}
                        | WalletData::TouchNGoRedirect(_)
                        | WalletData::WeChatPayRedirect(_)
                        | WalletData::WeChatPayQr(_)
                        | WalletData::CashappQr(_)
                        | WalletData::SwishQr(_)
                        | WalletData::AmazonPay(_)
                        | WalletData::Mifinity(_) => Err(errors::ConnectorError::NotImplemented(
                            utils::get_unimplemented_payment_method_error_message("Cybersource"),
                        )
                        .into()),
                    },
                    // If connector_mandate_id is present MandatePayment will be the PMD, the case will be handled in the first `if` clause.
                    // This is a fallback implementation in the event of catastrophe.
                    PaymentMethodData::MandatePayment => {
                        let connector_mandate_id =
                            item.router_data.request.connector_mandate_id().ok_or(
                                errors::ConnectorError::MissingRequiredField {
                                    field_name: "connector_mandate_id",
                                },
                            )?;
                        Self::try_from((item, connector_mandate_id))
                    }
                    PaymentMethodData::NetworkToken(token_data) => {
                        Self::try_from((item, token_data))
                    }
                    PaymentMethodData::CardDetailsForNetworkTransactionId(card) => {
                        Self::try_from((item, card))
                    }
                    PaymentMethodData::CardRedirect(_)
                    | PaymentMethodData::PayLater(_)
                    | PaymentMethodData::BankRedirect(_)
                    | PaymentMethodData::BankDebit(_)
                    | PaymentMethodData::BankTransfer(_)
                    | PaymentMethodData::Crypto(_)
                    | PaymentMethodData::Reward
                    | PaymentMethodData::RealTimePayment(_)
                    | PaymentMethodData::MobilePayment(_)
                    | PaymentMethodData::Upi(_)
                    | PaymentMethodData::Voucher(_)
                    | PaymentMethodData::GiftCard(_)
                    | PaymentMethodData::OpenBanking(_)
                    | PaymentMethodData::CardToken(_) => {
                        Err(errors::ConnectorError::NotImplemented(
                            utils::get_unimplemented_payment_method_error_message("Cybersource"),
                        )
                        .into())
                    }
                }
            }
        }
    }
}

impl TryFrom<(&CybersourceRouterData<&PaymentsAuthorizeRouterData>, String)>
    for CybersourcePaymentsRequest
{
    type Error = error_stack::Report<errors::ConnectorError>;
    fn try_from(
        (item, connector_mandate_id): (
            &CybersourceRouterData<&PaymentsAuthorizeRouterData>,
            String,
        ),
    ) -> Result<Self, Self::Error> {
        let processing_information = ProcessingInformation::try_from((item, None, None))?;
        let payment_instrument = CybersoucrePaymentInstrument {
            id: connector_mandate_id.into(),
        };
        let bill_to = item
            .router_data
            .get_optional_billing_email()
            .or(item.router_data.request.get_optional_email())
            .and_then(|email| build_bill_to(item.router_data.get_optional_billing(), email).ok());
        let order_information = OrderInformationWithBill::from((item, bill_to));
        let payment_information =
            PaymentInformation::MandatePayment(Box::new(MandatePaymentInformation {
                payment_instrument,
            }));
        let client_reference_information = ClientReferenceInformation::from(item);
        let merchant_defined_information = item
            .router_data
            .request
            .metadata
            .clone()
            .map(convert_metadata_to_merchant_defined_info);
        Ok(Self {
            processing_information,
            payment_information,
            order_information,
            client_reference_information,
            merchant_defined_information,
            consumer_authentication_information: None,
        })
    }
}

#[derive(Debug, Serialize)]
#[serde(rename_all = "camelCase")]
pub struct CybersourceAuthSetupRequest {
    payment_information: PaymentInformation,
    client_reference_information: ClientReferenceInformation,
}

impl TryFrom<&CybersourceRouterData<&PaymentsAuthorizeRouterData>> for CybersourceAuthSetupRequest {
    type Error = error_stack::Report<errors::ConnectorError>;
    fn try_from(
        item: &CybersourceRouterData<&PaymentsAuthorizeRouterData>,
    ) -> Result<Self, Self::Error> {
        match item.router_data.request.payment_method_data.clone() {
            PaymentMethodData::Card(ccard) => {
                let card_type = match ccard
                    .card_network
                    .clone()
                    .and_then(get_cybersource_card_type)
                {
                    Some(card_network) => Some(card_network.to_string()),
                    None => ccard.get_card_issuer().ok().map(String::from),
                };
                let payment_information =
                    PaymentInformation::Cards(Box::new(CardPaymentInformation {
                        card: Card {
                            number: ccard.card_number,
                            expiration_month: ccard.card_exp_month,
                            expiration_year: ccard.card_exp_year,
                            security_code: Some(ccard.card_cvc),
                            card_type,
                        },
                    }));
                let client_reference_information = ClientReferenceInformation::from(item);
                Ok(Self {
                    payment_information,
                    client_reference_information,
                })
            }
            PaymentMethodData::Wallet(_)
            | PaymentMethodData::CardRedirect(_)
            | PaymentMethodData::PayLater(_)
            | PaymentMethodData::BankRedirect(_)
            | PaymentMethodData::BankDebit(_)
            | PaymentMethodData::BankTransfer(_)
            | PaymentMethodData::Crypto(_)
            | PaymentMethodData::MandatePayment
            | PaymentMethodData::Reward
            | PaymentMethodData::RealTimePayment(_)
            | PaymentMethodData::MobilePayment(_)
            | PaymentMethodData::Upi(_)
            | PaymentMethodData::Voucher(_)
            | PaymentMethodData::GiftCard(_)
            | PaymentMethodData::OpenBanking(_)
            | PaymentMethodData::CardToken(_)
            | PaymentMethodData::NetworkToken(_)
            | PaymentMethodData::CardDetailsForNetworkTransactionId(_) => {
                Err(errors::ConnectorError::NotImplemented(
                    utils::get_unimplemented_payment_method_error_message("Cybersource"),
                )
                .into())
            }
        }
    }
}

#[derive(Debug, Serialize)]
#[serde(rename_all = "camelCase")]
pub struct CybersourcePaymentsCaptureRequest {
    processing_information: ProcessingInformation,
    order_information: OrderInformationWithBill,
    client_reference_information: ClientReferenceInformation,
    #[serde(skip_serializing_if = "Option::is_none")]
    merchant_defined_information: Option<Vec<MerchantDefinedInformation>>,
}

#[derive(Debug, Serialize)]
#[serde(rename_all = "camelCase")]
pub struct CybersourcePaymentsIncrementalAuthorizationRequest {
    processing_information: ProcessingInformation,
    order_information: OrderInformationIncrementalAuthorization,
}

impl TryFrom<&CybersourceRouterData<&PaymentsCaptureRouterData>>
    for CybersourcePaymentsCaptureRequest
{
    type Error = error_stack::Report<errors::ConnectorError>;
    fn try_from(
        item: &CybersourceRouterData<&PaymentsCaptureRouterData>,
    ) -> Result<Self, Self::Error> {
        let merchant_defined_information = item
            .router_data
            .request
            .metadata
            .clone()
            .map(convert_metadata_to_merchant_defined_info);

        let is_final = matches!(
            item.router_data.request.capture_method,
            Some(enums::CaptureMethod::Manual)
        )
        .then_some(true);

        Ok(Self {
            processing_information: ProcessingInformation {
                capture_options: Some(CaptureOptions {
                    capture_sequence_number: 1,
                    total_capture_count: 1,
                    is_final,
                }),
                action_list: None,
                action_token_types: None,
                authorization_options: None,
                capture: None,
                commerce_indicator: String::from("internet"),
                payment_solution: None,
            },
            order_information: OrderInformationWithBill {
                amount_details: Amount {
                    total_amount: item.amount.clone(),
                    currency: item.router_data.request.currency,
                },
                bill_to: None,
            },
            client_reference_information: ClientReferenceInformation {
                code: Some(item.router_data.connector_request_reference_id.clone()),
            },
            merchant_defined_information,
        })
    }
}

impl TryFrom<&CybersourceRouterData<&PaymentsIncrementalAuthorizationRouterData>>
    for CybersourcePaymentsIncrementalAuthorizationRequest
{
    type Error = error_stack::Report<errors::ConnectorError>;
    fn try_from(
        item: &CybersourceRouterData<&PaymentsIncrementalAuthorizationRouterData>,
    ) -> Result<Self, Self::Error> {
        let connector_merchant_config =
            CybersourceConnectorMetadataObject::try_from(&item.router_data.connector_meta_data)?;

        Ok(Self {
            processing_information: ProcessingInformation {
                action_list: None,
                action_token_types: None,
                authorization_options: Some(CybersourceAuthorizationOptions {
                    initiator: Some(CybersourcePaymentInitiator {
                        initiator_type: None,
                        credential_stored_on_file: None,
                        stored_credential_used: Some(true),
                    }),
                    merchant_intitiated_transaction: Some(MerchantInitiatedTransaction {
                        reason: Some("5".to_owned()),
                        previous_transaction_id: None,
                        original_authorized_amount: None,
                    }),
                    ignore_avs_result: connector_merchant_config.disable_avs,
                    ignore_cv_result: connector_merchant_config.disable_cvn,
                }),
                commerce_indicator: String::from("internet"),
                capture: None,
                capture_options: None,
                payment_solution: None,
            },
            order_information: OrderInformationIncrementalAuthorization {
                amount_details: AdditionalAmount {
                    additional_amount: item.amount.clone(),
                    currency: item.router_data.request.currency.to_string(),
                },
            },
        })
    }
}

#[derive(Debug, Serialize)]
#[serde(rename_all = "camelCase")]
pub struct CybersourceVoidRequest {
    client_reference_information: ClientReferenceInformation,
    reversal_information: ReversalInformation,
    #[serde(skip_serializing_if = "Option::is_none")]
    merchant_defined_information: Option<Vec<MerchantDefinedInformation>>,
    // The connector documentation does not mention the merchantDefinedInformation field for Void requests. But this has been still added because it works!
}

#[derive(Debug, Serialize)]
#[serde(rename_all = "camelCase")]
pub struct ReversalInformation {
    amount_details: Amount,
    reason: String,
}

impl TryFrom<&CybersourceRouterData<&PaymentsCancelRouterData>> for CybersourceVoidRequest {
    type Error = error_stack::Report<errors::ConnectorError>;
    fn try_from(
        value: &CybersourceRouterData<&PaymentsCancelRouterData>,
    ) -> Result<Self, Self::Error> {
        let merchant_defined_information = value
            .router_data
            .request
            .metadata
            .clone()
            .map(convert_metadata_to_merchant_defined_info);

        Ok(Self {
            client_reference_information: ClientReferenceInformation {
                code: Some(value.router_data.connector_request_reference_id.clone()),
            },
            reversal_information: ReversalInformation {
                amount_details: Amount {
                    total_amount: value.amount.to_owned(),
                    currency: value.router_data.request.currency.ok_or(
                        errors::ConnectorError::MissingRequiredField {
                            field_name: "Currency",
                        },
                    )?,
                },
                reason: value
                    .router_data
                    .request
                    .cancellation_reason
                    .clone()
                    .ok_or(errors::ConnectorError::MissingRequiredField {
                        field_name: "Cancellation Reason",
                    })?,
            },
            merchant_defined_information,
        })
    }
}

pub struct CybersourceAuthType {
    pub(super) api_key: Secret<String>,
    pub(super) merchant_account: Secret<String>,
    pub(super) api_secret: Secret<String>,
}

impl TryFrom<&ConnectorAuthType> for CybersourceAuthType {
    type Error = error_stack::Report<errors::ConnectorError>;
    fn try_from(auth_type: &ConnectorAuthType) -> Result<Self, Self::Error> {
        if let ConnectorAuthType::SignatureKey {
            api_key,
            key1,
            api_secret,
        } = auth_type
        {
            Ok(Self {
                api_key: api_key.to_owned(),
                merchant_account: key1.to_owned(),
                api_secret: api_secret.to_owned(),
            })
        } else {
            Err(errors::ConnectorError::FailedToObtainAuthType)?
        }
    }
}

#[derive(Debug, Clone, Deserialize, Serialize)]
#[serde(rename_all = "SCREAMING_SNAKE_CASE")]
pub enum CybersourcePaymentStatus {
    Authorized,
    Succeeded,
    Failed,
    Voided,
    Reversed,
    Pending,
    Declined,
    Rejected,
    Challenge,
    AuthorizedPendingReview,
    AuthorizedRiskDeclined,
    Transmitted,
    InvalidRequest,
    ServerError,
    PendingAuthentication,
    PendingReview,
    Accepted,
    Cancelled,
    StatusNotReceived,
    //PartialAuthorized, not being consumed yet.
}

#[derive(Debug, Clone, Deserialize, Serialize)]
#[serde(rename_all = "SCREAMING_SNAKE_CASE")]
pub enum CybersourceIncrementalAuthorizationStatus {
    Authorized,
    Declined,
    AuthorizedPendingReview,
}

pub fn map_cybersource_attempt_status(
    status: CybersourcePaymentStatus,
    capture: bool,
) -> enums::AttemptStatus {
    match status {
        CybersourcePaymentStatus::Authorized => {
            if capture {
                // Because Cybersource will return Payment Status as Authorized even in AutoCapture Payment
                enums::AttemptStatus::Charged
            } else {
                enums::AttemptStatus::Authorized
            }
        }
        CybersourcePaymentStatus::Succeeded | CybersourcePaymentStatus::Transmitted => {
            enums::AttemptStatus::Charged
        }
        CybersourcePaymentStatus::Voided
        | CybersourcePaymentStatus::Reversed
        | CybersourcePaymentStatus::Cancelled => enums::AttemptStatus::Voided,
        CybersourcePaymentStatus::Failed
        | CybersourcePaymentStatus::Declined
        | CybersourcePaymentStatus::AuthorizedRiskDeclined
        | CybersourcePaymentStatus::Rejected
        | CybersourcePaymentStatus::InvalidRequest
        | CybersourcePaymentStatus::ServerError => enums::AttemptStatus::Failure,
        CybersourcePaymentStatus::PendingAuthentication => {
            enums::AttemptStatus::AuthenticationPending
        }
        CybersourcePaymentStatus::PendingReview
        | CybersourcePaymentStatus::StatusNotReceived
        | CybersourcePaymentStatus::Challenge
        | CybersourcePaymentStatus::Accepted
        | CybersourcePaymentStatus::Pending
        | CybersourcePaymentStatus::AuthorizedPendingReview => enums::AttemptStatus::Pending,
    }
}
impl From<CybersourceIncrementalAuthorizationStatus> for common_enums::AuthorizationStatus {
    fn from(item: CybersourceIncrementalAuthorizationStatus) -> Self {
        match item {
            CybersourceIncrementalAuthorizationStatus::Authorized => Self::Success,
            CybersourceIncrementalAuthorizationStatus::AuthorizedPendingReview => Self::Processing,
            CybersourceIncrementalAuthorizationStatus::Declined => Self::Failure,
        }
    }
}

#[derive(Clone, Debug, Deserialize, Serialize)]
#[serde(rename_all = "camelCase")]
pub struct CybersourcePaymentsResponse {
    id: String,
    status: Option<CybersourcePaymentStatus>,
    client_reference_information: Option<ClientReferenceInformation>,
    processor_information: Option<ClientProcessorInformation>,
    risk_information: Option<ClientRiskInformation>,
    token_information: Option<CybersourceTokenInformation>,
    error_information: Option<CybersourceErrorInformation>,
}

#[derive(Debug, Clone, Deserialize, Serialize)]
#[serde(rename_all = "camelCase")]
pub struct CybersourceErrorInformationResponse {
    id: String,
    error_information: CybersourceErrorInformation,
}

#[derive(Debug, Deserialize, Serialize)]
#[serde(rename_all = "camelCase")]
pub struct CybersourceConsumerAuthInformationResponse {
    access_token: String,
    device_data_collection_url: String,
    reference_id: String,
}

#[derive(Debug, Deserialize, Serialize)]
#[serde(rename_all = "camelCase")]
pub struct ClientAuthSetupInfoResponse {
    id: String,
    client_reference_information: ClientReferenceInformation,
    consumer_authentication_information: CybersourceConsumerAuthInformationResponse,
}

#[derive(Debug, Deserialize, Serialize)]
#[serde(untagged)]
pub enum CybersourceAuthSetupResponse {
    ClientAuthSetupInfo(Box<ClientAuthSetupInfoResponse>),
    ErrorInformation(Box<CybersourceErrorInformationResponse>),
}

#[derive(Debug, Clone, Deserialize, Serialize)]
#[serde(rename_all = "camelCase")]
pub struct CybersourcePaymentsIncrementalAuthorizationResponse {
    status: CybersourceIncrementalAuthorizationStatus,
    error_information: Option<CybersourceErrorInformation>,
}

#[derive(Debug, Clone, Serialize, Deserialize)]
#[serde(rename_all = "camelCase")]
pub struct ClientReferenceInformation {
    code: Option<String>,
}

#[derive(Debug, Clone, Serialize, Deserialize)]
#[serde(rename_all = "camelCase")]
pub struct ClientProcessorInformation {
    network_transaction_id: Option<String>,
    avs: Option<Avs>,
    card_verification: Option<CardVerification>,
}

#[derive(Debug, Clone, Deserialize, Serialize)]
#[serde(rename_all = "camelCase")]
pub struct CardVerification {
    result_code: Option<String>,
    result_code_raw: Option<String>,
}

#[derive(Debug, Clone, Serialize, Deserialize)]
#[serde(rename_all = "camelCase")]
pub struct Avs {
    code: Option<String>,
    code_raw: Option<String>,
}

#[derive(Debug, Clone, Deserialize, Serialize)]
#[serde(rename_all = "camelCase")]
pub struct ClientRiskInformation {
    rules: Option<Vec<ClientRiskInformationRules>>,
}

#[derive(Debug, Clone, Deserialize, Serialize)]
pub struct ClientRiskInformationRules {
    name: Option<Secret<String>>,
}

#[derive(Debug, Clone, Deserialize, Serialize)]
#[serde(rename_all = "camelCase")]
pub struct CybersourceTokenInformation {
    payment_instrument: Option<CybersoucrePaymentInstrument>,
}

#[derive(Debug, Clone, Deserialize, Serialize)]
pub struct CybersourceErrorInformation {
    reason: Option<String>,
    message: Option<String>,
    details: Option<Vec<Details>>,
}

fn get_error_response_if_failure(
    (info_response, status, http_code): (&CybersourcePaymentsResponse, enums::AttemptStatus, u16),
) -> Option<ErrorResponse> {
    if utils::is_payment_failure(status) {
        Some(get_error_response(
            &info_response.error_information,
            &info_response.risk_information,
            Some(status),
            http_code,
            info_response.id.clone(),
        ))
    } else {
        None
    }
}

fn get_payment_response(
    (info_response, status, http_code): (&CybersourcePaymentsResponse, enums::AttemptStatus, u16),
) -> Result<PaymentsResponseData, ErrorResponse> {
    let error_response = get_error_response_if_failure((info_response, status, http_code));
    match error_response {
        Some(error) => Err(error),
        None => {
            let incremental_authorization_allowed =
                Some(status == enums::AttemptStatus::Authorized);
            let mandate_reference =
                info_response
                    .token_information
                    .clone()
                    .map(|token_info| MandateReference {
                        connector_mandate_id: token_info
                            .payment_instrument
                            .map(|payment_instrument| payment_instrument.id.expose()),
                        payment_method_id: None,
                        mandate_metadata: None,
                        connector_mandate_request_reference_id: None,
                    });

            Ok(PaymentsResponseData::TransactionResponse {
                resource_id: ResponseId::ConnectorTransactionId(info_response.id.clone()),
                redirection_data: Box::new(None),
                mandate_reference: Box::new(mandate_reference),
                connector_metadata: None,
                network_txn_id: info_response.processor_information.as_ref().and_then(
                    |processor_information| processor_information.network_transaction_id.clone(),
                ),
                connector_response_reference_id: Some(
                    info_response
                        .client_reference_information
                        .clone()
                        .and_then(|client_reference_information| client_reference_information.code)
                        .unwrap_or(info_response.id.clone()),
                ),
                incremental_authorization_allowed,
                charges: None,
            })
        }
    }
}

impl
    TryFrom<
        ResponseRouterData<
            Authorize,
            CybersourcePaymentsResponse,
            PaymentsAuthorizeData,
            PaymentsResponseData,
        >,
    > for RouterData<Authorize, PaymentsAuthorizeData, PaymentsResponseData>
{
    type Error = error_stack::Report<errors::ConnectorError>;
    fn try_from(
        item: ResponseRouterData<
            Authorize,
            CybersourcePaymentsResponse,
            PaymentsAuthorizeData,
            PaymentsResponseData,
        >,
    ) -> Result<Self, Self::Error> {
        let status = map_cybersource_attempt_status(
            item.response
                .status
                .clone()
                .unwrap_or(CybersourcePaymentStatus::StatusNotReceived),
            item.data.request.is_auto_capture()?,
        );
        let response = get_payment_response((&item.response, status, item.http_code));
        let connector_response = item
            .response
            .processor_information
            .as_ref()
            .map(AdditionalPaymentMethodConnectorResponse::from)
            .map(ConnectorResponseData::with_additional_payment_method_data);

        Ok(Self {
            status,
            response,
            connector_response,
            ..item.data
        })
    }
}

impl<F>
    TryFrom<
        ResponseRouterData<
            F,
            CybersourceAuthSetupResponse,
            PaymentsAuthorizeData,
            PaymentsResponseData,
        >,
    > for RouterData<F, PaymentsAuthorizeData, PaymentsResponseData>
{
    type Error = error_stack::Report<errors::ConnectorError>;
    fn try_from(
        item: ResponseRouterData<
            F,
            CybersourceAuthSetupResponse,
            PaymentsAuthorizeData,
            PaymentsResponseData,
        >,
    ) -> Result<Self, Self::Error> {
        match item.response {
            CybersourceAuthSetupResponse::ClientAuthSetupInfo(info_response) => Ok(Self {
                status: enums::AttemptStatus::AuthenticationPending,
                response: Ok(PaymentsResponseData::TransactionResponse {
                    resource_id: ResponseId::NoResponseId,
                    redirection_data: Box::new(Some(RedirectForm::CybersourceAuthSetup {
                        access_token: info_response
                            .consumer_authentication_information
                            .access_token,
                        ddc_url: info_response
                            .consumer_authentication_information
                            .device_data_collection_url,
                        reference_id: info_response
                            .consumer_authentication_information
                            .reference_id,
                    })),
                    mandate_reference: Box::new(None),
                    connector_metadata: None,
                    network_txn_id: None,
                    connector_response_reference_id: Some(
                        info_response
                            .client_reference_information
                            .code
                            .unwrap_or(info_response.id.clone()),
                    ),
                    incremental_authorization_allowed: None,
                    charges: None,
                }),
                ..item.data
            }),
            CybersourceAuthSetupResponse::ErrorInformation(error_response) => {
                let detailed_error_info =
                    error_response
                        .error_information
                        .details
                        .to_owned()
                        .map(|details| {
                            details
                                .iter()
                                .map(|details| format!("{} : {}", details.field, details.reason))
                                .collect::<Vec<_>>()
                                .join(", ")
                        });

                let reason = get_error_reason(
                    error_response.error_information.message,
                    detailed_error_info,
                    None,
                );
                let error_message = error_response.error_information.reason;
                Ok(Self {
                    response: Err(ErrorResponse {
                        code: error_message
                            .clone()
                            .unwrap_or(hyperswitch_interfaces::consts::NO_ERROR_CODE.to_string()),
                        message: error_message.unwrap_or(
                            hyperswitch_interfaces::consts::NO_ERROR_MESSAGE.to_string(),
                        ),
                        reason,
                        status_code: item.http_code,
                        attempt_status: None,
                        connector_transaction_id: Some(error_response.id.clone()),
                    }),
                    status: enums::AttemptStatus::AuthenticationFailed,
                    ..item.data
                })
            }
        }
    }
}

#[derive(Debug, Serialize)]
#[serde(rename_all = "camelCase")]
pub struct CybersourceConsumerAuthInformationRequest {
    return_url: String,
    reference_id: String,
}
#[derive(Debug, Serialize)]
#[serde(rename_all = "camelCase")]
pub struct CybersourceAuthEnrollmentRequest {
    payment_information: PaymentInformation,
    client_reference_information: ClientReferenceInformation,
    consumer_authentication_information: CybersourceConsumerAuthInformationRequest,
    order_information: OrderInformationWithBill,
}

#[derive(Debug, Deserialize)]
#[serde(rename_all = "PascalCase")]
pub struct CybersourceRedirectionAuthResponse {
    pub transaction_id: String,
}

#[derive(Debug, Serialize)]
#[serde(rename_all = "camelCase")]
pub struct CybersourceConsumerAuthInformationValidateRequest {
    authentication_transaction_id: String,
}

#[derive(Debug, Serialize)]
#[serde(rename_all = "camelCase")]
pub struct CybersourceAuthValidateRequest {
    payment_information: PaymentInformation,
    client_reference_information: ClientReferenceInformation,
    consumer_authentication_information: CybersourceConsumerAuthInformationValidateRequest,
    order_information: OrderInformation,
}

#[derive(Debug, Serialize)]
#[serde(untagged)]
pub enum CybersourcePreProcessingRequest {
    AuthEnrollment(Box<CybersourceAuthEnrollmentRequest>),
    AuthValidate(Box<CybersourceAuthValidateRequest>),
}

impl TryFrom<&CybersourceRouterData<&PaymentsPreProcessingRouterData>>
    for CybersourcePreProcessingRequest
{
    type Error = error_stack::Report<errors::ConnectorError>;
    fn try_from(
        item: &CybersourceRouterData<&PaymentsPreProcessingRouterData>,
    ) -> Result<Self, Self::Error> {
        let client_reference_information = ClientReferenceInformation {
            code: Some(item.router_data.connector_request_reference_id.clone()),
        };
        let payment_method_data = item.router_data.request.payment_method_data.clone().ok_or(
            errors::ConnectorError::MissingConnectorRedirectionPayload {
                field_name: "payment_method_data",
            },
        )?;
        let payment_information = match payment_method_data {
            PaymentMethodData::Card(ccard) => {
                let card_type = match ccard
                    .card_network
                    .clone()
                    .and_then(get_cybersource_card_type)
                {
                    Some(card_network) => Some(card_network.to_string()),
                    None => ccard.get_card_issuer().ok().map(String::from),
                };
                Ok(PaymentInformation::Cards(Box::new(
                    CardPaymentInformation {
                        card: Card {
                            number: ccard.card_number,
                            expiration_month: ccard.card_exp_month,
                            expiration_year: ccard.card_exp_year,
                            security_code: Some(ccard.card_cvc),
                            card_type,
                        },
                    },
                )))
            }
            PaymentMethodData::Wallet(_)
            | PaymentMethodData::CardRedirect(_)
            | PaymentMethodData::PayLater(_)
            | PaymentMethodData::BankRedirect(_)
            | PaymentMethodData::BankDebit(_)
            | PaymentMethodData::BankTransfer(_)
            | PaymentMethodData::Crypto(_)
            | PaymentMethodData::MandatePayment
            | PaymentMethodData::Reward
            | PaymentMethodData::RealTimePayment(_)
            | PaymentMethodData::MobilePayment(_)
            | PaymentMethodData::Upi(_)
            | PaymentMethodData::Voucher(_)
            | PaymentMethodData::GiftCard(_)
            | PaymentMethodData::OpenBanking(_)
            | PaymentMethodData::CardToken(_)
            | PaymentMethodData::NetworkToken(_)
            | PaymentMethodData::CardDetailsForNetworkTransactionId(_) => {
                Err(errors::ConnectorError::NotImplemented(
                    utils::get_unimplemented_payment_method_error_message("Cybersource"),
                ))
            }
        }?;

        let redirect_response = item.router_data.request.redirect_response.clone().ok_or(
            errors::ConnectorError::MissingRequiredField {
                field_name: "redirect_response",
            },
        )?;

        let amount_details = Amount {
            total_amount: item.amount.clone(),
            currency: item.router_data.request.currency.ok_or(
                errors::ConnectorError::MissingRequiredField {
                    field_name: "currency",
                },
            )?,
        };

        match redirect_response.params {
            Some(param) if !param.clone().peek().is_empty() => {
                let reference_id = param
                    .clone()
                    .peek()
                    .split_once('=')
                    .ok_or(errors::ConnectorError::MissingConnectorRedirectionPayload {
                        field_name: "request.redirect_response.params.reference_id",
                    })?
                    .1
                    .to_string();
                let email = item
                    .router_data
                    .get_billing_email()
                    .or(item.router_data.request.get_email())?;
                let bill_to = build_bill_to(item.router_data.get_optional_billing(), email)?;
                let order_information = OrderInformationWithBill {
                    amount_details,
                    bill_to: Some(bill_to),
                };
                Ok(Self::AuthEnrollment(Box::new(
                    CybersourceAuthEnrollmentRequest {
                        payment_information,
                        client_reference_information,
                        consumer_authentication_information:
                            CybersourceConsumerAuthInformationRequest {
                                return_url: item
                                    .router_data
                                    .request
                                    .get_complete_authorize_url()?,
                                reference_id,
                            },
                        order_information,
                    },
                )))
            }
            Some(_) | None => {
                let redirect_payload: CybersourceRedirectionAuthResponse = redirect_response
                    .payload
                    .ok_or(errors::ConnectorError::MissingConnectorRedirectionPayload {
                        field_name: "request.redirect_response.payload",
                    })?
                    .peek()
                    .clone()
                    .parse_value("CybersourceRedirectionAuthResponse")
                    .change_context(errors::ConnectorError::ResponseDeserializationFailed)?;
                let order_information = OrderInformation { amount_details };
                Ok(Self::AuthValidate(Box::new(
                    CybersourceAuthValidateRequest {
                        payment_information,
                        client_reference_information,
                        consumer_authentication_information:
                            CybersourceConsumerAuthInformationValidateRequest {
                                authentication_transaction_id: redirect_payload.transaction_id,
                            },
                        order_information,
                    },
                )))
            }
        }
    }
}

impl TryFrom<&CybersourceRouterData<&PaymentsCompleteAuthorizeRouterData>>
    for CybersourcePaymentsRequest
{
    type Error = error_stack::Report<errors::ConnectorError>;
    fn try_from(
        item: &CybersourceRouterData<&PaymentsCompleteAuthorizeRouterData>,
    ) -> Result<Self, Self::Error> {
        let payment_method_data = item.router_data.request.payment_method_data.clone().ok_or(
            errors::ConnectorError::MissingRequiredField {
                field_name: "payment_method_data",
            },
        )?;
        match payment_method_data {
            PaymentMethodData::Card(ccard) => Self::try_from((item, ccard)),
            PaymentMethodData::Wallet(_)
            | PaymentMethodData::CardRedirect(_)
            | PaymentMethodData::PayLater(_)
            | PaymentMethodData::BankRedirect(_)
            | PaymentMethodData::BankDebit(_)
            | PaymentMethodData::BankTransfer(_)
            | PaymentMethodData::Crypto(_)
            | PaymentMethodData::MandatePayment
            | PaymentMethodData::Reward
            | PaymentMethodData::RealTimePayment(_)
            | PaymentMethodData::MobilePayment(_)
            | PaymentMethodData::Upi(_)
            | PaymentMethodData::Voucher(_)
            | PaymentMethodData::GiftCard(_)
            | PaymentMethodData::OpenBanking(_)
            | PaymentMethodData::CardToken(_)
            | PaymentMethodData::NetworkToken(_)
            | PaymentMethodData::CardDetailsForNetworkTransactionId(_) => {
                Err(errors::ConnectorError::NotImplemented(
                    utils::get_unimplemented_payment_method_error_message("Cybersource"),
                )
                .into())
            }
        }
    }
}

#[derive(Debug, Deserialize, Serialize)]
#[serde(rename_all = "SCREAMING_SNAKE_CASE")]
pub enum CybersourceAuthEnrollmentStatus {
    PendingAuthentication,
    AuthenticationSuccessful,
    AuthenticationFailed,
}
#[derive(Debug, Deserialize, Serialize)]
#[serde(rename_all = "camelCase")]
pub struct CybersourceConsumerAuthValidateResponse {
    ucaf_collection_indicator: Option<String>,
    cavv: Option<String>,
    ucaf_authentication_data: Option<Secret<String>>,
    xid: Option<String>,
    specification_version: Option<String>,
    directory_server_transaction_id: Option<Secret<String>>,
    indicator: Option<String>,
}

#[derive(Debug, Deserialize, Serialize)]
pub struct CybersourceThreeDSMetadata {
    three_ds_data: CybersourceConsumerAuthValidateResponse,
}

#[derive(Debug, Deserialize, Serialize)]
#[serde(rename_all = "camelCase")]
pub struct CybersourceConsumerAuthInformationEnrollmentResponse {
    access_token: Option<Secret<String>>,
    step_up_url: Option<String>,
    //Added to segregate the three_ds_data in a separate struct
    #[serde(flatten)]
    validate_response: CybersourceConsumerAuthValidateResponse,
}

#[derive(Debug, Deserialize, Serialize)]
#[serde(rename_all = "camelCase")]
pub struct ClientAuthCheckInfoResponse {
    id: String,
    client_reference_information: ClientReferenceInformation,
    consumer_authentication_information: CybersourceConsumerAuthInformationEnrollmentResponse,
    status: CybersourceAuthEnrollmentStatus,
    error_information: Option<CybersourceErrorInformation>,
}

#[derive(Debug, Deserialize, Serialize)]
#[serde(untagged)]
pub enum CybersourcePreProcessingResponse {
    ClientAuthCheckInfo(Box<ClientAuthCheckInfoResponse>),
    ErrorInformation(Box<CybersourceErrorInformationResponse>),
}

impl From<CybersourceAuthEnrollmentStatus> for enums::AttemptStatus {
    fn from(item: CybersourceAuthEnrollmentStatus) -> Self {
        match item {
            CybersourceAuthEnrollmentStatus::PendingAuthentication => Self::AuthenticationPending,
            CybersourceAuthEnrollmentStatus::AuthenticationSuccessful => {
                Self::AuthenticationSuccessful
            }
            CybersourceAuthEnrollmentStatus::AuthenticationFailed => Self::AuthenticationFailed,
        }
    }
}

impl<F>
    TryFrom<
        ResponseRouterData<
            F,
            CybersourcePreProcessingResponse,
            PaymentsPreProcessingData,
            PaymentsResponseData,
        >,
    > for RouterData<F, PaymentsPreProcessingData, PaymentsResponseData>
{
    type Error = error_stack::Report<errors::ConnectorError>;
    fn try_from(
        item: ResponseRouterData<
            F,
            CybersourcePreProcessingResponse,
            PaymentsPreProcessingData,
            PaymentsResponseData,
        >,
    ) -> Result<Self, Self::Error> {
        match item.response {
            CybersourcePreProcessingResponse::ClientAuthCheckInfo(info_response) => {
                let status = enums::AttemptStatus::from(info_response.status);
                let risk_info: Option<ClientRiskInformation> = None;
                if utils::is_payment_failure(status) {
                    let response = Err(get_error_response(
                        &info_response.error_information,
                        &risk_info,
                        Some(status),
                        item.http_code,
                        info_response.id.clone(),
                    ));

                    Ok(Self {
                        status,
                        response,
                        ..item.data
                    })
                } else {
                    let connector_response_reference_id = Some(
                        info_response
                            .client_reference_information
                            .code
                            .unwrap_or(info_response.id.clone()),
                    );

                    let redirection_data = match (
                        info_response
                            .consumer_authentication_information
                            .access_token,
                        info_response
                            .consumer_authentication_information
                            .step_up_url,
                    ) {
                        (Some(token), Some(step_up_url)) => {
                            Some(RedirectForm::CybersourceConsumerAuth {
                                access_token: token.expose(),
                                step_up_url,
                            })
                        }
                        _ => None,
                    };
                    let three_ds_data = serde_json::to_value(
                        info_response
                            .consumer_authentication_information
                            .validate_response,
                    )
                    .change_context(errors::ConnectorError::ResponseHandlingFailed)?;
                    Ok(Self {
                        status,
                        response: Ok(PaymentsResponseData::TransactionResponse {
                            resource_id: ResponseId::NoResponseId,
                            redirection_data: Box::new(redirection_data),
                            mandate_reference: Box::new(None),
                            connector_metadata: Some(serde_json::json!({
                                "three_ds_data": three_ds_data
                            })),
                            network_txn_id: None,
                            connector_response_reference_id,
                            incremental_authorization_allowed: None,
                            charges: None,
                        }),
                        ..item.data
                    })
                }
            }
            CybersourcePreProcessingResponse::ErrorInformation(error_response) => {
                let detailed_error_info =
                    error_response
                        .error_information
                        .details
                        .to_owned()
                        .map(|details| {
                            details
                                .iter()
                                .map(|details| format!("{} : {}", details.field, details.reason))
                                .collect::<Vec<_>>()
                                .join(", ")
                        });

                let reason = get_error_reason(
                    error_response.error_information.message,
                    detailed_error_info,
                    None,
                );
                let error_message = error_response.error_information.reason.to_owned();
                let response = Err(ErrorResponse {
                    code: error_message
                        .clone()
                        .unwrap_or(hyperswitch_interfaces::consts::NO_ERROR_CODE.to_string()),
                    message: error_message
                        .unwrap_or(hyperswitch_interfaces::consts::NO_ERROR_MESSAGE.to_string()),
                    reason,
                    status_code: item.http_code,
                    attempt_status: None,
                    connector_transaction_id: Some(error_response.id.clone()),
                });
                Ok(Self {
                    response,
                    status: enums::AttemptStatus::AuthenticationFailed,
                    ..item.data
                })
            }
        }
    }
}

impl<F>
    TryFrom<
        ResponseRouterData<
            F,
            CybersourcePaymentsResponse,
            CompleteAuthorizeData,
            PaymentsResponseData,
        >,
    > for RouterData<F, CompleteAuthorizeData, PaymentsResponseData>
{
    type Error = error_stack::Report<errors::ConnectorError>;
    fn try_from(
        item: ResponseRouterData<
            F,
            CybersourcePaymentsResponse,
            CompleteAuthorizeData,
            PaymentsResponseData,
        >,
    ) -> Result<Self, Self::Error> {
        let status = map_cybersource_attempt_status(
            item.response
                .status
                .clone()
                .unwrap_or(CybersourcePaymentStatus::StatusNotReceived),
            item.data.request.is_auto_capture()?,
        );
        let response = get_payment_response((&item.response, status, item.http_code));
        let connector_response = item
            .response
            .processor_information
            .as_ref()
            .map(AdditionalPaymentMethodConnectorResponse::from)
            .map(ConnectorResponseData::with_additional_payment_method_data);

        Ok(Self {
            status,
            response,
            connector_response,
            ..item.data
        })
    }
}

impl From<&ClientProcessorInformation> for AdditionalPaymentMethodConnectorResponse {
    fn from(processor_information: &ClientProcessorInformation) -> Self {
        let payment_checks = Some(
            serde_json::json!({"avs_response": processor_information.avs, "card_verification": processor_information.card_verification}),
        );

        Self::Card {
            authentication_data: None,
            payment_checks,
        }
    }
}

impl<F>
    TryFrom<
        ResponseRouterData<
            F,
            CybersourcePaymentsResponse,
            PaymentsCaptureData,
            PaymentsResponseData,
        >,
    > for RouterData<F, PaymentsCaptureData, PaymentsResponseData>
{
    type Error = error_stack::Report<errors::ConnectorError>;
    fn try_from(
        item: ResponseRouterData<
            F,
            CybersourcePaymentsResponse,
            PaymentsCaptureData,
            PaymentsResponseData,
        >,
    ) -> Result<Self, Self::Error> {
        let status = map_cybersource_attempt_status(
            item.response
                .status
                .clone()
                .unwrap_or(CybersourcePaymentStatus::StatusNotReceived),
            true,
        );
        let response = get_payment_response((&item.response, status, item.http_code));
        Ok(Self {
            status,
            response,
            ..item.data
        })
    }
}

impl<F>
    TryFrom<
        ResponseRouterData<
            F,
            CybersourcePaymentsResponse,
            PaymentsCancelData,
            PaymentsResponseData,
        >,
    > for RouterData<F, PaymentsCancelData, PaymentsResponseData>
{
    type Error = error_stack::Report<errors::ConnectorError>;
    fn try_from(
        item: ResponseRouterData<
            F,
            CybersourcePaymentsResponse,
            PaymentsCancelData,
            PaymentsResponseData,
        >,
    ) -> Result<Self, Self::Error> {
        let status = map_cybersource_attempt_status(
            item.response
                .status
                .clone()
                .unwrap_or(CybersourcePaymentStatus::StatusNotReceived),
            false,
        );
        let response = get_payment_response((&item.response, status, item.http_code));
        Ok(Self {
            status,
            response,
            ..item.data
        })
    }
}

// zero dollar response
impl
    TryFrom<
        ResponseRouterData<
            SetupMandate,
            CybersourcePaymentsResponse,
            SetupMandateRequestData,
            PaymentsResponseData,
        >,
    > for RouterData<SetupMandate, SetupMandateRequestData, PaymentsResponseData>
{
    type Error = error_stack::Report<errors::ConnectorError>;
    fn try_from(
        item: ResponseRouterData<
            SetupMandate,
            CybersourcePaymentsResponse,
            SetupMandateRequestData,
            PaymentsResponseData,
        >,
    ) -> Result<Self, Self::Error> {
        let mandate_reference =
            item.response
                .token_information
                .clone()
                .map(|token_info| MandateReference {
                    connector_mandate_id: token_info
                        .payment_instrument
                        .map(|payment_instrument| payment_instrument.id.expose()),
                    payment_method_id: None,
                    mandate_metadata: None,
                    connector_mandate_request_reference_id: None,
                });
        let mut mandate_status = map_cybersource_attempt_status(
            item.response
                .status
                .clone()
                .unwrap_or(CybersourcePaymentStatus::StatusNotReceived),
            false,
        );
        if matches!(mandate_status, enums::AttemptStatus::Authorized) {
            //In case of zero auth mandates we want to make the payment reach the terminal status so we are converting the authorized status to charged as well.
            mandate_status = enums::AttemptStatus::Charged
        }
        let error_response =
            get_error_response_if_failure((&item.response, mandate_status, item.http_code));

        let connector_response = item
            .response
            .processor_information
            .as_ref()
            .map(AdditionalPaymentMethodConnectorResponse::from)
            .map(ConnectorResponseData::with_additional_payment_method_data);

        Ok(Self {
            status: mandate_status,
            response: match error_response {
                Some(error) => Err(error),
                None => Ok(PaymentsResponseData::TransactionResponse {
                    resource_id: ResponseId::ConnectorTransactionId(item.response.id.clone()),
                    redirection_data: Box::new(None),
                    mandate_reference: Box::new(mandate_reference),
                    connector_metadata: None,
                    network_txn_id: item.response.processor_information.as_ref().and_then(
                        |processor_information| {
                            processor_information.network_transaction_id.clone()
                        },
                    ),
                    connector_response_reference_id: Some(
                        item.response
                            .client_reference_information
                            .and_then(|client_reference_information| {
                                client_reference_information.code.clone()
                            })
                            .unwrap_or(item.response.id),
                    ),
                    incremental_authorization_allowed: Some(
                        mandate_status == enums::AttemptStatus::Authorized,
                    ),
                    charges: None,
                }),
            },
            connector_response,
            ..item.data
        })
    }
}

impl<F, T>
    TryFrom<
        ResponseRouterData<
            F,
            CybersourcePaymentsIncrementalAuthorizationResponse,
            T,
            PaymentsResponseData,
        >,
    > for RouterData<F, T, PaymentsResponseData>
{
    type Error = error_stack::Report<errors::ConnectorError>;
    fn try_from(
        item: ResponseRouterData<
            F,
            CybersourcePaymentsIncrementalAuthorizationResponse,
            T,
            PaymentsResponseData,
        >,
    ) -> Result<Self, Self::Error> {
        Ok(Self {
            response: match item.response.error_information {
                Some(error) => Ok(PaymentsResponseData::IncrementalAuthorizationResponse {
                    status: common_enums::AuthorizationStatus::Failure,
                    error_code: error.reason,
                    error_message: error.message,
                    connector_authorization_id: None,
                }),
                None => Ok(PaymentsResponseData::IncrementalAuthorizationResponse {
                    status: item.response.status.into(),
                    error_code: None,
                    error_message: None,
                    connector_authorization_id: None,
                }),
            },
            ..item.data
        })
    }
}

#[derive(Debug, Deserialize, Serialize)]
#[serde(rename_all = "camelCase")]
pub struct CybersourceTransactionResponse {
    id: String,
    application_information: ApplicationInformation,
    client_reference_information: Option<ClientReferenceInformation>,
    error_information: Option<CybersourceErrorInformation>,
}

#[derive(Clone, Debug, Deserialize, Serialize)]
#[serde(rename_all = "camelCase")]
pub struct ApplicationInformation {
    status: Option<CybersourcePaymentStatus>,
}

impl<F>
    TryFrom<
        ResponseRouterData<
            F,
            CybersourceTransactionResponse,
            PaymentsSyncData,
            PaymentsResponseData,
        >,
    > for RouterData<F, PaymentsSyncData, PaymentsResponseData>
{
    type Error = error_stack::Report<errors::ConnectorError>;
    fn try_from(
        item: ResponseRouterData<
            F,
            CybersourceTransactionResponse,
            PaymentsSyncData,
            PaymentsResponseData,
        >,
    ) -> Result<Self, Self::Error> {
        match item.response.application_information.status {
            Some(status) => {
                let status =
                    map_cybersource_attempt_status(status, item.data.request.is_auto_capture()?);
                let incremental_authorization_allowed =
                    Some(status == enums::AttemptStatus::Authorized);
                let risk_info: Option<ClientRiskInformation> = None;
                if utils::is_payment_failure(status) {
                    Ok(Self {
                        response: Err(get_error_response(
                            &item.response.error_information,
                            &risk_info,
                            Some(status),
                            item.http_code,
                            item.response.id.clone(),
                        )),
                        status: enums::AttemptStatus::Failure,
                        ..item.data
                    })
                } else {
                    Ok(Self {
                        status,
                        response: Ok(PaymentsResponseData::TransactionResponse {
                            resource_id: ResponseId::ConnectorTransactionId(
                                item.response.id.clone(),
                            ),
                            redirection_data: Box::new(None),
                            mandate_reference: Box::new(None),
                            connector_metadata: None,
                            network_txn_id: None,
                            connector_response_reference_id: item
                                .response
                                .client_reference_information
                                .map(|cref| cref.code)
                                .unwrap_or(Some(item.response.id)),
                            incremental_authorization_allowed,
                            charges: None,
                        }),
                        ..item.data
                    })
                }
            }
            None => Ok(Self {
                status: item.data.status,
                response: Ok(PaymentsResponseData::TransactionResponse {
                    resource_id: ResponseId::ConnectorTransactionId(item.response.id.clone()),
                    redirection_data: Box::new(None),
                    mandate_reference: Box::new(None),
                    connector_metadata: None,
                    network_txn_id: None,
                    connector_response_reference_id: Some(item.response.id),
                    incremental_authorization_allowed: None,
                    charges: None,
                }),
                ..item.data
            }),
        }
    }
}

#[derive(Debug, Serialize)]
#[serde(rename_all = "camelCase")]
pub struct CybersourceRefundRequest {
    order_information: OrderInformation,
    client_reference_information: ClientReferenceInformation,
}

impl<F> TryFrom<&CybersourceRouterData<&RefundsRouterData<F>>> for CybersourceRefundRequest {
    type Error = error_stack::Report<errors::ConnectorError>;
    fn try_from(item: &CybersourceRouterData<&RefundsRouterData<F>>) -> Result<Self, Self::Error> {
        Ok(Self {
            order_information: OrderInformation {
                amount_details: Amount {
                    total_amount: item.amount.clone(),
                    currency: item.router_data.request.currency,
                },
            },
            client_reference_information: ClientReferenceInformation {
                code: Some(item.router_data.request.refund_id.clone()),
            },
        })
    }
}

impl From<CybersourceRefundStatus> for enums::RefundStatus {
    fn from(item: CybersourceRefundStatus) -> Self {
        match item {
            CybersourceRefundStatus::Succeeded | CybersourceRefundStatus::Transmitted => {
                Self::Success
            }
            CybersourceRefundStatus::Cancelled
            | CybersourceRefundStatus::Failed
            | CybersourceRefundStatus::Voided => Self::Failure,
            CybersourceRefundStatus::Pending => Self::Pending,
        }
    }
}

#[derive(Debug, Clone, PartialEq, Deserialize, Serialize)]
#[serde(rename_all = "SCREAMING_SNAKE_CASE")]
pub enum CybersourceRefundStatus {
    Succeeded,
    Transmitted,
    Failed,
    Pending,
    Voided,
    Cancelled,
}

#[derive(Debug, Deserialize, Serialize)]
#[serde(rename_all = "camelCase")]
pub struct CybersourceRefundResponse {
    id: String,
    status: CybersourceRefundStatus,
    error_information: Option<CybersourceErrorInformation>,
}

impl TryFrom<RefundsResponseRouterData<Execute, CybersourceRefundResponse>>
    for RefundsRouterData<Execute>
{
    type Error = error_stack::Report<errors::ConnectorError>;
    fn try_from(
        item: RefundsResponseRouterData<Execute, CybersourceRefundResponse>,
    ) -> Result<Self, Self::Error> {
        let refund_status = enums::RefundStatus::from(item.response.status.clone());
        let response = if utils::is_refund_failure(refund_status) {
            Err(get_error_response(
                &item.response.error_information,
                &None,
                None,
                item.http_code,
                item.response.id.clone(),
            ))
        } else {
            Ok(RefundsResponseData {
                connector_refund_id: item.response.id,
                refund_status: enums::RefundStatus::from(item.response.status),
            })
        };

        Ok(Self {
            response,
            ..item.data
        })
    }
}

#[derive(Debug, Deserialize, Serialize)]
#[serde(rename_all = "camelCase")]
pub struct RsyncApplicationInformation {
    status: Option<CybersourceRefundStatus>,
}

#[derive(Debug, Deserialize, Serialize)]
#[serde(rename_all = "camelCase")]
pub struct CybersourceRsyncResponse {
    id: String,
    application_information: Option<RsyncApplicationInformation>,
    error_information: Option<CybersourceErrorInformation>,
}

impl TryFrom<RefundsResponseRouterData<RSync, CybersourceRsyncResponse>>
    for RefundsRouterData<RSync>
{
    type Error = error_stack::Report<errors::ConnectorError>;
    fn try_from(
        item: RefundsResponseRouterData<RSync, CybersourceRsyncResponse>,
    ) -> Result<Self, Self::Error> {
        let response = match item
            .response
            .application_information
            .and_then(|application_information| application_information.status)
        {
            Some(status) => {
                let refund_status = enums::RefundStatus::from(status.clone());
                if utils::is_refund_failure(refund_status) {
                    if status == CybersourceRefundStatus::Voided {
                        Err(get_error_response(
                            &Some(CybersourceErrorInformation {
                                message: Some(constants::REFUND_VOIDED.to_string()),
                                reason: Some(constants::REFUND_VOIDED.to_string()),
                                details: None,
                            }),
                            &None,
                            None,
                            item.http_code,
                            item.response.id.clone(),
                        ))
                    } else {
                        Err(get_error_response(
                            &item.response.error_information,
                            &None,
                            None,
                            item.http_code,
                            item.response.id.clone(),
                        ))
                    }
                } else {
                    Ok(RefundsResponseData {
                        connector_refund_id: item.response.id,
                        refund_status,
                    })
                }
            }

            None => Ok(RefundsResponseData {
                connector_refund_id: item.response.id.clone(),
                refund_status: match item.data.response {
                    Ok(response) => response.refund_status,
                    Err(_) => common_enums::RefundStatus::Pending,
                },
            }),
        };

        Ok(Self {
            response,
            ..item.data
        })
    }
}

#[cfg(feature = "payouts")]
#[derive(Debug, Serialize)]
#[serde(rename_all = "camelCase")]
pub struct CybersourcePayoutFulfillRequest {
    client_reference_information: ClientReferenceInformation,
    order_information: OrderInformation,
    recipient_information: CybersourceRecipientInfo,
    sender_information: CybersourceSenderInfo,
    processing_information: CybersourceProcessingInfo,
    payment_information: PaymentInformation,
}

#[cfg(feature = "payouts")]
#[derive(Debug, Serialize)]
#[serde(rename_all = "camelCase")]
pub struct CybersourceRecipientInfo {
    first_name: Secret<String>,
    last_name: Secret<String>,
    address1: Secret<String>,
    locality: String,
    administrative_area: Secret<String>,
    postal_code: Secret<String>,
    country: enums::CountryAlpha2,
    phone_number: Option<Secret<String>>,
}

#[cfg(feature = "payouts")]
#[derive(Debug, Serialize)]
#[serde(rename_all = "camelCase")]
pub struct CybersourceSenderInfo {
    reference_number: String,
    account: CybersourceAccountInfo,
}

#[cfg(feature = "payouts")]
#[derive(Debug, Serialize)]
#[serde(rename_all = "camelCase")]
pub struct CybersourceAccountInfo {
    funds_source: CybersourcePayoutFundSourceType,
}

#[cfg(feature = "payouts")]
#[derive(Debug, Serialize)]
pub enum CybersourcePayoutFundSourceType {
    #[serde(rename = "05")]
    Disbursement,
}

#[cfg(feature = "payouts")]
#[derive(Debug, Serialize)]
#[serde(rename_all = "camelCase")]
pub struct CybersourceProcessingInfo {
    business_application_id: CybersourcePayoutBusinessType,
}

#[cfg(feature = "payouts")]
#[derive(Debug, Serialize)]
pub enum CybersourcePayoutBusinessType {
    #[serde(rename = "PP")]
    PersonToPerson,
    #[serde(rename = "AA")]
    AccountToAccount,
}

#[cfg(feature = "payouts")]
impl TryFrom<&CybersourceRouterData<&PayoutsRouterData<PoFulfill>>>
    for CybersourcePayoutFulfillRequest
{
    type Error = error_stack::Report<errors::ConnectorError>;
    fn try_from(
        item: &CybersourceRouterData<&PayoutsRouterData<PoFulfill>>,
    ) -> Result<Self, Self::Error> {
        let payout_type = item.router_data.request.get_payout_type()?;
        match payout_type {
            enums::PayoutType::Card => {
                let client_reference_information = ClientReferenceInformation {
                    code: Some(item.router_data.request.payout_id.clone()),
                };

                let order_information = OrderInformation {
                    amount_details: Amount {
                        total_amount: item.amount.to_owned(),
                        currency: item.router_data.request.destination_currency,
                    },
                };

                let billing_address = item.router_data.get_billing_address()?;
                let phone_address = item.router_data.get_billing_phone()?;
                let recipient_information =
                    CybersourceRecipientInfo::try_from((billing_address, phone_address))?;

                let sender_information = CybersourceSenderInfo {
                    reference_number: item.router_data.request.payout_id.clone(),
                    account: CybersourceAccountInfo {
                        funds_source: CybersourcePayoutFundSourceType::Disbursement,
                    },
                };

                let processing_information = CybersourceProcessingInfo {
                    business_application_id: CybersourcePayoutBusinessType::PersonToPerson, // this means sender and receiver are different
                };

                let payout_method_data = item.router_data.get_payout_method_data()?;
                let payment_information = PaymentInformation::try_from(payout_method_data)?;

                Ok(Self {
                    client_reference_information,
                    order_information,
                    recipient_information,
                    sender_information,
                    processing_information,
                    payment_information,
                })
            }
            enums::PayoutType::Bank | enums::PayoutType::Wallet => {
                Err(errors::ConnectorError::NotSupported {
                    message: "PayoutType is not supported".to_string(),
                    connector: "Cybersource",
                })?
            }
        }
    }
}

#[cfg(feature = "payouts")]
impl TryFrom<(&AddressDetails, &PhoneDetails)> for CybersourceRecipientInfo {
    type Error = error_stack::Report<errors::ConnectorError>;
    fn try_from(item: (&AddressDetails, &PhoneDetails)) -> Result<Self, Self::Error> {
        let (billing_address, phone_address) = item;
        Ok(Self {
            first_name: billing_address.get_first_name()?.to_owned(),
            last_name: billing_address.get_last_name()?.to_owned(),
            address1: billing_address.get_line1()?.to_owned(),
            locality: billing_address.get_city()?.to_owned(),
            administrative_area: billing_address.get_state()?.to_owned(),
            postal_code: billing_address.get_zip()?.to_owned(),
            country: billing_address.get_country()?.to_owned(),
            phone_number: phone_address.number.clone(),
        })
    }
}

#[cfg(feature = "payouts")]
impl TryFrom<PayoutMethodData> for PaymentInformation {
    type Error = error_stack::Report<errors::ConnectorError>;
    fn try_from(item: PayoutMethodData) -> Result<Self, Self::Error> {
        match item {
            PayoutMethodData::Card(card_details) => {
                let card_issuer = card_details.get_card_issuer().ok();
                let card_type = card_issuer.map(String::from);
                let card = Card {
                    number: card_details.card_number,
                    expiration_month: card_details.expiry_month,
                    expiration_year: card_details.expiry_year,
                    security_code: None,
                    card_type,
                };
                Ok(Self::Cards(Box::new(CardPaymentInformation { card })))
            }
            PayoutMethodData::Bank(_) | PayoutMethodData::Wallet(_) => {
                Err(errors::ConnectorError::NotSupported {
                    message: "PayoutMethod is not supported".to_string(),
                    connector: "Cybersource",
                })?
            }
        }
    }
}

#[cfg(feature = "payouts")]
#[derive(Debug, Deserialize, Serialize)]
#[serde(rename_all = "camelCase")]
pub struct CybersourceFulfillResponse {
    id: String,
    status: CybersourcePayoutStatus,
}

#[cfg(feature = "payouts")]
#[derive(Debug, Deserialize, Serialize)]
#[serde(rename_all = "SCREAMING_SNAKE_CASE")]
pub enum CybersourcePayoutStatus {
    Accepted,
    Declined,
    InvalidRequest,
}

#[cfg(feature = "payouts")]
fn map_payout_status(status: CybersourcePayoutStatus) -> enums::PayoutStatus {
    match status {
        CybersourcePayoutStatus::Accepted => enums::PayoutStatus::Success,
        CybersourcePayoutStatus::Declined | CybersourcePayoutStatus::InvalidRequest => {
            enums::PayoutStatus::Failed
        }
    }
}

#[cfg(feature = "payouts")]
impl<F> TryFrom<PayoutsResponseRouterData<F, CybersourceFulfillResponse>> for PayoutsRouterData<F> {
    type Error = error_stack::Report<errors::ConnectorError>;
    fn try_from(
        item: PayoutsResponseRouterData<F, CybersourceFulfillResponse>,
    ) -> Result<Self, Self::Error> {
        Ok(Self {
            response: Ok(PayoutsResponseData {
                status: Some(map_payout_status(item.response.status)),
                connector_payout_id: Some(item.response.id),
                payout_eligible: None,
                should_add_next_step_to_process_tracker: false,
                error_code: None,
                error_message: None,
            }),
            ..item.data
        })
    }
}

#[derive(Debug, Deserialize, Serialize)]
#[serde(rename_all = "camelCase")]
pub struct CybersourceStandardErrorResponse {
    pub error_information: Option<ErrorInformation>,
    pub status: Option<String>,
    pub message: Option<String>,
    pub reason: Option<String>,
    pub details: Option<Vec<Details>>,
}

#[derive(Debug, Deserialize, Serialize)]
#[serde(rename_all = "camelCase")]
pub struct CybersourceNotAvailableErrorResponse {
    pub errors: Vec<CybersourceNotAvailableErrorObject>,
}

#[derive(Debug, Deserialize, Serialize)]
#[serde(rename_all = "camelCase")]
pub struct CybersourceNotAvailableErrorObject {
    #[serde(rename = "type")]
    pub error_type: Option<String>,
    pub message: Option<String>,
}

#[derive(Debug, Deserialize, Serialize)]
#[serde(rename_all = "camelCase")]
pub struct CybersourceServerErrorResponse {
    pub status: Option<String>,
    pub message: Option<String>,
    pub reason: Option<Reason>,
}

#[derive(Debug, Deserialize, Serialize)]
#[serde(rename_all = "SCREAMING_SNAKE_CASE")]
pub enum Reason {
    SystemError,
    ServerTimeout,
    ServiceTimeout,
}

#[derive(Debug, Deserialize, Serialize)]
pub struct CybersourceAuthenticationErrorResponse {
    pub response: AuthenticationErrorInformation,
}

#[derive(Debug, Deserialize, Serialize)]
#[serde(untagged)]
pub enum CybersourceErrorResponse {
    AuthenticationError(Box<CybersourceAuthenticationErrorResponse>),
    //If the request resource is not available/exists in cybersource
    NotAvailableError(Box<CybersourceNotAvailableErrorResponse>),
    StandardError(Box<CybersourceStandardErrorResponse>),
}

#[derive(Debug, Deserialize, Clone, Serialize)]
#[serde(rename_all = "camelCase")]
pub struct Details {
    pub field: String,
    pub reason: String,
}

#[derive(Debug, Default, Deserialize, Serialize)]
pub struct ErrorInformation {
    pub message: String,
    pub reason: String,
    pub details: Option<Vec<Details>>,
}

#[derive(Debug, Default, Deserialize, Serialize)]
pub struct AuthenticationErrorInformation {
    pub rmsg: String,
}

pub fn get_error_response(
    error_data: &Option<CybersourceErrorInformation>,
    risk_information: &Option<ClientRiskInformation>,
    attempt_status: Option<enums::AttemptStatus>,
    status_code: u16,
    transaction_id: String,
) -> ErrorResponse {
    let avs_message = risk_information
        .clone()
        .map(|client_risk_information| {
            client_risk_information.rules.map(|rules| {
                rules
                    .iter()
                    .map(|risk_info| {
                        risk_info.name.clone().map_or("".to_string(), |name| {
                            format!(" , {}", name.clone().expose())
                        })
                    })
                    .collect::<Vec<String>>()
                    .join("")
            })
        })
        .unwrap_or(Some("".to_string()));

    let detailed_error_info = error_data.as_ref().and_then(|error_data| {
        error_data.details.as_ref().map(|details| {
            details
                .iter()
                .map(|detail| format!("{} : {}", detail.field, detail.reason))
                .collect::<Vec<_>>()
                .join(", ")
        })
    });

    let reason = get_error_reason(
        error_data
            .as_ref()
            .and_then(|error_info| error_info.message.clone()),
        detailed_error_info,
        avs_message,
    );

    let error_message = error_data
        .as_ref()
        .and_then(|error_info| error_info.reason.clone());

    ErrorResponse {
        code: error_message
            .clone()
            .unwrap_or_else(|| hyperswitch_interfaces::consts::NO_ERROR_CODE.to_string()),
        message: error_message
            .unwrap_or_else(|| hyperswitch_interfaces::consts::NO_ERROR_MESSAGE.to_string()),
        reason,
        status_code,
        attempt_status,
        connector_transaction_id: Some(transaction_id),
    }
}

pub fn get_error_reason(
    error_info: Option<String>,
    detailed_error_info: Option<String>,
    avs_error_info: Option<String>,
) -> Option<String> {
    match (error_info, detailed_error_info, avs_error_info) {
        (Some(message), Some(details), Some(avs_message)) => Some(format!(
            "{}, detailed_error_information: {}, avs_message: {}",
            message, details, avs_message
        )),
        (Some(message), Some(details), None) => Some(format!(
            "{}, detailed_error_information: {}",
            message, details
        )),
        (Some(message), None, Some(avs_message)) => {
            Some(format!("{}, avs_message: {}", message, avs_message))
        }
        (None, Some(details), Some(avs_message)) => {
            Some(format!("{}, avs_message: {}", details, avs_message))
        }
        (Some(message), None, None) => Some(message),
        (None, Some(details), None) => Some(details),
        (None, None, Some(avs_message)) => Some(avs_message),
        (None, None, None) => None,
    }
}

fn get_cybersource_card_type(card_network: common_enums::CardNetwork) -> Option<&'static str> {
    match card_network {
        common_enums::CardNetwork::Visa => Some("001"),
        common_enums::CardNetwork::Mastercard => Some("002"),
        common_enums::CardNetwork::AmericanExpress => Some("003"),
        common_enums::CardNetwork::JCB => Some("007"),
        common_enums::CardNetwork::DinersClub => Some("005"),
        common_enums::CardNetwork::Discover => Some("004"),
        common_enums::CardNetwork::CartesBancaires => Some("006"),
        common_enums::CardNetwork::UnionPay => Some("062"),
        //"042" is the type code for Masetro Cards(International). For Maestro Cards(UK-Domestic) the mapping should be "024"
        common_enums::CardNetwork::Maestro => Some("042"),
        common_enums::CardNetwork::Interac | common_enums::CardNetwork::RuPay => None,
    }
}

pub trait RemoveNewLine {
    fn remove_new_line(&self) -> Self;
}

impl RemoveNewLine for Option<Secret<String>> {
    fn remove_new_line(&self) -> Self {
        self.clone().map(|masked_value| {
            let new_string = masked_value.expose().replace("\n", " ");
            Secret::new(new_string)
        })
    }
}

impl RemoveNewLine for Option<String> {
    fn remove_new_line(&self) -> Self {
        self.clone().map(|value| value.replace("\n", " "))
    }
}<|MERGE_RESOLUTION|>--- conflicted
+++ resolved
@@ -274,11 +274,8 @@
                 | WalletData::PaypalRedirect(_)
                 | WalletData::PaypalSdk(_)
                 | WalletData::Paze(_)
-<<<<<<< HEAD
                 | WalletData::SamsungPay(_)
                 | WalletData::AmazonPay(_)
-=======
->>>>>>> db498c27
                 | WalletData::TwintRedirect {}
                 | WalletData::VippsRedirect {}
                 | WalletData::TouchNGoRedirect(_)
