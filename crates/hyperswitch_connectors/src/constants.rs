--- conflicted
+++ resolved
@@ -28,12 +28,9 @@
     pub(crate) const CORRELATION_ID: &str = "Correlation-Id";
     pub(crate) const WP_API_VERSION: &str = "WP-Api-Version";
     pub(crate) const SOURCE: &str = "Source";
-<<<<<<< HEAD
-    pub(crate) const X_SIGNATURE: &str = "X-Signature";
-=======
     pub(crate) const USER_AGENT: &str = "User-Agent";
     pub(crate) const KEY: &str = "key";
->>>>>>> 323d7630
+    pub(crate) const X_SIGNATURE: &str = "X-Signature";
 }
 
 /// Unsupported response type error message
