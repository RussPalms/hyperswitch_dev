--- conflicted
+++ resolved
@@ -2161,21 +2161,6 @@
             profile_id,
             organization_id,
             card_network,
-<<<<<<< HEAD
-            order_tax_amount: self.amount_details.order_tax_amount,
-            shipping_cost: self.amount_details.shipping_cost,
-            amount_to_capture: self.amount_details.amount_to_capture,
-            payment_method_billing_address: self
-                .payment_method_billing_address
-                .map(Encryption::from),
-            payment_method_subtype: self.payment_method_subtype,
-            payment_method_type_v2: self.payment_method_type,
-            id: self.id,
-            connector_token_details: self.connector_token_details,
-            card_discovery: self.card_discovery,
-            charges: self.charges,
-            feature_metadata: self.feature_metadata.as_ref().map(From::from),
-=======
             order_tax_amount: amount_details.order_tax_amount,
             shipping_cost: amount_details.shipping_cost,
             amount_to_capture: amount_details.amount_to_capture,
@@ -2189,7 +2174,7 @@
             extended_authorization_applied: None,
             request_extended_authorization: None,
             capture_before: None,
->>>>>>> e14d6c44
+            feature_metadata: self.feature_metadata.as_ref().map(From::from),
         })
     }
 }
