#[cfg(feature = "v2")]
use common_utils::ext_traits::{Encode, ValueExt};
use common_utils::{
    consts::{PAYMENTS_LIST_MAX_LIMIT_V1, PAYMENTS_LIST_MAX_LIMIT_V2},
    crypto::Encryptable,
    encryption::Encryption,
    errors::{CustomResult, ValidationError},
    id_type,
    pii::{self, Email},
    type_name,
    types::{
        keymanager::{self, KeyManagerState, ToEncryptable},
        MinorUnit,
    },
};
use diesel_models::{
    PaymentIntent as DieselPaymentIntent, PaymentIntentNew as DieselPaymentIntentNew,
};
use error_stack::ResultExt;
#[cfg(feature = "v2")]
use masking::ExposeInterface;
use masking::{Deserialize, PeekInterface, Secret};
use serde::Serialize;
use time::PrimitiveDateTime;

#[cfg(all(feature = "v1", feature = "olap"))]
use super::payment_attempt::PaymentAttempt;
use super::PaymentIntent;
#[cfg(feature = "v2")]
use crate::address::Address;
use crate::{
    behaviour, errors,
    merchant_key_store::MerchantKeyStore,
    type_encryption::{crypto_operation, CryptoOperation},
    RemoteStorageObject,
};

#[async_trait::async_trait]
pub trait PaymentIntentInterface {
    async fn update_payment_intent(
        &self,
        state: &KeyManagerState,
        this: PaymentIntent,
        payment_intent: PaymentIntentUpdate,
        merchant_key_store: &MerchantKeyStore,
        storage_scheme: common_enums::MerchantStorageScheme,
    ) -> error_stack::Result<PaymentIntent, errors::StorageError>;

    async fn insert_payment_intent(
        &self,
        state: &KeyManagerState,
        new: PaymentIntent,
        merchant_key_store: &MerchantKeyStore,
        storage_scheme: common_enums::MerchantStorageScheme,
    ) -> error_stack::Result<PaymentIntent, errors::StorageError>;

    #[cfg(feature = "v1")]
    async fn find_payment_intent_by_payment_id_merchant_id(
        &self,
        state: &KeyManagerState,
        payment_id: &id_type::PaymentId,
        merchant_id: &id_type::MerchantId,
        merchant_key_store: &MerchantKeyStore,
        storage_scheme: common_enums::MerchantStorageScheme,
    ) -> error_stack::Result<PaymentIntent, errors::StorageError>;

    #[cfg(feature = "v2")]
    async fn find_payment_intent_by_id(
        &self,
        state: &KeyManagerState,
        id: &id_type::GlobalPaymentId,
        merchant_key_store: &MerchantKeyStore,
        storage_scheme: common_enums::MerchantStorageScheme,
    ) -> error_stack::Result<PaymentIntent, errors::StorageError>;

    #[cfg(all(feature = "v1", feature = "olap"))]
    async fn filter_payment_intent_by_constraints(
        &self,
        state: &KeyManagerState,
        merchant_id: &id_type::MerchantId,
        filters: &PaymentIntentFetchConstraints,
        merchant_key_store: &MerchantKeyStore,
        storage_scheme: common_enums::MerchantStorageScheme,
    ) -> error_stack::Result<Vec<PaymentIntent>, errors::StorageError>;

    #[cfg(all(feature = "v1", feature = "olap"))]
    async fn filter_payment_intents_by_time_range_constraints(
        &self,
        state: &KeyManagerState,
        merchant_id: &id_type::MerchantId,
        time_range: &common_utils::types::TimeRange,
        merchant_key_store: &MerchantKeyStore,
        storage_scheme: common_enums::MerchantStorageScheme,
    ) -> error_stack::Result<Vec<PaymentIntent>, errors::StorageError>;

    #[cfg(all(feature = "v1", feature = "olap"))]
    async fn get_intent_status_with_count(
        &self,
        merchant_id: &id_type::MerchantId,
        profile_id_list: Option<Vec<id_type::ProfileId>>,
        constraints: &common_utils::types::TimeRange,
    ) -> error_stack::Result<Vec<(common_enums::IntentStatus, i64)>, errors::StorageError>;

    #[cfg(all(feature = "v1", feature = "olap"))]
    async fn get_filtered_payment_intents_attempt(
        &self,
        state: &KeyManagerState,
        merchant_id: &id_type::MerchantId,
        constraints: &PaymentIntentFetchConstraints,
        merchant_key_store: &MerchantKeyStore,
        storage_scheme: common_enums::MerchantStorageScheme,
    ) -> error_stack::Result<Vec<(PaymentIntent, PaymentAttempt)>, errors::StorageError>;

    #[cfg(all(feature = "v1", feature = "olap"))]
    async fn get_filtered_active_attempt_ids_for_total_count(
        &self,
        merchant_id: &id_type::MerchantId,
        constraints: &PaymentIntentFetchConstraints,
        storage_scheme: common_enums::MerchantStorageScheme,
    ) -> error_stack::Result<Vec<String>, errors::StorageError>;
}

#[derive(Clone, Debug, PartialEq, router_derive::DebugAsDisplay, Serialize, Deserialize)]
pub struct CustomerData {
    pub name: Option<Secret<String>>,
    pub email: Option<Email>,
    pub phone: Option<Secret<String>>,
    pub phone_country_code: Option<String>,
}

#[cfg(feature = "v2")]
#[derive(Debug, Clone, Serialize)]
pub struct PaymentIntentUpdateFields {
    pub amount: Option<MinorUnit>,
    pub currency: Option<common_enums::Currency>,
    pub shipping_cost: Option<MinorUnit>,
    pub tax_details: Option<diesel_models::TaxDetails>,
    pub skip_external_tax_calculation: Option<common_enums::TaxCalculationOverride>,
    pub skip_surcharge_calculation: Option<common_enums::SurchargeCalculationOverride>,
    pub surcharge_amount: Option<MinorUnit>,
    pub tax_on_surcharge: Option<MinorUnit>,
    pub routing_algorithm_id: Option<id_type::RoutingId>,
    pub capture_method: Option<common_enums::CaptureMethod>,
    pub authentication_type: Option<common_enums::AuthenticationType>,
    pub billing_address: Option<Encryptable<Address>>,
    pub shipping_address: Option<Encryptable<Address>>,
    pub customer_present: Option<common_enums::PresenceOfCustomerDuringPayment>,
    pub description: Option<common_utils::types::Description>,
    pub return_url: Option<common_utils::types::Url>,
    pub setup_future_usage: Option<common_enums::FutureUsage>,
    pub apply_mit_exemption: Option<common_enums::MitExemptionRequest>,
    pub statement_descriptor: Option<common_utils::types::StatementDescriptor>,
    pub order_details: Option<Vec<Secret<diesel_models::types::OrderDetailsWithAmount>>>,
    pub allowed_payment_method_types: Option<Vec<common_enums::PaymentMethodType>>,
    pub metadata: Option<pii::SecretSerdeValue>,
    pub connector_metadata: Option<pii::SecretSerdeValue>,
    pub feature_metadata: Option<diesel_models::types::FeatureMetadata>,
    pub payment_link_config: Option<diesel_models::PaymentLinkConfigRequestForPayments>,
    pub request_incremental_authorization: Option<common_enums::RequestIncrementalAuthorization>,
    pub session_expiry: Option<PrimitiveDateTime>,
    pub frm_metadata: Option<pii::SecretSerdeValue>,
    pub request_external_three_ds_authentication:
        Option<common_enums::External3dsAuthenticationRequest>,

    // updated_by is set internally, field not present in request
    pub updated_by: String,
}

#[cfg(feature = "v1")]
#[derive(Debug, Clone, Serialize)]
pub struct PaymentIntentUpdateFields {
    pub amount: MinorUnit,
    pub currency: common_enums::Currency,
    pub setup_future_usage: Option<common_enums::FutureUsage>,
    pub status: common_enums::IntentStatus,
    pub customer_id: Option<id_type::CustomerId>,
    pub shipping_address_id: Option<String>,
    pub billing_address_id: Option<String>,
    pub return_url: Option<String>,
    pub business_country: Option<common_enums::CountryAlpha2>,
    pub business_label: Option<String>,
    pub description: Option<String>,
    pub statement_descriptor_name: Option<String>,
    pub statement_descriptor_suffix: Option<String>,
    pub order_details: Option<Vec<pii::SecretSerdeValue>>,
    pub metadata: Option<serde_json::Value>,
    pub frm_metadata: Option<pii::SecretSerdeValue>,
    pub payment_confirm_source: Option<common_enums::PaymentSource>,
    pub updated_by: String,
    pub fingerprint_id: Option<String>,
    pub session_expiry: Option<PrimitiveDateTime>,
    pub request_external_three_ds_authentication: Option<bool>,
    pub customer_details: Option<Encryptable<Secret<serde_json::Value>>>,
    pub billing_details: Option<Encryptable<Secret<serde_json::Value>>>,
    pub merchant_order_reference_id: Option<String>,
    pub shipping_details: Option<Encryptable<Secret<serde_json::Value>>>,
    pub is_payment_processor_token_flow: Option<bool>,
    pub tax_details: Option<diesel_models::TaxDetails>,
}

#[cfg(feature = "v1")]
#[derive(Debug, Clone, Serialize)]
pub enum PaymentIntentUpdate {
    ResponseUpdate {
        status: common_enums::IntentStatus,
        amount_captured: Option<MinorUnit>,
        return_url: Option<String>,
        updated_by: String,
        fingerprint_id: Option<String>,
        incremental_authorization_allowed: Option<bool>,
    },
    MetadataUpdate {
        metadata: serde_json::Value,
        updated_by: String,
    },
    Update(Box<PaymentIntentUpdateFields>),
    PaymentCreateUpdate {
        return_url: Option<String>,
        status: Option<common_enums::IntentStatus>,
        customer_id: Option<id_type::CustomerId>,
        shipping_address_id: Option<String>,
        billing_address_id: Option<String>,
        customer_details: Option<Encryptable<Secret<serde_json::Value>>>,
        updated_by: String,
    },
    MerchantStatusUpdate {
        status: common_enums::IntentStatus,
        shipping_address_id: Option<String>,
        billing_address_id: Option<String>,
        updated_by: String,
    },
    PGStatusUpdate {
        status: common_enums::IntentStatus,
        incremental_authorization_allowed: Option<bool>,
        updated_by: String,
    },
    PaymentAttemptAndAttemptCountUpdate {
        active_attempt_id: String,
        attempt_count: i16,
        updated_by: String,
    },
    StatusAndAttemptUpdate {
        status: common_enums::IntentStatus,
        active_attempt_id: String,
        attempt_count: i16,
        updated_by: String,
    },
    ApproveUpdate {
        status: common_enums::IntentStatus,
        merchant_decision: Option<String>,
        updated_by: String,
    },
    RejectUpdate {
        status: common_enums::IntentStatus,
        merchant_decision: Option<String>,
        updated_by: String,
    },
    SurchargeApplicableUpdate {
        surcharge_applicable: bool,
        updated_by: String,
    },
    IncrementalAuthorizationAmountUpdate {
        amount: MinorUnit,
    },
    AuthorizationCountUpdate {
        authorization_count: i32,
    },
    CompleteAuthorizeUpdate {
        shipping_address_id: Option<String>,
    },
    ManualUpdate {
        status: Option<common_enums::IntentStatus>,
        updated_by: String,
    },
    SessionResponseUpdate {
        tax_details: diesel_models::TaxDetails,
        shipping_address_id: Option<String>,
        updated_by: String,
        shipping_details: Option<Encryptable<Secret<serde_json::Value>>>,
    },
}

#[cfg(feature = "v2")]
#[derive(Debug, Clone, Serialize)]
pub enum PaymentIntentUpdate {
    /// PreUpdate tracker of ConfirmIntent
    ConfirmIntent {
        status: common_enums::IntentStatus,
        active_attempt_id: id_type::GlobalAttemptId,
        updated_by: String,
    },
    /// PostUpdate tracker of ConfirmIntent
    ConfirmIntentPostUpdate {
        status: common_enums::IntentStatus,
        updated_by: String,
    },
    /// SyncUpdate of ConfirmIntent in PostUpdateTrackers
    SyncUpdate {
        status: common_enums::IntentStatus,
        updated_by: String,
    },
<<<<<<< HEAD
    /// Update the payment intent details on payment sdk session call, before calling the connector.
    SessionIntentUpdate {
        prerouting_algorithm: serde_json::Value,
        updated_by: String,
    },
}

#[cfg(feature = "v2")]
#[derive(Clone, Debug, Default)]
pub struct PaymentIntentUpdateInternal {
    pub amount: Option<MinorUnit>,
    pub currency: Option<storage_enums::Currency>,
    pub status: Option<storage_enums::IntentStatus>,
    pub amount_captured: Option<MinorUnit>,
    pub customer_id: Option<id_type::CustomerId>,
    pub return_url: Option<String>,
    pub setup_future_usage: Option<storage_enums::FutureUsage>,
    pub off_session: Option<bool>,
    pub metadata: Option<pii::SecretSerdeValue>,
    pub modified_at: Option<PrimitiveDateTime>,
    pub active_attempt_id: Option<id_type::GlobalAttemptId>,
    pub description: Option<String>,
    pub statement_descriptor: Option<String>,
    pub order_details: Option<Vec<pii::SecretSerdeValue>>,
    pub attempt_count: Option<i16>,
    pub frm_merchant_decision: Option<common_enums::MerchantDecision>,
    pub payment_confirm_source: Option<storage_enums::PaymentSource>,
    pub updated_by: String,
    pub surcharge_applicable: Option<bool>,
    pub authorization_count: Option<i32>,
    pub session_expiry: Option<PrimitiveDateTime>,
    pub request_external_three_ds_authentication: Option<bool>,
    pub frm_metadata: Option<pii::SecretSerdeValue>,
    pub customer_details: Option<Encryptable<Secret<serde_json::Value>>>,
    pub billing_address: Option<Encryptable<Secret<serde_json::Value>>>,
    pub shipping_address: Option<Encryptable<Secret<serde_json::Value>>>,
    pub merchant_order_reference_id: Option<String>,
    pub is_payment_processor_token_flow: Option<bool>,
    pub prerouting_algorithm: Option<serde_json::Value>,
=======
    /// UpdateIntent
    UpdateIntent(Box<PaymentIntentUpdateFields>),
>>>>>>> 400d9a42
}

#[cfg(feature = "v1")]
#[derive(Clone, Debug, Default)]
pub struct PaymentIntentUpdateInternal {
    pub amount: Option<MinorUnit>,
    pub currency: Option<common_enums::Currency>,
    pub status: Option<common_enums::IntentStatus>,
    pub amount_captured: Option<MinorUnit>,
    pub customer_id: Option<id_type::CustomerId>,
    pub return_url: Option<String>,
    pub setup_future_usage: Option<common_enums::FutureUsage>,
    pub off_session: Option<bool>,
    pub metadata: Option<serde_json::Value>,
    pub billing_address_id: Option<String>,
    pub shipping_address_id: Option<String>,
    pub modified_at: Option<PrimitiveDateTime>,
    pub active_attempt_id: Option<String>,
    pub business_country: Option<common_enums::CountryAlpha2>,
    pub business_label: Option<String>,
    pub description: Option<String>,
    pub statement_descriptor_name: Option<String>,
    pub statement_descriptor_suffix: Option<String>,
    pub order_details: Option<Vec<pii::SecretSerdeValue>>,
    pub attempt_count: Option<i16>,
    // Denotes the action(approve or reject) taken by merchant in case of manual review.
    // Manual review can occur when the transaction is marked as risky by the frm_processor, payment processor or when there is underpayment/over payment incase of crypto payment
    pub merchant_decision: Option<String>,
    pub payment_confirm_source: Option<common_enums::PaymentSource>,

    pub updated_by: String,
    pub surcharge_applicable: Option<bool>,
    pub incremental_authorization_allowed: Option<bool>,
    pub authorization_count: Option<i32>,
    pub fingerprint_id: Option<String>,
    pub session_expiry: Option<PrimitiveDateTime>,
    pub request_external_three_ds_authentication: Option<bool>,
    pub frm_metadata: Option<pii::SecretSerdeValue>,
    pub customer_details: Option<Encryptable<Secret<serde_json::Value>>>,
    pub billing_details: Option<Encryptable<Secret<serde_json::Value>>>,
    pub merchant_order_reference_id: Option<String>,
    pub shipping_details: Option<Encryptable<Secret<serde_json::Value>>>,
    pub is_payment_processor_token_flow: Option<bool>,
    pub tax_details: Option<diesel_models::TaxDetails>,
}

// This conversion is used in the `update_payment_intent` function
#[cfg(feature = "v2")]
impl From<PaymentIntentUpdate> for diesel_models::PaymentIntentUpdateInternal {
    fn from(payment_intent_update: PaymentIntentUpdate) -> Self {
        match payment_intent_update {
            PaymentIntentUpdate::ConfirmIntent {
                status,
                active_attempt_id,
                updated_by,
            } => Self {
                status: Some(status),
                active_attempt_id: Some(active_attempt_id),
                prerouting_algorithm: None,
                modified_at: common_utils::date_time::now(),
                amount: None,
                currency: None,
                shipping_cost: None,
                tax_details: None,
                skip_external_tax_calculation: None,
                surcharge_applicable: None,
                surcharge_amount: None,
                tax_on_surcharge: None,
                routing_algorithm_id: None,
                capture_method: None,
                authentication_type: None,
                billing_address: None,
                shipping_address: None,
                customer_present: None,
                description: None,
                return_url: None,
                setup_future_usage: None,
                apply_mit_exemption: None,
                statement_descriptor: None,
                order_details: None,
                allowed_payment_method_types: None,
                metadata: None,
                connector_metadata: None,
                feature_metadata: None,
                payment_link_config: None,
                request_incremental_authorization: None,
                session_expiry: None,
                frm_metadata: None,
                request_external_three_ds_authentication: None,
                updated_by,
            },

            PaymentIntentUpdate::ConfirmIntentPostUpdate { status, updated_by } => Self {
                status: Some(status),
                active_attempt_id: None,
                prerouting_algorithm: None,
                modified_at: common_utils::date_time::now(),
                amount: None,
                currency: None,
                shipping_cost: None,
                tax_details: None,
                skip_external_tax_calculation: None,
                surcharge_applicable: None,
                surcharge_amount: None,
                tax_on_surcharge: None,
                routing_algorithm_id: None,
                capture_method: None,
                authentication_type: None,
                billing_address: None,
                shipping_address: None,
                customer_present: None,
                description: None,
                return_url: None,
                setup_future_usage: None,
                apply_mit_exemption: None,
                statement_descriptor: None,
                order_details: None,
                allowed_payment_method_types: None,
                metadata: None,
                connector_metadata: None,
                feature_metadata: None,
                payment_link_config: None,
                request_incremental_authorization: None,
                session_expiry: None,
                frm_metadata: None,
                request_external_three_ds_authentication: None,
                updated_by,
            },
            PaymentIntentUpdate::SyncUpdate { status, updated_by } => Self {
                status: Some(status),
                active_attempt_id: None,
                prerouting_algorithm: None,
                modified_at: common_utils::date_time::now(),
                amount: None,
                currency: None,
                shipping_cost: None,
                tax_details: None,
                skip_external_tax_calculation: None,
                surcharge_applicable: None,
                surcharge_amount: None,
                tax_on_surcharge: None,
                routing_algorithm_id: None,
                capture_method: None,
                authentication_type: None,
                billing_address: None,
                shipping_address: None,
                customer_present: None,
                description: None,
                return_url: None,
                setup_future_usage: None,
                apply_mit_exemption: None,
                statement_descriptor: None,
                order_details: None,
                allowed_payment_method_types: None,
                metadata: None,
                connector_metadata: None,
                feature_metadata: None,
                payment_link_config: None,
                request_incremental_authorization: None,
                session_expiry: None,
                frm_metadata: None,
                request_external_three_ds_authentication: None,
                updated_by,
            },
<<<<<<< HEAD
            PaymentIntentUpdate::SessionIntentUpdate {
                prerouting_algorithm,
                updated_by,
            } => Self {
                status: None,
                active_attempt_id: None,
                modified_at: common_utils::date_time::now(),
                prerouting_algorithm: Some(prerouting_algorithm),
                updated_by,
            },
        }
    }
}

// This conversion is required for the `apply_changeset` function used for mockdb
#[cfg(feature = "v2")]
impl From<PaymentIntentUpdate> for PaymentIntentUpdateInternal {
    fn from(payment_intent_update: PaymentIntentUpdate) -> Self {
        match payment_intent_update {
            PaymentIntentUpdate::ConfirmIntent {
                status,
                active_attempt_id,
                updated_by,
            } => Self {
                status: Some(status),
                active_attempt_id: Some(active_attempt_id),
                updated_by,
                ..Default::default()
            },
            PaymentIntentUpdate::ConfirmIntentPostUpdate { status, updated_by } => Self {
                status: Some(status),
                updated_by,
                ..Default::default()
            },
            PaymentIntentUpdate::SyncUpdate { status, updated_by } => Self {
                status: Some(status),
                updated_by,
                ..Default::default()
            },
            PaymentIntentUpdate::SessionIntentUpdate {
                prerouting_algorithm,
                updated_by,
            } => Self {
                prerouting_algorithm: Some(prerouting_algorithm),
                updated_by,
                ..Default::default()
            },
=======
            PaymentIntentUpdate::UpdateIntent(boxed_intent) => {
                let PaymentIntentUpdateFields {
                    amount,
                    currency,
                    shipping_cost,
                    tax_details,
                    skip_external_tax_calculation,
                    skip_surcharge_calculation,
                    surcharge_amount,
                    tax_on_surcharge,
                    routing_algorithm_id,
                    capture_method,
                    authentication_type,
                    billing_address,
                    shipping_address,
                    customer_present,
                    description,
                    return_url,
                    setup_future_usage,
                    apply_mit_exemption,
                    statement_descriptor,
                    order_details,
                    allowed_payment_method_types,
                    metadata,
                    connector_metadata,
                    feature_metadata,
                    payment_link_config,
                    request_incremental_authorization,
                    session_expiry,
                    frm_metadata,
                    request_external_three_ds_authentication,
                    updated_by,
                } = *boxed_intent;
                Self {
                    status: None,
                    active_attempt_id: None,
                    modified_at: common_utils::date_time::now(),

                    amount,
                    currency,
                    shipping_cost,
                    tax_details,
                    skip_external_tax_calculation: skip_external_tax_calculation
                        .map(|val| val.as_bool()),
                    surcharge_applicable: skip_surcharge_calculation.map(|val| val.as_bool()),
                    surcharge_amount,
                    tax_on_surcharge,
                    routing_algorithm_id,
                    capture_method,
                    authentication_type,
                    billing_address: billing_address.map(Encryption::from),
                    shipping_address: shipping_address.map(Encryption::from),
                    customer_present: customer_present.map(|val| val.as_bool()),
                    description,
                    return_url,
                    setup_future_usage,
                    apply_mit_exemption: apply_mit_exemption.map(|val| val.as_bool()),
                    statement_descriptor,
                    order_details,
                    allowed_payment_method_types: allowed_payment_method_types
                        .map(|allowed_payment_method_types| {
                            allowed_payment_method_types.encode_to_value()
                        })
                        .and_then(|r| r.ok().map(Secret::new)),
                    metadata,
                    connector_metadata,
                    feature_metadata,
                    payment_link_config,
                    request_incremental_authorization,
                    session_expiry,
                    frm_metadata,
                    request_external_three_ds_authentication:
                        request_external_three_ds_authentication.map(|val| val.as_bool()),

                    updated_by,
                }
            }
>>>>>>> 400d9a42
        }
    }
}

#[cfg(feature = "v1")]
impl From<PaymentIntentUpdate> for PaymentIntentUpdateInternal {
    fn from(payment_intent_update: PaymentIntentUpdate) -> Self {
        match payment_intent_update {
            PaymentIntentUpdate::MetadataUpdate {
                metadata,
                updated_by,
            } => Self {
                metadata: Some(metadata),
                modified_at: Some(common_utils::date_time::now()),
                updated_by,
                ..Default::default()
            },
            PaymentIntentUpdate::Update(value) => Self {
                amount: Some(value.amount),
                currency: Some(value.currency),
                setup_future_usage: value.setup_future_usage,
                status: Some(value.status),
                customer_id: value.customer_id,
                shipping_address_id: value.shipping_address_id,
                billing_address_id: value.billing_address_id,
                return_url: value.return_url,
                business_country: value.business_country,
                business_label: value.business_label,
                description: value.description,
                statement_descriptor_name: value.statement_descriptor_name,
                statement_descriptor_suffix: value.statement_descriptor_suffix,
                order_details: value.order_details,
                metadata: value.metadata,
                payment_confirm_source: value.payment_confirm_source,
                updated_by: value.updated_by,
                session_expiry: value.session_expiry,
                fingerprint_id: value.fingerprint_id,
                request_external_three_ds_authentication: value
                    .request_external_three_ds_authentication,
                frm_metadata: value.frm_metadata,
                customer_details: value.customer_details,
                billing_details: value.billing_details,
                merchant_order_reference_id: value.merchant_order_reference_id,
                shipping_details: value.shipping_details,
                is_payment_processor_token_flow: value.is_payment_processor_token_flow,
                ..Default::default()
            },
            PaymentIntentUpdate::PaymentCreateUpdate {
                return_url,
                status,
                customer_id,
                shipping_address_id,
                billing_address_id,
                customer_details,
                updated_by,
            } => Self {
                return_url,
                status,
                customer_id,
                shipping_address_id,
                billing_address_id,
                customer_details,
                modified_at: Some(common_utils::date_time::now()),
                updated_by,
                ..Default::default()
            },
            PaymentIntentUpdate::PGStatusUpdate {
                status,
                updated_by,
                incremental_authorization_allowed,
            } => Self {
                status: Some(status),
                modified_at: Some(common_utils::date_time::now()),
                updated_by,
                incremental_authorization_allowed,
                ..Default::default()
            },
            PaymentIntentUpdate::MerchantStatusUpdate {
                status,
                shipping_address_id,
                billing_address_id,
                updated_by,
            } => Self {
                status: Some(status),
                shipping_address_id,
                billing_address_id,
                modified_at: Some(common_utils::date_time::now()),
                updated_by,
                ..Default::default()
            },
            PaymentIntentUpdate::ResponseUpdate {
                // amount,
                // currency,
                status,
                amount_captured,
                fingerprint_id,
                // customer_id,
                return_url,
                updated_by,
                incremental_authorization_allowed,
            } => Self {
                // amount,
                // currency: Some(currency),
                status: Some(status),
                amount_captured,
                fingerprint_id,
                // customer_id,
                return_url,
                modified_at: Some(common_utils::date_time::now()),
                updated_by,
                incremental_authorization_allowed,
                ..Default::default()
            },
            PaymentIntentUpdate::PaymentAttemptAndAttemptCountUpdate {
                active_attempt_id,
                attempt_count,
                updated_by,
            } => Self {
                active_attempt_id: Some(active_attempt_id),
                attempt_count: Some(attempt_count),
                updated_by,
                ..Default::default()
            },
            PaymentIntentUpdate::StatusAndAttemptUpdate {
                status,
                active_attempt_id,
                attempt_count,
                updated_by,
            } => Self {
                status: Some(status),
                active_attempt_id: Some(active_attempt_id),
                attempt_count: Some(attempt_count),
                updated_by,
                ..Default::default()
            },
            PaymentIntentUpdate::ApproveUpdate {
                status,
                merchant_decision,
                updated_by,
            } => Self {
                status: Some(status),
                merchant_decision,
                updated_by,
                ..Default::default()
            },
            PaymentIntentUpdate::RejectUpdate {
                status,
                merchant_decision,
                updated_by,
            } => Self {
                status: Some(status),
                merchant_decision,
                updated_by,
                ..Default::default()
            },
            PaymentIntentUpdate::SurchargeApplicableUpdate {
                surcharge_applicable,
                updated_by,
            } => Self {
                surcharge_applicable: Some(surcharge_applicable),
                updated_by,
                ..Default::default()
            },
            PaymentIntentUpdate::IncrementalAuthorizationAmountUpdate { amount } => Self {
                amount: Some(amount),
                ..Default::default()
            },
            PaymentIntentUpdate::AuthorizationCountUpdate {
                authorization_count,
            } => Self {
                authorization_count: Some(authorization_count),
                ..Default::default()
            },
            PaymentIntentUpdate::CompleteAuthorizeUpdate {
                shipping_address_id,
            } => Self {
                shipping_address_id,
                ..Default::default()
            },
            PaymentIntentUpdate::ManualUpdate { status, updated_by } => Self {
                status,
                modified_at: Some(common_utils::date_time::now()),
                updated_by,
                ..Default::default()
            },
            PaymentIntentUpdate::SessionResponseUpdate {
                tax_details,
                shipping_address_id,
                updated_by,
                shipping_details,
            } => Self {
                tax_details: Some(tax_details),
                shipping_address_id,
                updated_by,
                shipping_details,
                ..Default::default()
            },
        }
    }
}

#[cfg(feature = "v1")]
use diesel_models::{
    PaymentIntentUpdate as DieselPaymentIntentUpdate,
    PaymentIntentUpdateFields as DieselPaymentIntentUpdateFields,
};

// TODO: check where this conversion is used
// #[cfg(feature = "v2")]
// impl From<PaymentIntentUpdate> for DieselPaymentIntentUpdate {
//     fn from(value: PaymentIntentUpdate) -> Self {
//         match value {
//             PaymentIntentUpdate::ConfirmIntent { status, updated_by } => {
//                 Self::ConfirmIntent { status, updated_by }
//             }
//             PaymentIntentUpdate::ConfirmIntentPostUpdate { status, updated_by } => {
//                 Self::ConfirmIntentPostUpdate { status, updated_by }
//             }
//         }
//     }
// }

#[cfg(feature = "v1")]
impl From<PaymentIntentUpdate> for DieselPaymentIntentUpdate {
    fn from(value: PaymentIntentUpdate) -> Self {
        match value {
            PaymentIntentUpdate::ResponseUpdate {
                status,
                amount_captured,
                fingerprint_id,
                return_url,
                updated_by,
                incremental_authorization_allowed,
            } => Self::ResponseUpdate {
                status,
                amount_captured,
                fingerprint_id,
                return_url,
                updated_by,
                incremental_authorization_allowed,
            },
            PaymentIntentUpdate::MetadataUpdate {
                metadata,
                updated_by,
            } => Self::MetadataUpdate {
                metadata,
                updated_by,
            },
            PaymentIntentUpdate::Update(value) => {
                Self::Update(Box::new(DieselPaymentIntentUpdateFields {
                    amount: value.amount,
                    currency: value.currency,
                    setup_future_usage: value.setup_future_usage,
                    status: value.status,
                    customer_id: value.customer_id,
                    shipping_address_id: value.shipping_address_id,
                    billing_address_id: value.billing_address_id,
                    return_url: value.return_url,
                    business_country: value.business_country,
                    business_label: value.business_label,
                    description: value.description,
                    statement_descriptor_name: value.statement_descriptor_name,
                    statement_descriptor_suffix: value.statement_descriptor_suffix,
                    order_details: value.order_details,
                    metadata: value.metadata,
                    payment_confirm_source: value.payment_confirm_source,
                    updated_by: value.updated_by,
                    session_expiry: value.session_expiry,
                    fingerprint_id: value.fingerprint_id,
                    request_external_three_ds_authentication: value
                        .request_external_three_ds_authentication,
                    frm_metadata: value.frm_metadata,
                    customer_details: value.customer_details.map(Encryption::from),
                    billing_details: value.billing_details.map(Encryption::from),
                    merchant_order_reference_id: value.merchant_order_reference_id,
                    shipping_details: value.shipping_details.map(Encryption::from),
                    is_payment_processor_token_flow: value.is_payment_processor_token_flow,
                    tax_details: value.tax_details,
                }))
            }
            PaymentIntentUpdate::PaymentCreateUpdate {
                return_url,
                status,
                customer_id,
                shipping_address_id,
                billing_address_id,
                customer_details,
                updated_by,
            } => Self::PaymentCreateUpdate {
                return_url,
                status,
                customer_id,
                shipping_address_id,
                billing_address_id,
                customer_details: customer_details.map(Encryption::from),
                updated_by,
            },
            PaymentIntentUpdate::MerchantStatusUpdate {
                status,
                shipping_address_id,
                billing_address_id,
                updated_by,
            } => Self::MerchantStatusUpdate {
                status,
                shipping_address_id,
                billing_address_id,
                updated_by,
            },
            PaymentIntentUpdate::PGStatusUpdate {
                status,
                updated_by,
                incremental_authorization_allowed,
            } => Self::PGStatusUpdate {
                status,
                updated_by,
                incremental_authorization_allowed,
            },
            PaymentIntentUpdate::PaymentAttemptAndAttemptCountUpdate {
                active_attempt_id,
                attempt_count,
                updated_by,
            } => Self::PaymentAttemptAndAttemptCountUpdate {
                active_attempt_id,
                attempt_count,
                updated_by,
            },
            PaymentIntentUpdate::StatusAndAttemptUpdate {
                status,
                active_attempt_id,
                attempt_count,
                updated_by,
            } => Self::StatusAndAttemptUpdate {
                status,
                active_attempt_id,
                attempt_count,
                updated_by,
            },
            PaymentIntentUpdate::ApproveUpdate {
                status,
                merchant_decision,
                updated_by,
            } => Self::ApproveUpdate {
                status,
                merchant_decision,
                updated_by,
            },
            PaymentIntentUpdate::RejectUpdate {
                status,
                merchant_decision,
                updated_by,
            } => Self::RejectUpdate {
                status,
                merchant_decision,
                updated_by,
            },
            PaymentIntentUpdate::SurchargeApplicableUpdate {
                surcharge_applicable,
                updated_by,
            } => Self::SurchargeApplicableUpdate {
                surcharge_applicable: Some(surcharge_applicable),
                updated_by,
            },
            PaymentIntentUpdate::IncrementalAuthorizationAmountUpdate { amount } => {
                Self::IncrementalAuthorizationAmountUpdate { amount }
            }
            PaymentIntentUpdate::AuthorizationCountUpdate {
                authorization_count,
            } => Self::AuthorizationCountUpdate {
                authorization_count,
            },
            PaymentIntentUpdate::CompleteAuthorizeUpdate {
                shipping_address_id,
            } => Self::CompleteAuthorizeUpdate {
                shipping_address_id,
            },
            PaymentIntentUpdate::ManualUpdate { status, updated_by } => {
                Self::ManualUpdate { status, updated_by }
            }
            PaymentIntentUpdate::SessionResponseUpdate {
                tax_details,
                shipping_address_id,
                updated_by,
                shipping_details,
            } => Self::SessionResponseUpdate {
                tax_details,
                shipping_address_id,
                updated_by,
                shipping_details: shipping_details.map(Encryption::from),
            },
        }
    }
}

#[cfg(feature = "v1")]
impl From<PaymentIntentUpdateInternal> for diesel_models::PaymentIntentUpdateInternal {
    fn from(value: PaymentIntentUpdateInternal) -> Self {
        let modified_at = common_utils::date_time::now();
        let PaymentIntentUpdateInternal {
            amount,
            currency,
            status,
            amount_captured,
            customer_id,
            return_url,
            setup_future_usage,
            off_session,
            metadata,
            billing_address_id,
            shipping_address_id,
            modified_at: _,
            active_attempt_id,
            business_country,
            business_label,
            description,
            statement_descriptor_name,
            statement_descriptor_suffix,
            order_details,
            attempt_count,
            merchant_decision,
            payment_confirm_source,
            updated_by,
            surcharge_applicable,
            incremental_authorization_allowed,
            authorization_count,
            session_expiry,
            fingerprint_id,
            request_external_three_ds_authentication,
            frm_metadata,
            customer_details,
            billing_details,
            merchant_order_reference_id,
            shipping_details,
            is_payment_processor_token_flow,
            tax_details,
        } = value;
        Self {
            amount,
            currency,
            status,
            amount_captured,
            customer_id,
            return_url,
            setup_future_usage,
            off_session,
            metadata,
            billing_address_id,
            shipping_address_id,
            modified_at,
            active_attempt_id,
            business_country,
            business_label,
            description,
            statement_descriptor_name,
            statement_descriptor_suffix,
            order_details,
            attempt_count,
            merchant_decision,
            payment_confirm_source,
            updated_by,
            surcharge_applicable,
            incremental_authorization_allowed,
            authorization_count,
            session_expiry,
            fingerprint_id,
            request_external_three_ds_authentication,
            frm_metadata,
            customer_details: customer_details.map(Encryption::from),
            billing_details: billing_details.map(Encryption::from),
            merchant_order_reference_id,
            shipping_details: shipping_details.map(Encryption::from),
            is_payment_processor_token_flow,
            tax_details,
        }
    }
}

pub enum PaymentIntentFetchConstraints {
    Single {
        payment_intent_id: id_type::PaymentId,
    },
    List(Box<PaymentIntentListParams>),
}

impl PaymentIntentFetchConstraints {
    pub fn get_profile_id_list(&self) -> Option<Vec<id_type::ProfileId>> {
        if let Self::List(pi_list_params) = self {
            pi_list_params.profile_id.clone()
        } else {
            None
        }
    }
}

pub struct PaymentIntentListParams {
    pub offset: u32,
    pub starting_at: Option<PrimitiveDateTime>,
    pub ending_at: Option<PrimitiveDateTime>,
    pub amount_filter: Option<api_models::payments::AmountFilter>,
    pub connector: Option<Vec<api_models::enums::Connector>>,
    pub currency: Option<Vec<common_enums::Currency>>,
    pub status: Option<Vec<common_enums::IntentStatus>>,
    pub payment_method: Option<Vec<common_enums::PaymentMethod>>,
    pub payment_method_type: Option<Vec<common_enums::PaymentMethodType>>,
    pub authentication_type: Option<Vec<common_enums::AuthenticationType>>,
    pub merchant_connector_id: Option<Vec<id_type::MerchantConnectorAccountId>>,
    pub profile_id: Option<Vec<id_type::ProfileId>>,
    pub customer_id: Option<id_type::CustomerId>,
    pub starting_after_id: Option<id_type::PaymentId>,
    pub ending_before_id: Option<id_type::PaymentId>,
    pub limit: Option<u32>,
    pub order: api_models::payments::Order,
    pub card_network: Option<Vec<common_enums::CardNetwork>>,
    pub merchant_order_reference_id: Option<String>,
}

impl From<api_models::payments::PaymentListConstraints> for PaymentIntentFetchConstraints {
    fn from(value: api_models::payments::PaymentListConstraints) -> Self {
        let api_models::payments::PaymentListConstraints {
            customer_id,
            starting_after,
            ending_before,
            limit,
            created,
            created_lt,
            created_gt,
            created_lte,
            created_gte,
        } = value;
        Self::List(Box::new(PaymentIntentListParams {
            offset: 0,
            starting_at: created_gte.or(created_gt).or(created),
            ending_at: created_lte.or(created_lt).or(created),
            amount_filter: None,
            connector: None,
            currency: None,
            status: None,
            payment_method: None,
            payment_method_type: None,
            authentication_type: None,
            merchant_connector_id: None,
            profile_id: None,
            customer_id,
            starting_after_id: starting_after,
            ending_before_id: ending_before,
            limit: Some(std::cmp::min(limit, PAYMENTS_LIST_MAX_LIMIT_V1)),
            order: Default::default(),
            card_network: None,
            merchant_order_reference_id: None,
        }))
    }
}

impl From<common_utils::types::TimeRange> for PaymentIntentFetchConstraints {
    fn from(value: common_utils::types::TimeRange) -> Self {
        Self::List(Box::new(PaymentIntentListParams {
            offset: 0,
            starting_at: Some(value.start_time),
            ending_at: value.end_time,
            amount_filter: None,
            connector: None,
            currency: None,
            status: None,
            payment_method: None,
            payment_method_type: None,
            authentication_type: None,
            merchant_connector_id: None,
            profile_id: None,
            customer_id: None,
            starting_after_id: None,
            ending_before_id: None,
            limit: None,
            order: Default::default(),
            card_network: None,
            merchant_order_reference_id: None,
        }))
    }
}

impl From<api_models::payments::PaymentListFilterConstraints> for PaymentIntentFetchConstraints {
    fn from(value: api_models::payments::PaymentListFilterConstraints) -> Self {
        let api_models::payments::PaymentListFilterConstraints {
            payment_id,
            profile_id,
            customer_id,
            limit,
            offset,
            amount_filter,
            time_range,
            connector,
            currency,
            status,
            payment_method,
            payment_method_type,
            authentication_type,
            merchant_connector_id,
            order,
            card_network,
            merchant_order_reference_id,
        } = value;
        if let Some(payment_intent_id) = payment_id {
            Self::Single { payment_intent_id }
        } else {
            Self::List(Box::new(PaymentIntentListParams {
                offset: offset.unwrap_or_default(),
                starting_at: time_range.map(|t| t.start_time),
                ending_at: time_range.and_then(|t| t.end_time),
                amount_filter,
                connector,
                currency,
                status,
                payment_method,
                payment_method_type,
                authentication_type,
                merchant_connector_id,
                profile_id: profile_id.map(|profile_id| vec![profile_id]),
                customer_id,
                starting_after_id: None,
                ending_before_id: None,
                limit: Some(std::cmp::min(limit, PAYMENTS_LIST_MAX_LIMIT_V2)),
                order,
                card_network,
                merchant_order_reference_id,
            }))
        }
    }
}

impl<T> TryFrom<(T, Option<Vec<id_type::ProfileId>>)> for PaymentIntentFetchConstraints
where
    Self: From<T>,
{
    type Error = error_stack::Report<errors::api_error_response::ApiErrorResponse>;
    fn try_from(
        (constraints, auth_profile_id_list): (T, Option<Vec<id_type::ProfileId>>),
    ) -> Result<Self, Self::Error> {
        let payment_intent_constraints = Self::from(constraints);
        if let Self::List(mut pi_list_params) = payment_intent_constraints {
            let profile_id_from_request_body = pi_list_params.profile_id;
            match (profile_id_from_request_body, auth_profile_id_list) {
                (None, None) => pi_list_params.profile_id = None,
                (None, Some(auth_profile_id_list)) => {
                    pi_list_params.profile_id = Some(auth_profile_id_list)
                }
                (Some(profile_id_from_request_body), None) => {
                    pi_list_params.profile_id = Some(profile_id_from_request_body)
                }
                (Some(profile_id_from_request_body), Some(auth_profile_id_list)) => {
                    let profile_id_from_request_body_is_available_in_auth_profile_id_list =
                        profile_id_from_request_body
                            .iter()
                            .all(|profile_id| auth_profile_id_list.contains(profile_id));

                    if profile_id_from_request_body_is_available_in_auth_profile_id_list {
                        pi_list_params.profile_id = Some(profile_id_from_request_body)
                    } else {
                        // This scenario is very unlikely to happen
                        let inaccessible_profile_ids: Vec<_> = profile_id_from_request_body
                            .iter()
                            .filter(|profile_id| !auth_profile_id_list.contains(profile_id))
                            .collect();
                        return Err(error_stack::Report::new(
                            errors::api_error_response::ApiErrorResponse::PreconditionFailed {
                                message: format!(
                                    "Access not available for the given profile_id {:?}",
                                    inaccessible_profile_ids
                                ),
                            },
                        ));
                    }
                }
            }
            Ok(Self::List(pi_list_params))
        } else {
            Ok(payment_intent_constraints)
        }
    }
}

#[cfg(feature = "v2")]
#[async_trait::async_trait]
impl behaviour::Conversion for PaymentIntent {
    type DstType = DieselPaymentIntent;
    type NewDstType = DieselPaymentIntentNew;

    async fn convert(self) -> CustomResult<Self::DstType, ValidationError> {
        let Self {
            merchant_id,
            amount_details,
            status,
            amount_captured,
            customer_id,
            description,
            return_url,
            metadata,
            statement_descriptor,
            created_at,
            modified_at,
            last_synced,
            setup_future_usage,
            client_secret,
            active_attempt_id,
            order_details,
            allowed_payment_method_types,
            connector_metadata,
            feature_metadata,
            attempt_count,
            profile_id,
            payment_link_id,
            frm_merchant_decision,
            updated_by,
            request_incremental_authorization,
            authorization_count,
            session_expiry,
            request_external_three_ds_authentication,
            frm_metadata,
            customer_details,
            merchant_reference_id,
            billing_address,
            shipping_address,
            capture_method,
            id,
            authentication_type,
            prerouting_algorithm,
            organization_id,
            enable_payment_link,
            apply_mit_exemption,
            customer_present,
            routing_algorithm_id,
            payment_link_config,
        } = self;
        Ok(DieselPaymentIntent {
            skip_external_tax_calculation: Some(amount_details.get_external_tax_action_as_bool()),
            surcharge_applicable: Some(amount_details.get_surcharge_action_as_bool()),
            merchant_id,
            status,
            amount: amount_details.order_amount,
            currency: amount_details.currency,
            amount_captured,
            customer_id,
            description,
            return_url,
            metadata,
            statement_descriptor,
            created_at,
            modified_at,
            last_synced,
            setup_future_usage: Some(setup_future_usage),
            client_secret,
            active_attempt_id,
            order_details: order_details.map(|order_details| {
                order_details
                    .into_iter()
                    .map(|order_detail| Secret::new(order_detail.expose()))
                    .collect::<Vec<_>>()
            }),
            allowed_payment_method_types: allowed_payment_method_types
                .map(|allowed_payment_method_types| {
                    allowed_payment_method_types
                        .encode_to_value()
                        .change_context(ValidationError::InvalidValue {
                            message: "Failed to serialize allowed_payment_method_types".to_string(),
                        })
                })
                .transpose()?
                .map(Secret::new),
            connector_metadata,
            feature_metadata,
            attempt_count,
            profile_id,
            frm_merchant_decision,
            payment_link_id,
            updated_by,

            request_incremental_authorization: Some(request_incremental_authorization),
            authorization_count,
            session_expiry,
            request_external_three_ds_authentication: Some(
                request_external_three_ds_authentication.as_bool(),
            ),
            frm_metadata,
            customer_details: customer_details.map(Encryption::from),
            billing_address: billing_address.map(Encryption::from),
            shipping_address: shipping_address.map(Encryption::from),
            capture_method: Some(capture_method),
            id,
            authentication_type: Some(authentication_type),
            prerouting_algorithm,
            merchant_reference_id,
            surcharge_amount: amount_details.surcharge_amount,
            tax_on_surcharge: amount_details.tax_on_surcharge,
            organization_id,
            shipping_cost: amount_details.shipping_cost,
            tax_details: amount_details.tax_details,
            enable_payment_link: Some(enable_payment_link.as_bool()),
            apply_mit_exemption: Some(apply_mit_exemption.as_bool()),
            customer_present: Some(customer_present.as_bool()),
            payment_link_config,
            routing_algorithm_id,
            psd2_sca_exemption_type: None,
        })
    }
    async fn convert_back(
        state: &KeyManagerState,
        storage_model: Self::DstType,
        key: &Secret<Vec<u8>>,
        key_manager_identifier: keymanager::Identifier,
    ) -> CustomResult<Self, ValidationError>
    where
        Self: Sized,
    {
        async {
            let decrypted_data = crypto_operation(
                state,
                type_name!(Self::DstType),
                CryptoOperation::BatchDecrypt(super::EncryptedPaymentIntent::to_encryptable(
                    super::EncryptedPaymentIntent {
                        billing_address: storage_model.billing_address,
                        shipping_address: storage_model.shipping_address,
                        customer_details: storage_model.customer_details,
                    },
                )),
                key_manager_identifier,
                key.peek(),
            )
            .await
            .and_then(|val| val.try_into_batchoperation())?;

            let data = super::EncryptedPaymentIntent::from_encryptable(decrypted_data)
                .change_context(common_utils::errors::CryptoError::DecodingFailed)
                .attach_printable("Invalid batch operation data")?;

            let amount_details = super::AmountDetails {
                order_amount: storage_model.amount,
                currency: storage_model.currency,
                surcharge_amount: storage_model.surcharge_amount,
                tax_on_surcharge: storage_model.tax_on_surcharge,
                shipping_cost: storage_model.shipping_cost,
                tax_details: storage_model.tax_details,
                skip_external_tax_calculation: common_enums::TaxCalculationOverride::from(
                    storage_model.skip_external_tax_calculation,
                ),
                skip_surcharge_calculation: common_enums::SurchargeCalculationOverride::from(
                    storage_model.surcharge_applicable,
                ),
                amount_captured: storage_model.amount_captured,
            };

            let billing_address = data
                .billing_address
                .map(|billing| {
                    billing.deserialize_inner_value(|value| value.parse_value("Address"))
                })
                .transpose()
                .change_context(common_utils::errors::CryptoError::DecodingFailed)
                .attach_printable("Error while deserializing Address")?;

            let shipping_address = data
                .shipping_address
                .map(|shipping| {
                    shipping.deserialize_inner_value(|value| value.parse_value("Address"))
                })
                .transpose()
                .change_context(common_utils::errors::CryptoError::DecodingFailed)
                .attach_printable("Error while deserializing Address")?;
            let allowed_payment_method_types = storage_model
                .allowed_payment_method_types
                .map(|allowed_payment_method_types| {
                    allowed_payment_method_types.parse_value("Vec<PaymentMethodType>")
                })
                .transpose()
                .change_context(common_utils::errors::CryptoError::DecodingFailed)?;
            Ok::<Self, error_stack::Report<common_utils::errors::CryptoError>>(Self {
                merchant_id: storage_model.merchant_id,
                status: storage_model.status,
                amount_details,
                amount_captured: storage_model.amount_captured,
                customer_id: storage_model.customer_id,
                description: storage_model.description,
                return_url: storage_model.return_url,
                metadata: storage_model.metadata,
                statement_descriptor: storage_model.statement_descriptor,
                created_at: storage_model.created_at,
                modified_at: storage_model.modified_at,
                last_synced: storage_model.last_synced,
                setup_future_usage: storage_model.setup_future_usage.unwrap_or_default(),
                client_secret: storage_model.client_secret,
                active_attempt_id: storage_model.active_attempt_id,
                order_details: storage_model.order_details.map(|order_details| {
                    order_details
                        .into_iter()
                        .map(|order_detail| Secret::new(order_detail.expose()))
                        .collect::<Vec<_>>()
                }),
                allowed_payment_method_types,
                connector_metadata: storage_model.connector_metadata,
                feature_metadata: storage_model.feature_metadata,
                attempt_count: storage_model.attempt_count,
                profile_id: storage_model.profile_id,
                frm_merchant_decision: storage_model.frm_merchant_decision,
                payment_link_id: storage_model.payment_link_id,
                updated_by: storage_model.updated_by,
                request_incremental_authorization: storage_model
                    .request_incremental_authorization
                    .unwrap_or_default(),
                authorization_count: storage_model.authorization_count,
                session_expiry: storage_model.session_expiry,
                request_external_three_ds_authentication: storage_model
                    .request_external_three_ds_authentication
                    .into(),
                frm_metadata: storage_model.frm_metadata,
                customer_details: data.customer_details,
                billing_address,
                shipping_address,
                capture_method: storage_model.capture_method.unwrap_or_default(),
                id: storage_model.id,
                merchant_reference_id: storage_model.merchant_reference_id,
                organization_id: storage_model.organization_id,
                authentication_type: storage_model.authentication_type.unwrap_or_default(),
                prerouting_algorithm: storage_model.prerouting_algorithm,
                enable_payment_link: storage_model.enable_payment_link.into(),
                apply_mit_exemption: storage_model.apply_mit_exemption.into(),
                customer_present: storage_model.customer_present.into(),
                payment_link_config: storage_model.payment_link_config,
                routing_algorithm_id: storage_model.routing_algorithm_id,
            })
        }
        .await
        .change_context(ValidationError::InvalidValue {
            message: "Failed while decrypting payment intent".to_string(),
        })
    }

    async fn construct_new(self) -> CustomResult<Self::NewDstType, ValidationError> {
        let amount_details = self.amount_details;

        Ok(DieselPaymentIntentNew {
            surcharge_applicable: Some(amount_details.get_surcharge_action_as_bool()),
            skip_external_tax_calculation: Some(amount_details.get_external_tax_action_as_bool()),
            merchant_id: self.merchant_id,
            status: self.status,
            amount: amount_details.order_amount,
            currency: amount_details.currency,
            amount_captured: self.amount_captured,
            customer_id: self.customer_id,
            description: self.description,
            return_url: self.return_url,
            metadata: self.metadata,
            statement_descriptor: self.statement_descriptor,
            created_at: self.created_at,
            modified_at: self.modified_at,
            last_synced: self.last_synced,
            setup_future_usage: Some(self.setup_future_usage),
            client_secret: self.client_secret,
            active_attempt_id: self.active_attempt_id,
            order_details: self.order_details,
            allowed_payment_method_types: self
                .allowed_payment_method_types
                .map(|allowed_payment_method_types| {
                    allowed_payment_method_types
                        .encode_to_value()
                        .change_context(ValidationError::InvalidValue {
                            message: "Failed to serialize allowed_payment_method_types".to_string(),
                        })
                })
                .transpose()?
                .map(Secret::new),
            connector_metadata: self.connector_metadata,
            feature_metadata: self.feature_metadata,
            attempt_count: self.attempt_count,
            profile_id: self.profile_id,
            frm_merchant_decision: self.frm_merchant_decision,
            payment_link_id: self.payment_link_id,
            updated_by: self.updated_by,

            request_incremental_authorization: Some(self.request_incremental_authorization),
            authorization_count: self.authorization_count,
            session_expiry: self.session_expiry,
            request_external_three_ds_authentication: Some(
                self.request_external_three_ds_authentication.as_bool(),
            ),
            frm_metadata: self.frm_metadata,
            customer_details: self.customer_details.map(Encryption::from),
            billing_address: self.billing_address.map(Encryption::from),
            shipping_address: self.shipping_address.map(Encryption::from),
            capture_method: Some(self.capture_method),
            id: self.id,
            merchant_reference_id: self.merchant_reference_id,
            authentication_type: Some(self.authentication_type),
            prerouting_algorithm: self.prerouting_algorithm,
            surcharge_amount: amount_details.surcharge_amount,
            tax_on_surcharge: amount_details.tax_on_surcharge,
            organization_id: self.organization_id,
            shipping_cost: amount_details.shipping_cost,
            tax_details: amount_details.tax_details,
            enable_payment_link: Some(self.enable_payment_link.as_bool()),
            apply_mit_exemption: Some(self.apply_mit_exemption.as_bool()),
        })
    }
}

#[cfg(feature = "v1")]
#[async_trait::async_trait]
impl behaviour::Conversion for PaymentIntent {
    type DstType = DieselPaymentIntent;
    type NewDstType = DieselPaymentIntentNew;

    async fn convert(self) -> CustomResult<Self::DstType, ValidationError> {
        Ok(DieselPaymentIntent {
            payment_id: self.payment_id,
            merchant_id: self.merchant_id,
            status: self.status,
            amount: self.amount,
            currency: self.currency,
            amount_captured: self.amount_captured,
            customer_id: self.customer_id,
            description: self.description,
            return_url: self.return_url,
            metadata: self.metadata,
            connector_id: self.connector_id,
            shipping_address_id: self.shipping_address_id,
            billing_address_id: self.billing_address_id,
            statement_descriptor_name: self.statement_descriptor_name,
            statement_descriptor_suffix: self.statement_descriptor_suffix,
            created_at: self.created_at,
            modified_at: self.modified_at,
            last_synced: self.last_synced,
            setup_future_usage: self.setup_future_usage,
            off_session: self.off_session,
            client_secret: self.client_secret,
            active_attempt_id: self.active_attempt.get_id(),
            business_country: self.business_country,
            business_label: self.business_label,
            order_details: self.order_details,
            allowed_payment_method_types: self.allowed_payment_method_types,
            connector_metadata: self.connector_metadata,
            feature_metadata: self.feature_metadata,
            attempt_count: self.attempt_count,
            profile_id: self.profile_id,
            merchant_decision: self.merchant_decision,
            payment_link_id: self.payment_link_id,
            payment_confirm_source: self.payment_confirm_source,
            updated_by: self.updated_by,
            surcharge_applicable: self.surcharge_applicable,
            request_incremental_authorization: self.request_incremental_authorization,
            incremental_authorization_allowed: self.incremental_authorization_allowed,
            authorization_count: self.authorization_count,
            fingerprint_id: self.fingerprint_id,
            session_expiry: self.session_expiry,
            request_external_three_ds_authentication: self.request_external_three_ds_authentication,
            charges: self.charges,
            frm_metadata: self.frm_metadata,
            customer_details: self.customer_details.map(Encryption::from),
            billing_details: self.billing_details.map(Encryption::from),
            merchant_order_reference_id: self.merchant_order_reference_id,
            shipping_details: self.shipping_details.map(Encryption::from),
            is_payment_processor_token_flow: self.is_payment_processor_token_flow,
            organization_id: self.organization_id,
            shipping_cost: self.shipping_cost,
            tax_details: self.tax_details,
            skip_external_tax_calculation: self.skip_external_tax_calculation,
            psd2_sca_exemption_type: self.psd2_sca_exemption_type,
        })
    }

    async fn convert_back(
        state: &KeyManagerState,
        storage_model: Self::DstType,
        key: &Secret<Vec<u8>>,
        key_manager_identifier: keymanager::Identifier,
    ) -> CustomResult<Self, ValidationError>
    where
        Self: Sized,
    {
        async {
            let decrypted_data = crypto_operation(
                state,
                type_name!(Self::DstType),
                CryptoOperation::BatchDecrypt(super::EncryptedPaymentIntent::to_encryptable(
                    super::EncryptedPaymentIntent {
                        billing_details: storage_model.billing_details,
                        shipping_details: storage_model.shipping_details,
                        customer_details: storage_model.customer_details,
                    },
                )),
                key_manager_identifier,
                key.peek(),
            )
            .await
            .and_then(|val| val.try_into_batchoperation())?;

            let data = super::EncryptedPaymentIntent::from_encryptable(decrypted_data)
                .change_context(common_utils::errors::CryptoError::DecodingFailed)
                .attach_printable("Invalid batch operation data")?;

            Ok::<Self, error_stack::Report<common_utils::errors::CryptoError>>(Self {
                payment_id: storage_model.payment_id,
                merchant_id: storage_model.merchant_id,
                status: storage_model.status,
                amount: storage_model.amount,
                currency: storage_model.currency,
                amount_captured: storage_model.amount_captured,
                customer_id: storage_model.customer_id,
                description: storage_model.description,
                return_url: storage_model.return_url,
                metadata: storage_model.metadata,
                connector_id: storage_model.connector_id,
                shipping_address_id: storage_model.shipping_address_id,
                billing_address_id: storage_model.billing_address_id,
                statement_descriptor_name: storage_model.statement_descriptor_name,
                statement_descriptor_suffix: storage_model.statement_descriptor_suffix,
                created_at: storage_model.created_at,
                modified_at: storage_model.modified_at,
                last_synced: storage_model.last_synced,
                setup_future_usage: storage_model.setup_future_usage,
                off_session: storage_model.off_session,
                client_secret: storage_model.client_secret,
                active_attempt: RemoteStorageObject::ForeignID(storage_model.active_attempt_id),
                business_country: storage_model.business_country,
                business_label: storage_model.business_label,
                order_details: storage_model.order_details,
                allowed_payment_method_types: storage_model.allowed_payment_method_types,
                connector_metadata: storage_model.connector_metadata,
                feature_metadata: storage_model.feature_metadata,
                attempt_count: storage_model.attempt_count,
                profile_id: storage_model.profile_id,
                merchant_decision: storage_model.merchant_decision,
                payment_link_id: storage_model.payment_link_id,
                payment_confirm_source: storage_model.payment_confirm_source,
                updated_by: storage_model.updated_by,
                surcharge_applicable: storage_model.surcharge_applicable,
                request_incremental_authorization: storage_model.request_incremental_authorization,
                incremental_authorization_allowed: storage_model.incremental_authorization_allowed,
                authorization_count: storage_model.authorization_count,
                fingerprint_id: storage_model.fingerprint_id,
                session_expiry: storage_model.session_expiry,
                request_external_three_ds_authentication: storage_model
                    .request_external_three_ds_authentication,
                charges: storage_model.charges,
                frm_metadata: storage_model.frm_metadata,
                shipping_cost: storage_model.shipping_cost,
                tax_details: storage_model.tax_details,
                customer_details: data.customer_details,
                billing_details: data.billing_details,
                merchant_order_reference_id: storage_model.merchant_order_reference_id,
                shipping_details: data.shipping_details,
                is_payment_processor_token_flow: storage_model.is_payment_processor_token_flow,
                organization_id: storage_model.organization_id,
                skip_external_tax_calculation: storage_model.skip_external_tax_calculation,
                psd2_sca_exemption_type: storage_model.psd2_sca_exemption_type,
            })
        }
        .await
        .change_context(ValidationError::InvalidValue {
            message: "Failed while decrypting payment intent".to_string(),
        })
    }

    async fn construct_new(self) -> CustomResult<Self::NewDstType, ValidationError> {
        Ok(DieselPaymentIntentNew {
            payment_id: self.payment_id,
            merchant_id: self.merchant_id,
            status: self.status,
            amount: self.amount,
            currency: self.currency,
            amount_captured: self.amount_captured,
            customer_id: self.customer_id,
            description: self.description,
            return_url: self.return_url,
            metadata: self.metadata,
            connector_id: self.connector_id,
            shipping_address_id: self.shipping_address_id,
            billing_address_id: self.billing_address_id,
            statement_descriptor_name: self.statement_descriptor_name,
            statement_descriptor_suffix: self.statement_descriptor_suffix,
            created_at: self.created_at,
            modified_at: self.modified_at,
            last_synced: self.last_synced,
            setup_future_usage: self.setup_future_usage,
            off_session: self.off_session,
            client_secret: self.client_secret,
            active_attempt_id: self.active_attempt.get_id(),
            business_country: self.business_country,
            business_label: self.business_label,
            order_details: self.order_details,
            allowed_payment_method_types: self.allowed_payment_method_types,
            connector_metadata: self.connector_metadata,
            feature_metadata: self.feature_metadata,
            attempt_count: self.attempt_count,
            profile_id: self.profile_id,
            merchant_decision: self.merchant_decision,
            payment_link_id: self.payment_link_id,
            payment_confirm_source: self.payment_confirm_source,
            updated_by: self.updated_by,
            surcharge_applicable: self.surcharge_applicable,
            request_incremental_authorization: self.request_incremental_authorization,
            incremental_authorization_allowed: self.incremental_authorization_allowed,
            authorization_count: self.authorization_count,
            fingerprint_id: self.fingerprint_id,
            session_expiry: self.session_expiry,
            request_external_three_ds_authentication: self.request_external_three_ds_authentication,
            charges: self.charges,
            frm_metadata: self.frm_metadata,
            customer_details: self.customer_details.map(Encryption::from),
            billing_details: self.billing_details.map(Encryption::from),
            merchant_order_reference_id: self.merchant_order_reference_id,
            shipping_details: self.shipping_details.map(Encryption::from),
            is_payment_processor_token_flow: self.is_payment_processor_token_flow,
            organization_id: self.organization_id,
            shipping_cost: self.shipping_cost,
            tax_details: self.tax_details,
            skip_external_tax_calculation: self.skip_external_tax_calculation,
            psd2_sca_exemption_type: self.psd2_sca_exemption_type,
        })
    }
}<|MERGE_RESOLUTION|>--- conflicted
+++ resolved
@@ -299,50 +299,13 @@
         status: common_enums::IntentStatus,
         updated_by: String,
     },
-<<<<<<< HEAD
     /// Update the payment intent details on payment sdk session call, before calling the connector.
     SessionIntentUpdate {
         prerouting_algorithm: serde_json::Value,
         updated_by: String,
     },
-}
-
-#[cfg(feature = "v2")]
-#[derive(Clone, Debug, Default)]
-pub struct PaymentIntentUpdateInternal {
-    pub amount: Option<MinorUnit>,
-    pub currency: Option<storage_enums::Currency>,
-    pub status: Option<storage_enums::IntentStatus>,
-    pub amount_captured: Option<MinorUnit>,
-    pub customer_id: Option<id_type::CustomerId>,
-    pub return_url: Option<String>,
-    pub setup_future_usage: Option<storage_enums::FutureUsage>,
-    pub off_session: Option<bool>,
-    pub metadata: Option<pii::SecretSerdeValue>,
-    pub modified_at: Option<PrimitiveDateTime>,
-    pub active_attempt_id: Option<id_type::GlobalAttemptId>,
-    pub description: Option<String>,
-    pub statement_descriptor: Option<String>,
-    pub order_details: Option<Vec<pii::SecretSerdeValue>>,
-    pub attempt_count: Option<i16>,
-    pub frm_merchant_decision: Option<common_enums::MerchantDecision>,
-    pub payment_confirm_source: Option<storage_enums::PaymentSource>,
-    pub updated_by: String,
-    pub surcharge_applicable: Option<bool>,
-    pub authorization_count: Option<i32>,
-    pub session_expiry: Option<PrimitiveDateTime>,
-    pub request_external_three_ds_authentication: Option<bool>,
-    pub frm_metadata: Option<pii::SecretSerdeValue>,
-    pub customer_details: Option<Encryptable<Secret<serde_json::Value>>>,
-    pub billing_address: Option<Encryptable<Secret<serde_json::Value>>>,
-    pub shipping_address: Option<Encryptable<Secret<serde_json::Value>>>,
-    pub merchant_order_reference_id: Option<String>,
-    pub is_payment_processor_token_flow: Option<bool>,
-    pub prerouting_algorithm: Option<serde_json::Value>,
-=======
     /// UpdateIntent
     UpdateIntent(Box<PaymentIntentUpdateFields>),
->>>>>>> 400d9a42
 }
 
 #[cfg(feature = "v1")]
@@ -507,7 +470,6 @@
                 request_external_three_ds_authentication: None,
                 updated_by,
             },
-<<<<<<< HEAD
             PaymentIntentUpdate::SessionIntentUpdate {
                 prerouting_algorithm,
                 updated_by,
@@ -516,46 +478,37 @@
                 active_attempt_id: None,
                 modified_at: common_utils::date_time::now(),
                 prerouting_algorithm: Some(prerouting_algorithm),
-                updated_by,
-            },
-        }
-    }
-}
-
-// This conversion is required for the `apply_changeset` function used for mockdb
-#[cfg(feature = "v2")]
-impl From<PaymentIntentUpdate> for PaymentIntentUpdateInternal {
-    fn from(payment_intent_update: PaymentIntentUpdate) -> Self {
-        match payment_intent_update {
-            PaymentIntentUpdate::ConfirmIntent {
-                status,
-                active_attempt_id,
-                updated_by,
-            } => Self {
-                status: Some(status),
-                active_attempt_id: Some(active_attempt_id),
-                updated_by,
-                ..Default::default()
-            },
-            PaymentIntentUpdate::ConfirmIntentPostUpdate { status, updated_by } => Self {
-                status: Some(status),
-                updated_by,
-                ..Default::default()
-            },
-            PaymentIntentUpdate::SyncUpdate { status, updated_by } => Self {
-                status: Some(status),
-                updated_by,
-                ..Default::default()
-            },
-            PaymentIntentUpdate::SessionIntentUpdate {
-                prerouting_algorithm,
-                updated_by,
-            } => Self {
-                prerouting_algorithm: Some(prerouting_algorithm),
-                updated_by,
-                ..Default::default()
-            },
-=======
+                amount: None,
+                currency: None,
+                shipping_cost: None,
+                tax_details: None,
+                skip_external_tax_calculation: None,
+                surcharge_applicable: None,
+                surcharge_amount: None,
+                tax_on_surcharge: None,
+                routing_algorithm_id: None,
+                capture_method: None,
+                authentication_type: None,
+                billing_address: None,
+                shipping_address: None,
+                customer_present: None,
+                description: None,
+                return_url: None,
+                setup_future_usage: None,
+                apply_mit_exemption: None,
+                statement_descriptor: None,
+                order_details: None,
+                allowed_payment_method_types: None,
+                metadata: None,
+                connector_metadata: None,
+                feature_metadata: None,
+                payment_link_config: None,
+                request_incremental_authorization: None,
+                session_expiry: None,
+                frm_metadata: None,
+                request_external_three_ds_authentication: None,
+                updated_by,
+            },
             PaymentIntentUpdate::UpdateIntent(boxed_intent) => {
                 let PaymentIntentUpdateFields {
                     amount,
@@ -592,6 +545,7 @@
                 Self {
                     status: None,
                     active_attempt_id: None,
+                    prerouting_algorithm: None,
                     modified_at: common_utils::date_time::now(),
 
                     amount,
@@ -633,7 +587,6 @@
                     updated_by,
                 }
             }
->>>>>>> 400d9a42
         }
     }
 }
