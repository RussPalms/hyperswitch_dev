--- conflicted
+++ resolved
@@ -82,12 +82,8 @@
     pub card_type: Option<String>,
     pub card_issuing_country: Option<String>,
     pub bank_code: Option<String>,
-<<<<<<< HEAD
     pub nick_name: Option<NameType>,
-=======
-    pub nick_name: Option<Secret<String>>,
-    pub card_holder_name: Option<Secret<String>>,
->>>>>>> 02f0824d
+    pub card_holder_name: Option<NameType>,
 }
 
 #[derive(Eq, PartialEq, Clone, Debug, Serialize, Deserialize, Default)]
@@ -100,12 +96,8 @@
     pub card_type: Option<String>,
     pub card_issuing_country: Option<String>,
     pub bank_code: Option<String>,
-<<<<<<< HEAD
     pub nick_name: Option<NameType>,
-=======
-    pub nick_name: Option<Secret<String>>,
-    pub card_holder_name: Option<Secret<String>>,
->>>>>>> 02f0824d
+    pub card_holder_name: Option<NameType>,
 }
 
 impl CardDetailsForNetworkTransactionId {
@@ -605,12 +597,8 @@
     pub card_type: Option<String>,
     pub card_issuing_country: Option<String>,
     pub bank_code: Option<String>,
-<<<<<<< HEAD
     pub nick_name: Option<NameType>,
-=======
-    pub nick_name: Option<Secret<String>>,
     pub eci: Option<String>,
->>>>>>> 02f0824d
 }
 
 #[derive(Eq, PartialEq, Clone, Debug, Serialize, Deserialize)]
@@ -1458,7 +1446,7 @@
     pub nickname: Option<String>,
     pub card_last_four: Option<String>,
     pub card_token: Option<String>,
-    pub card_holder_name: Option<Secret<String>>,
+    pub card_holder_name: Option<NameType>,
 }
 
 #[derive(Debug, serde::Serialize, serde::Deserialize)]
