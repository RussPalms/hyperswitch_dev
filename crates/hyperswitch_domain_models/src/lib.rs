pub mod address;
pub mod api;
pub mod behaviour;
pub mod business_profile;
pub mod callback_mapper;
pub mod consts;
pub mod customer;
pub mod disputes;
pub mod errors;
pub mod mandates;
pub mod merchant_account;
pub mod merchant_connector_account;
pub mod merchant_key_store;
pub mod network_tokenization;
pub mod payment_address;
pub mod payment_method_data;
pub mod payment_methods;
pub mod payments;
#[cfg(feature = "payouts")]
pub mod payouts;
pub mod refunds;
pub mod relay;
pub mod router_data;
pub mod router_data_v2;
pub mod router_flow_types;
pub mod router_request_types;
pub mod router_response_types;
pub mod type_encryption;
pub mod types;

#[cfg(not(feature = "payouts"))]
pub trait PayoutAttemptInterface {}

#[cfg(not(feature = "payouts"))]
pub trait PayoutsInterface {}

use api_models::payments::{
    ApplePayRecurringDetails as ApiApplePayRecurringDetails,
    ApplePayRegularBillingDetails as ApiApplePayRegularBillingDetails,
    FeatureMetadata as ApiFeatureMetadata, OrderDetailsWithAmount as ApiOrderDetailsWithAmount,
    RecurringPaymentIntervalUnit as ApiRecurringPaymentIntervalUnit,
    RedirectResponse as ApiRedirectResponse,
};
#[cfg(feature = "v2")]
use api_models::payments::{
<<<<<<< HEAD
    BillingConnectorMitTokenDetails as ApiBillingConnectorMitTokenDetails,
    RevenueRecoveryMetadata as ApiRevenueRecoveryMetadata,
=======
    BillingConnectorPaymentDetails as ApiBillingConnectorPaymentDetails,
    PaymentRevenueRecoveryMetadata as ApiRevenueRecoveryMetadata,
>>>>>>> 0d5c6faa
};
use diesel_models::types::{
    ApplePayRecurringDetails, ApplePayRegularBillingDetails, FeatureMetadata,
    OrderDetailsWithAmount, RecurringPaymentIntervalUnit, RedirectResponse,
};
#[cfg(feature = "v2")]
<<<<<<< HEAD
use diesel_models::types::{BillingConnectorMitTokenDetails, RevenueRecoveryMetadata};
=======
use diesel_models::types::{BillingConnectorPaymentDetails, PaymentRevenueRecoveryMetadata};
>>>>>>> 0d5c6faa

#[derive(Clone, Debug, Eq, PartialEq, serde::Serialize)]
pub enum RemoteStorageObject<T: ForeignIDRef> {
    ForeignID(String),
    Object(T),
}

impl<T: ForeignIDRef> From<T> for RemoteStorageObject<T> {
    fn from(value: T) -> Self {
        Self::Object(value)
    }
}

pub trait ForeignIDRef {
    fn foreign_id(&self) -> String;
}

impl<T: ForeignIDRef> RemoteStorageObject<T> {
    pub fn get_id(&self) -> String {
        match self {
            Self::ForeignID(id) => id.clone(),
            Self::Object(i) => i.foreign_id(),
        }
    }
}

use std::fmt::Debug;

pub trait ApiModelToDieselModelConvertor<F> {
    /// Convert from a foreign type to the current type
    fn convert_from(from: F) -> Self;
    fn convert_back(self) -> F;
}

#[cfg(feature = "v1")]
impl ApiModelToDieselModelConvertor<ApiFeatureMetadata> for FeatureMetadata {
    fn convert_from(from: ApiFeatureMetadata) -> Self {
        let ApiFeatureMetadata {
            redirect_response,
            search_tags,
            apple_pay_recurring_details,
        } = from;

        Self {
            redirect_response: redirect_response.map(RedirectResponse::convert_from),
            search_tags,
            apple_pay_recurring_details: apple_pay_recurring_details
                .map(ApplePayRecurringDetails::convert_from),
        }
    }

    fn convert_back(self) -> ApiFeatureMetadata {
        let Self {
            redirect_response,
            search_tags,
            apple_pay_recurring_details,
        } = self;

        ApiFeatureMetadata {
            redirect_response: redirect_response
                .map(|redirect_response| redirect_response.convert_back()),
            search_tags,
            apple_pay_recurring_details: apple_pay_recurring_details
                .map(|value| value.convert_back()),
        }
    }
}

#[cfg(feature = "v2")]
impl ApiModelToDieselModelConvertor<ApiFeatureMetadata> for FeatureMetadata {
    fn convert_from(from: ApiFeatureMetadata) -> Self {
        #[cfg(feature = "v1")]
        let ApiFeatureMetadata {
            redirect_response,
            search_tags,
            apple_pay_recurring_details,
        } = from;

        #[cfg(feature = "v2")]
        let ApiFeatureMetadata {
            redirect_response,
            search_tags,
            apple_pay_recurring_details,
<<<<<<< HEAD
            revenue_recovery_metadata,
=======
            payment_revenue_recovery_metadata,
>>>>>>> 0d5c6faa
        } = from;

        Self {
            redirect_response: redirect_response.map(RedirectResponse::convert_from),
            search_tags,
            apple_pay_recurring_details: apple_pay_recurring_details
                .map(ApplePayRecurringDetails::convert_from),
<<<<<<< HEAD

            #[cfg(feature = "v2")]
            revenue_recovery_metadata: revenue_recovery_metadata
                .map(RevenueRecoveryMetadata::convert_from),
=======
            payment_revenue_recovery_metadata: payment_revenue_recovery_metadata
                .map(PaymentRevenueRecoveryMetadata::convert_from),
>>>>>>> 0d5c6faa
        }
    }

    fn convert_back(self) -> ApiFeatureMetadata {
        #[cfg(feature = "v1")]
        let Self {
            redirect_response,
            search_tags,
            apple_pay_recurring_details,
            payment_revenue_recovery_metadata,
        } = self;

<<<<<<< HEAD
        #[cfg(feature = "v2")]
        let Self {
            redirect_response,
            search_tags,
            apple_pay_recurring_details,
            revenue_recovery_metadata,
        } = self;

=======
>>>>>>> 0d5c6faa
        ApiFeatureMetadata {
            redirect_response: redirect_response
                .map(|redirect_response| redirect_response.convert_back()),
            search_tags,
            apple_pay_recurring_details: apple_pay_recurring_details
                .map(|value| value.convert_back()),
<<<<<<< HEAD
            #[cfg(feature = "v2")]
            revenue_recovery_metadata: revenue_recovery_metadata.map(|value| value.convert_back()),
=======
            payment_revenue_recovery_metadata: payment_revenue_recovery_metadata
                .map(|value| value.convert_back()),
>>>>>>> 0d5c6faa
        }
    }
}

impl ApiModelToDieselModelConvertor<ApiRedirectResponse> for RedirectResponse {
    fn convert_from(from: ApiRedirectResponse) -> Self {
        let ApiRedirectResponse {
            param,
            json_payload,
        } = from;
        Self {
            param,
            json_payload,
        }
    }

    fn convert_back(self) -> ApiRedirectResponse {
        let Self {
            param,
            json_payload,
        } = self;
        ApiRedirectResponse {
            param,
            json_payload,
        }
    }
}

impl ApiModelToDieselModelConvertor<ApiRecurringPaymentIntervalUnit>
    for RecurringPaymentIntervalUnit
{
    fn convert_from(from: ApiRecurringPaymentIntervalUnit) -> Self {
        match from {
            ApiRecurringPaymentIntervalUnit::Year => Self::Year,
            ApiRecurringPaymentIntervalUnit::Month => Self::Month,
            ApiRecurringPaymentIntervalUnit::Day => Self::Day,
            ApiRecurringPaymentIntervalUnit::Hour => Self::Hour,
            ApiRecurringPaymentIntervalUnit::Minute => Self::Minute,
        }
    }
    fn convert_back(self) -> ApiRecurringPaymentIntervalUnit {
        match self {
            Self::Year => ApiRecurringPaymentIntervalUnit::Year,
            Self::Month => ApiRecurringPaymentIntervalUnit::Month,
            Self::Day => ApiRecurringPaymentIntervalUnit::Day,
            Self::Hour => ApiRecurringPaymentIntervalUnit::Hour,
            Self::Minute => ApiRecurringPaymentIntervalUnit::Minute,
        }
    }
}

impl ApiModelToDieselModelConvertor<ApiApplePayRegularBillingDetails>
    for ApplePayRegularBillingDetails
{
    fn convert_from(from: ApiApplePayRegularBillingDetails) -> Self {
        Self {
            label: from.label,
            recurring_payment_start_date: from.recurring_payment_start_date,
            recurring_payment_end_date: from.recurring_payment_end_date,
            recurring_payment_interval_unit: from
                .recurring_payment_interval_unit
                .map(RecurringPaymentIntervalUnit::convert_from),
            recurring_payment_interval_count: from.recurring_payment_interval_count,
        }
    }

    fn convert_back(self) -> ApiApplePayRegularBillingDetails {
        ApiApplePayRegularBillingDetails {
            label: self.label,
            recurring_payment_start_date: self.recurring_payment_start_date,
            recurring_payment_end_date: self.recurring_payment_end_date,
            recurring_payment_interval_unit: self
                .recurring_payment_interval_unit
                .map(|value| value.convert_back()),
            recurring_payment_interval_count: self.recurring_payment_interval_count,
        }
    }
}

impl ApiModelToDieselModelConvertor<ApiApplePayRecurringDetails> for ApplePayRecurringDetails {
    fn convert_from(from: ApiApplePayRecurringDetails) -> Self {
        Self {
            payment_description: from.payment_description,
            regular_billing: ApplePayRegularBillingDetails::convert_from(from.regular_billing),
            billing_agreement: from.billing_agreement,
            management_url: from.management_url,
        }
    }

    fn convert_back(self) -> ApiApplePayRecurringDetails {
        ApiApplePayRecurringDetails {
            payment_description: self.payment_description,
            regular_billing: self.regular_billing.convert_back(),
            billing_agreement: self.billing_agreement,
            management_url: self.management_url,
        }
    }
}

#[cfg(feature = "v2")]
<<<<<<< HEAD
impl ApiModelToDieselModelConvertor<ApiRevenueRecoveryMetadata> for RevenueRecoveryMetadata {
    fn convert_from(from: ApiRevenueRecoveryMetadata) -> Self {
        Self {
            retry_count: from.retry_count,
            payment_connector_transmission: from.payment_connector_transmission,
            billing_connector_id: from.billing_connector_id,
            active_attempt_payment_connector_id: from.active_attempt_payment_connector_id,
            billing_connector_mit_token_details: BillingConnectorMitTokenDetails::convert_from(
                from.billing_connector_mit_token_details,
=======
impl ApiModelToDieselModelConvertor<ApiRevenueRecoveryMetadata> for PaymentRevenueRecoveryMetadata {
    fn convert_from(from: ApiRevenueRecoveryMetadata) -> Self {
        Self {
            total_retry_count: from.total_retry_count,
            payment_connector_transmission: from.payment_connector_transmission,
            billing_connector_id: from.billing_connector_id,
            active_attempt_payment_connector_id: from.active_attempt_payment_connector_id,
            billing_connector_payment_details: BillingConnectorPaymentDetails::convert_from(
                from.billing_connector_payment_details,
>>>>>>> 0d5c6faa
            ),
            payment_method_type: from.payment_method_type,
            payment_method_subtype: from.payment_method_subtype,
        }
    }

    fn convert_back(self) -> ApiRevenueRecoveryMetadata {
        ApiRevenueRecoveryMetadata {
<<<<<<< HEAD
            retry_count: self.retry_count,
            payment_connector_transmission: self.payment_connector_transmission,
            billing_connector_id: self.billing_connector_id,
            active_attempt_payment_connector_id: self.active_attempt_payment_connector_id,
            billing_connector_mit_token_details: self
                .billing_connector_mit_token_details
=======
            total_retry_count: self.total_retry_count,
            payment_connector_transmission: self.payment_connector_transmission,
            billing_connector_id: self.billing_connector_id,
            active_attempt_payment_connector_id: self.active_attempt_payment_connector_id,
            billing_connector_payment_details: self
                .billing_connector_payment_details
>>>>>>> 0d5c6faa
                .convert_back(),
            payment_method_type: self.payment_method_type,
            payment_method_subtype: self.payment_method_subtype,
        }
    }
}

#[cfg(feature = "v2")]
<<<<<<< HEAD
impl ApiModelToDieselModelConvertor<ApiBillingConnectorMitTokenDetails>
    for BillingConnectorMitTokenDetails
{
    fn convert_from(from: ApiBillingConnectorMitTokenDetails) -> Self {
=======
impl ApiModelToDieselModelConvertor<ApiBillingConnectorPaymentDetails>
    for BillingConnectorPaymentDetails
{
    fn convert_from(from: ApiBillingConnectorPaymentDetails) -> Self {
>>>>>>> 0d5c6faa
        Self {
            payment_processor_token: from.payment_processor_token,
            connector_customer_id: from.connector_customer_id,
        }
    }

<<<<<<< HEAD
    fn convert_back(self) -> ApiBillingConnectorMitTokenDetails {
        ApiBillingConnectorMitTokenDetails {
=======
    fn convert_back(self) -> ApiBillingConnectorPaymentDetails {
        ApiBillingConnectorPaymentDetails {
>>>>>>> 0d5c6faa
            payment_processor_token: self.payment_processor_token,
            connector_customer_id: self.connector_customer_id,
        }
    }
}

impl ApiModelToDieselModelConvertor<ApiOrderDetailsWithAmount> for OrderDetailsWithAmount {
    fn convert_from(from: ApiOrderDetailsWithAmount) -> Self {
        let ApiOrderDetailsWithAmount {
            product_name,
            quantity,
            amount,
            requires_shipping,
            product_img_link,
            product_id,
            category,
            sub_category,
            brand,
            product_type,
            product_tax_code,
            tax_rate,
            total_tax_amount,
        } = from;
        Self {
            product_name,
            quantity,
            amount,
            requires_shipping,
            product_img_link,
            product_id,
            category,
            sub_category,
            brand,
            product_type,
            product_tax_code,
            tax_rate,
            total_tax_amount,
        }
    }

    fn convert_back(self) -> ApiOrderDetailsWithAmount {
        let Self {
            product_name,
            quantity,
            amount,
            requires_shipping,
            product_img_link,
            product_id,
            category,
            sub_category,
            brand,
            product_type,
            product_tax_code,
            tax_rate,
            total_tax_amount,
        } = self;
        ApiOrderDetailsWithAmount {
            product_name,
            quantity,
            amount,
            requires_shipping,
            product_img_link,
            product_id,
            category,
            sub_category,
            brand,
            product_type,
            product_tax_code,
            tax_rate,
            total_tax_amount,
        }
    }
}

#[cfg(feature = "v2")]
impl ApiModelToDieselModelConvertor<api_models::admin::PaymentLinkConfigRequest>
    for diesel_models::payment_intent::PaymentLinkConfigRequestForPayments
{
    fn convert_from(item: api_models::admin::PaymentLinkConfigRequest) -> Self {
        Self {
            theme: item.theme,
            logo: item.logo,
            seller_name: item.seller_name,
            sdk_layout: item.sdk_layout,
            display_sdk_only: item.display_sdk_only,
            enabled_saved_payment_method: item.enabled_saved_payment_method,
            hide_card_nickname_field: item.hide_card_nickname_field,
            show_card_form_by_default: item.show_card_form_by_default,
            details_layout: item.details_layout,
            transaction_details: item.transaction_details.map(|transaction_details| {
                transaction_details
                    .into_iter()
                    .map(|transaction_detail| {
                        diesel_models::PaymentLinkTransactionDetails::convert_from(
                            transaction_detail,
                        )
                    })
                    .collect()
            }),
            background_image: item.background_image.map(|background_image| {
                diesel_models::business_profile::PaymentLinkBackgroundImageConfig::convert_from(
                    background_image,
                )
            }),
            payment_button_text: item.payment_button_text,
        }
    }
    fn convert_back(self) -> api_models::admin::PaymentLinkConfigRequest {
        let Self {
            theme,
            logo,
            seller_name,
            sdk_layout,
            display_sdk_only,
            enabled_saved_payment_method,
            hide_card_nickname_field,
            show_card_form_by_default,
            transaction_details,
            background_image,
            details_layout,
            payment_button_text,
        } = self;
        api_models::admin::PaymentLinkConfigRequest {
            theme,
            logo,
            seller_name,
            sdk_layout,
            display_sdk_only,
            enabled_saved_payment_method,
            hide_card_nickname_field,
            show_card_form_by_default,
            details_layout,
            transaction_details: transaction_details.map(|transaction_details| {
                transaction_details
                    .into_iter()
                    .map(|transaction_detail| transaction_detail.convert_back())
                    .collect()
            }),
            background_image: background_image
                .map(|background_image| background_image.convert_back()),
            payment_button_text,
        }
    }
}

#[cfg(feature = "v2")]
impl ApiModelToDieselModelConvertor<api_models::admin::PaymentLinkTransactionDetails>
    for diesel_models::PaymentLinkTransactionDetails
{
    fn convert_from(from: api_models::admin::PaymentLinkTransactionDetails) -> Self {
        Self {
            key: from.key,
            value: from.value,
            ui_configuration: from
                .ui_configuration
                .map(diesel_models::TransactionDetailsUiConfiguration::convert_from),
        }
    }
    fn convert_back(self) -> api_models::admin::PaymentLinkTransactionDetails {
        let Self {
            key,
            value,
            ui_configuration,
        } = self;
        api_models::admin::PaymentLinkTransactionDetails {
            key,
            value,
            ui_configuration: ui_configuration
                .map(|ui_configuration| ui_configuration.convert_back()),
        }
    }
}

#[cfg(feature = "v2")]
impl ApiModelToDieselModelConvertor<api_models::admin::PaymentLinkBackgroundImageConfig>
    for diesel_models::business_profile::PaymentLinkBackgroundImageConfig
{
    fn convert_from(from: api_models::admin::PaymentLinkBackgroundImageConfig) -> Self {
        Self {
            url: from.url,
            position: from.position,
            size: from.size,
        }
    }
    fn convert_back(self) -> api_models::admin::PaymentLinkBackgroundImageConfig {
        let Self {
            url,
            position,
            size,
        } = self;
        api_models::admin::PaymentLinkBackgroundImageConfig {
            url,
            position,
            size,
        }
    }
}

#[cfg(feature = "v2")]
impl ApiModelToDieselModelConvertor<api_models::admin::TransactionDetailsUiConfiguration>
    for diesel_models::TransactionDetailsUiConfiguration
{
    fn convert_from(from: api_models::admin::TransactionDetailsUiConfiguration) -> Self {
        Self {
            position: from.position,
            is_key_bold: from.is_key_bold,
            is_value_bold: from.is_value_bold,
        }
    }
    fn convert_back(self) -> api_models::admin::TransactionDetailsUiConfiguration {
        let Self {
            position,
            is_key_bold,
            is_value_bold,
        } = self;
        api_models::admin::TransactionDetailsUiConfiguration {
            position,
            is_key_bold,
            is_value_bold,
        }
    }
}

#[cfg(feature = "v2")]
impl From<api_models::payments::AmountDetails> for payments::AmountDetails {
    fn from(amount_details: api_models::payments::AmountDetails) -> Self {
        Self {
            order_amount: amount_details.order_amount().into(),
            currency: amount_details.currency(),
            shipping_cost: amount_details.shipping_cost(),
            tax_details: amount_details.order_tax_amount().map(|order_tax_amount| {
                diesel_models::TaxDetails {
                    default: Some(diesel_models::DefaultTax { order_tax_amount }),
                    payment_method_type: None,
                }
            }),
            skip_external_tax_calculation: amount_details.skip_external_tax_calculation(),
            skip_surcharge_calculation: amount_details.skip_surcharge_calculation(),
            surcharge_amount: amount_details.surcharge_amount(),
            tax_on_surcharge: amount_details.tax_on_surcharge(),
            // We will not receive this in the request. This will be populated after calling the connector / processor
            amount_captured: None,
        }
    }
}<|MERGE_RESOLUTION|>--- conflicted
+++ resolved
@@ -43,24 +43,15 @@
 };
 #[cfg(feature = "v2")]
 use api_models::payments::{
-<<<<<<< HEAD
-    BillingConnectorMitTokenDetails as ApiBillingConnectorMitTokenDetails,
-    RevenueRecoveryMetadata as ApiRevenueRecoveryMetadata,
-=======
     BillingConnectorPaymentDetails as ApiBillingConnectorPaymentDetails,
     PaymentRevenueRecoveryMetadata as ApiRevenueRecoveryMetadata,
->>>>>>> 0d5c6faa
 };
 use diesel_models::types::{
     ApplePayRecurringDetails, ApplePayRegularBillingDetails, FeatureMetadata,
     OrderDetailsWithAmount, RecurringPaymentIntervalUnit, RedirectResponse,
 };
 #[cfg(feature = "v2")]
-<<<<<<< HEAD
-use diesel_models::types::{BillingConnectorMitTokenDetails, RevenueRecoveryMetadata};
-=======
 use diesel_models::types::{BillingConnectorPaymentDetails, PaymentRevenueRecoveryMetadata};
->>>>>>> 0d5c6faa
 
 #[derive(Clone, Debug, Eq, PartialEq, serde::Serialize)]
 pub enum RemoteStorageObject<T: ForeignIDRef> {
@@ -102,6 +93,7 @@
             redirect_response,
             search_tags,
             apple_pay_recurring_details,
+            payment_revenue_recovery_metadata,
         } = from;
 
         Self {
@@ -117,6 +109,7 @@
             redirect_response,
             search_tags,
             apple_pay_recurring_details,
+            payment_revenue_recovery_metadata,
         } = self;
 
         ApiFeatureMetadata {
@@ -132,23 +125,11 @@
 #[cfg(feature = "v2")]
 impl ApiModelToDieselModelConvertor<ApiFeatureMetadata> for FeatureMetadata {
     fn convert_from(from: ApiFeatureMetadata) -> Self {
-        #[cfg(feature = "v1")]
         let ApiFeatureMetadata {
             redirect_response,
             search_tags,
             apple_pay_recurring_details,
-        } = from;
-
-        #[cfg(feature = "v2")]
-        let ApiFeatureMetadata {
-            redirect_response,
-            search_tags,
-            apple_pay_recurring_details,
-<<<<<<< HEAD
-            revenue_recovery_metadata,
-=======
             payment_revenue_recovery_metadata,
->>>>>>> 0d5c6faa
         } = from;
 
         Self {
@@ -156,20 +137,12 @@
             search_tags,
             apple_pay_recurring_details: apple_pay_recurring_details
                 .map(ApplePayRecurringDetails::convert_from),
-<<<<<<< HEAD
-
-            #[cfg(feature = "v2")]
-            revenue_recovery_metadata: revenue_recovery_metadata
-                .map(RevenueRecoveryMetadata::convert_from),
-=======
             payment_revenue_recovery_metadata: payment_revenue_recovery_metadata
                 .map(PaymentRevenueRecoveryMetadata::convert_from),
->>>>>>> 0d5c6faa
         }
     }
 
     fn convert_back(self) -> ApiFeatureMetadata {
-        #[cfg(feature = "v1")]
         let Self {
             redirect_response,
             search_tags,
@@ -177,30 +150,14 @@
             payment_revenue_recovery_metadata,
         } = self;
 
-<<<<<<< HEAD
-        #[cfg(feature = "v2")]
-        let Self {
-            redirect_response,
-            search_tags,
-            apple_pay_recurring_details,
-            revenue_recovery_metadata,
-        } = self;
-
-=======
->>>>>>> 0d5c6faa
         ApiFeatureMetadata {
             redirect_response: redirect_response
                 .map(|redirect_response| redirect_response.convert_back()),
             search_tags,
             apple_pay_recurring_details: apple_pay_recurring_details
                 .map(|value| value.convert_back()),
-<<<<<<< HEAD
-            #[cfg(feature = "v2")]
-            revenue_recovery_metadata: revenue_recovery_metadata.map(|value| value.convert_back()),
-=======
             payment_revenue_recovery_metadata: payment_revenue_recovery_metadata
                 .map(|value| value.convert_back()),
->>>>>>> 0d5c6faa
         }
     }
 }
@@ -301,17 +258,6 @@
 }
 
 #[cfg(feature = "v2")]
-<<<<<<< HEAD
-impl ApiModelToDieselModelConvertor<ApiRevenueRecoveryMetadata> for RevenueRecoveryMetadata {
-    fn convert_from(from: ApiRevenueRecoveryMetadata) -> Self {
-        Self {
-            retry_count: from.retry_count,
-            payment_connector_transmission: from.payment_connector_transmission,
-            billing_connector_id: from.billing_connector_id,
-            active_attempt_payment_connector_id: from.active_attempt_payment_connector_id,
-            billing_connector_mit_token_details: BillingConnectorMitTokenDetails::convert_from(
-                from.billing_connector_mit_token_details,
-=======
 impl ApiModelToDieselModelConvertor<ApiRevenueRecoveryMetadata> for PaymentRevenueRecoveryMetadata {
     fn convert_from(from: ApiRevenueRecoveryMetadata) -> Self {
         Self {
@@ -321,7 +267,6 @@
             active_attempt_payment_connector_id: from.active_attempt_payment_connector_id,
             billing_connector_payment_details: BillingConnectorPaymentDetails::convert_from(
                 from.billing_connector_payment_details,
->>>>>>> 0d5c6faa
             ),
             payment_method_type: from.payment_method_type,
             payment_method_subtype: from.payment_method_subtype,
@@ -330,21 +275,12 @@
 
     fn convert_back(self) -> ApiRevenueRecoveryMetadata {
         ApiRevenueRecoveryMetadata {
-<<<<<<< HEAD
-            retry_count: self.retry_count,
-            payment_connector_transmission: self.payment_connector_transmission,
-            billing_connector_id: self.billing_connector_id,
-            active_attempt_payment_connector_id: self.active_attempt_payment_connector_id,
-            billing_connector_mit_token_details: self
-                .billing_connector_mit_token_details
-=======
             total_retry_count: self.total_retry_count,
             payment_connector_transmission: self.payment_connector_transmission,
             billing_connector_id: self.billing_connector_id,
             active_attempt_payment_connector_id: self.active_attempt_payment_connector_id,
             billing_connector_payment_details: self
                 .billing_connector_payment_details
->>>>>>> 0d5c6faa
                 .convert_back(),
             payment_method_type: self.payment_method_type,
             payment_method_subtype: self.payment_method_subtype,
@@ -353,30 +289,18 @@
 }
 
 #[cfg(feature = "v2")]
-<<<<<<< HEAD
-impl ApiModelToDieselModelConvertor<ApiBillingConnectorMitTokenDetails>
-    for BillingConnectorMitTokenDetails
-{
-    fn convert_from(from: ApiBillingConnectorMitTokenDetails) -> Self {
-=======
 impl ApiModelToDieselModelConvertor<ApiBillingConnectorPaymentDetails>
     for BillingConnectorPaymentDetails
 {
     fn convert_from(from: ApiBillingConnectorPaymentDetails) -> Self {
->>>>>>> 0d5c6faa
         Self {
             payment_processor_token: from.payment_processor_token,
             connector_customer_id: from.connector_customer_id,
         }
     }
 
-<<<<<<< HEAD
-    fn convert_back(self) -> ApiBillingConnectorMitTokenDetails {
-        ApiBillingConnectorMitTokenDetails {
-=======
     fn convert_back(self) -> ApiBillingConnectorPaymentDetails {
         ApiBillingConnectorPaymentDetails {
->>>>>>> 0d5c6faa
             payment_processor_token: self.payment_processor_token,
             connector_customer_id: self.connector_customer_id,
         }
