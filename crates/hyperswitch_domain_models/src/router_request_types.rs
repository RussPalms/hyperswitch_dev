pub mod authentication;
pub mod fraud_check;
use api_models::payments::RequestSurchargeDetails;
use common_utils::{
    consts, errors, ext_traits::OptionExt, id_type, pii, types as common_types, types::MinorUnit,
};
use diesel_models::enums as storage_enums;
use error_stack::ResultExt;
use masking::Secret;
use serde::Serialize;
use serde_with::serde_as;

use super::payment_method_data::PaymentMethodData;
use crate::{
    errors::api_error_response::ApiErrorResponse,
    mandates, payments,
    router_data::{self, RouterData},
    router_flow_types as flows, router_response_types as response_types,
};
#[derive(Debug, Clone)]
pub struct PaymentsAuthorizeData {
    pub payment_method_data: PaymentMethodData,
    /// total amount (original_amount + surcharge_amount + tax_on_surcharge_amount)
    /// If connector supports separate field for surcharge amount, consider using below functions defined on `PaymentsAuthorizeData` to fetch original amount and surcharge amount separately
    /// ```
    /// get_original_amount()
    /// get_surcharge_amount()
    /// get_tax_on_surcharge_amount()
    /// get_total_surcharge_amount() // returns surcharge_amount + tax_on_surcharge_amount
    /// ```
    pub amount: i64,
    pub email: Option<pii::Email>,
    pub customer_name: Option<Secret<String>>,
    pub currency: storage_enums::Currency,
    pub confirm: bool,
    pub statement_descriptor_suffix: Option<String>,
    pub statement_descriptor: Option<String>,
    pub capture_method: Option<storage_enums::CaptureMethod>,
    pub router_return_url: Option<String>,
    pub webhook_url: Option<String>,
    pub complete_authorize_url: Option<String>,
    // Mandates
    pub setup_future_usage: Option<storage_enums::FutureUsage>,
    pub mandate_id: Option<api_models::payments::MandateIds>,
    pub off_session: Option<bool>,
    pub customer_acceptance: Option<mandates::CustomerAcceptance>,
    pub setup_mandate_details: Option<mandates::MandateData>,
    pub browser_info: Option<BrowserInformation>,
    pub order_details: Option<Vec<api_models::payments::OrderDetailsWithAmount>>,
    pub order_category: Option<String>,
    pub session_token: Option<String>,
    pub enrolled_for_3ds: bool,
    pub related_transaction_id: Option<String>,
    pub payment_experience: Option<storage_enums::PaymentExperience>,
    pub payment_method_type: Option<storage_enums::PaymentMethodType>,
    pub surcharge_details: Option<SurchargeDetails>,
    pub customer_id: Option<String>,
    pub request_incremental_authorization: bool,
    pub metadata: Option<pii::SecretSerdeValue>,
    pub authentication_data: Option<AuthenticationData>,
    pub charges: Option<PaymentCharges>,

    // New amount for amount frame work
    pub minor_amount: MinorUnit,
}

#[derive(Debug, serde::Deserialize, Clone)]
pub struct PaymentCharges {
    pub charge_type: api_models::enums::PaymentChargeType,
    pub fees: MinorUnit,
    pub transfer_account_id: String,
}

#[derive(Debug, Clone, Default)]
pub struct PaymentsCaptureData {
    pub amount_to_capture: i64,
    pub currency: storage_enums::Currency,
    pub connector_transaction_id: String,
    pub payment_amount: i64,
    pub multiple_capture_data: Option<MultipleCaptureRequestData>,
    pub connector_meta: Option<serde_json::Value>,
    pub browser_info: Option<BrowserInformation>,
    pub metadata: Option<pii::SecretSerdeValue>,
    // This metadata is used to store the metadata shared during the payment intent request.

    // New amount for amount frame work
    pub minor_payment_amount: MinorUnit,
    pub minor_amount_to_capture: MinorUnit,
}

#[derive(Debug, Clone, Default)]
pub struct PaymentsIncrementalAuthorizationData {
    pub total_amount: i64,
    pub additional_amount: i64,
    pub currency: storage_enums::Currency,
    pub reason: Option<String>,
    pub connector_transaction_id: String,
}

#[derive(Debug, Clone, Default)]
pub struct MultipleCaptureRequestData {
    pub capture_sequence: i16,
    pub capture_reference: String,
}

#[derive(Debug, Clone)]
pub struct AuthorizeSessionTokenData {
    pub amount_to_capture: Option<i64>,
    pub currency: storage_enums::Currency,
    pub connector_transaction_id: String,
    pub amount: Option<i64>,
}

#[derive(Debug, Clone)]
pub struct ConnectorCustomerData {
    pub description: Option<String>,
    pub email: Option<pii::Email>,
    pub phone: Option<Secret<String>>,
    pub name: Option<Secret<String>>,
    pub preprocessing_id: Option<String>,
    pub payment_method_data: PaymentMethodData,
}

impl TryFrom<SetupMandateRequestData> for ConnectorCustomerData {
    type Error = error_stack::Report<ApiErrorResponse>;
    fn try_from(data: SetupMandateRequestData) -> Result<Self, Self::Error> {
        Ok(Self {
            email: data.email,
            payment_method_data: data.payment_method_data,
            description: None,
            phone: None,
            name: None,
            preprocessing_id: None,
        })
    }
}
impl
    TryFrom<
        &RouterData<flows::Authorize, PaymentsAuthorizeData, response_types::PaymentsResponseData>,
    > for ConnectorCustomerData
{
    type Error = error_stack::Report<ApiErrorResponse>;

    fn try_from(
        data: &RouterData<
            flows::Authorize,
            PaymentsAuthorizeData,
            response_types::PaymentsResponseData,
        >,
    ) -> Result<Self, Self::Error> {
        Ok(Self {
            email: data.request.email.clone(),
            payment_method_data: data.request.payment_method_data.clone(),
            description: None,
            phone: None,
            name: data.request.customer_name.clone(),
            preprocessing_id: data.preprocessing_id.clone(),
        })
    }
}

#[derive(Debug, Clone)]
pub struct PaymentMethodTokenizationData {
    pub payment_method_data: PaymentMethodData,
    pub browser_info: Option<BrowserInformation>,
    pub currency: storage_enums::Currency,
    pub amount: Option<i64>,
}

impl TryFrom<SetupMandateRequestData> for PaymentMethodTokenizationData {
    type Error = error_stack::Report<ApiErrorResponse>;

    fn try_from(data: SetupMandateRequestData) -> Result<Self, Self::Error> {
        Ok(Self {
            payment_method_data: data.payment_method_data,
            browser_info: None,
            currency: data.currency,
            amount: data.amount,
        })
    }
}
impl<F> From<&RouterData<F, PaymentsAuthorizeData, response_types::PaymentsResponseData>>
    for PaymentMethodTokenizationData
{
    fn from(
        data: &RouterData<F, PaymentsAuthorizeData, response_types::PaymentsResponseData>,
    ) -> Self {
        Self {
            payment_method_data: data.request.payment_method_data.clone(),
            browser_info: None,
            currency: data.request.currency,
            amount: Some(data.request.amount),
        }
    }
}

impl TryFrom<PaymentsAuthorizeData> for PaymentMethodTokenizationData {
    type Error = error_stack::Report<ApiErrorResponse>;

    fn try_from(data: PaymentsAuthorizeData) -> Result<Self, Self::Error> {
        Ok(Self {
            payment_method_data: data.payment_method_data,
            browser_info: data.browser_info,
            currency: data.currency,
            amount: Some(data.amount),
        })
    }
}

impl TryFrom<CompleteAuthorizeData> for PaymentMethodTokenizationData {
    type Error = error_stack::Report<ApiErrorResponse>;

    fn try_from(data: CompleteAuthorizeData) -> Result<Self, Self::Error> {
        Ok(Self {
            payment_method_data: data
                .payment_method_data
                .get_required_value("payment_method_data")
                .change_context(ApiErrorResponse::MissingRequiredField {
                    field_name: "payment_method_data",
                })?,
            browser_info: data.browser_info,
            currency: data.currency,
            amount: Some(data.amount),
        })
    }
}

#[derive(Debug, Clone)]
pub struct PaymentsPreProcessingData {
    pub payment_method_data: Option<PaymentMethodData>,
    pub amount: Option<i64>,
    pub email: Option<pii::Email>,
    pub currency: Option<storage_enums::Currency>,
    pub payment_method_type: Option<storage_enums::PaymentMethodType>,
    pub setup_mandate_details: Option<mandates::MandateData>,
    pub capture_method: Option<storage_enums::CaptureMethod>,
    pub order_details: Option<Vec<api_models::payments::OrderDetailsWithAmount>>,
    pub router_return_url: Option<String>,
    pub webhook_url: Option<String>,
    pub complete_authorize_url: Option<String>,
    pub surcharge_details: Option<SurchargeDetails>,
    pub browser_info: Option<BrowserInformation>,
    pub connector_transaction_id: Option<String>,
    pub enrolled_for_3ds: bool,
    pub mandate_id: Option<api_models::payments::MandateIds>,
    pub related_transaction_id: Option<String>,
    pub redirect_response: Option<CompleteAuthorizeRedirectResponse>,

    // New amount for amount frame work
    pub minor_amount: Option<MinorUnit>,
}

impl TryFrom<PaymentsAuthorizeData> for PaymentsPreProcessingData {
    type Error = error_stack::Report<ApiErrorResponse>;

    fn try_from(data: PaymentsAuthorizeData) -> Result<Self, Self::Error> {
        Ok(Self {
            payment_method_data: Some(data.payment_method_data),
            amount: Some(data.amount),
            minor_amount: Some(data.minor_amount),
            email: data.email,
            currency: Some(data.currency),
            payment_method_type: data.payment_method_type,
            setup_mandate_details: data.setup_mandate_details,
            capture_method: data.capture_method,
            order_details: data.order_details,
            router_return_url: data.router_return_url,
            webhook_url: data.webhook_url,
            complete_authorize_url: data.complete_authorize_url,
            browser_info: data.browser_info,
            surcharge_details: data.surcharge_details,
            connector_transaction_id: None,
            mandate_id: data.mandate_id,
            related_transaction_id: data.related_transaction_id,
            redirect_response: None,
            enrolled_for_3ds: data.enrolled_for_3ds,
        })
    }
}

impl TryFrom<CompleteAuthorizeData> for PaymentsPreProcessingData {
    type Error = error_stack::Report<ApiErrorResponse>;

    fn try_from(data: CompleteAuthorizeData) -> Result<Self, Self::Error> {
        Ok(Self {
            payment_method_data: data.payment_method_data,
            amount: Some(data.amount),
            minor_amount: Some(data.minor_amount),
            email: data.email,
            currency: Some(data.currency),
            payment_method_type: None,
            setup_mandate_details: data.setup_mandate_details,
            capture_method: data.capture_method,
            order_details: None,
            router_return_url: None,
            webhook_url: None,
            complete_authorize_url: data.complete_authorize_url,
            browser_info: data.browser_info,
            surcharge_details: None,
            connector_transaction_id: data.connector_transaction_id,
            mandate_id: data.mandate_id,
            related_transaction_id: None,
            redirect_response: data.redirect_response,
            enrolled_for_3ds: true,
        })
    }
}
#[derive(Debug, Clone)]
pub struct CompleteAuthorizeData {
    pub payment_method_data: Option<PaymentMethodData>,
    pub amount: i64,
    pub email: Option<pii::Email>,
    pub currency: storage_enums::Currency,
    pub confirm: bool,
    pub statement_descriptor_suffix: Option<String>,
    pub capture_method: Option<storage_enums::CaptureMethod>,
    // Mandates
    pub setup_future_usage: Option<storage_enums::FutureUsage>,
    pub mandate_id: Option<api_models::payments::MandateIds>,
    pub off_session: Option<bool>,
    pub setup_mandate_details: Option<mandates::MandateData>,
    pub redirect_response: Option<CompleteAuthorizeRedirectResponse>,
    pub browser_info: Option<BrowserInformation>,
    pub connector_transaction_id: Option<String>,
    pub connector_meta: Option<serde_json::Value>,
    pub complete_authorize_url: Option<String>,
    pub metadata: Option<pii::SecretSerdeValue>,

    // New amount for amount frame work
    pub minor_amount: MinorUnit,
}

#[derive(Debug, Clone)]
pub struct CompleteAuthorizeRedirectResponse {
    pub params: Option<Secret<String>>,
    pub payload: Option<pii::SecretSerdeValue>,
}

#[derive(Debug, Default, Clone)]
pub struct PaymentsSyncData {
    //TODO : add fields based on the connector requirements
    pub connector_transaction_id: ResponseId,
    pub encoded_data: Option<String>,
    pub capture_method: Option<storage_enums::CaptureMethod>,
    pub connector_meta: Option<serde_json::Value>,
    pub sync_type: SyncRequestType,
    pub mandate_id: Option<api_models::payments::MandateIds>,
    pub payment_method_type: Option<storage_enums::PaymentMethodType>,
    pub currency: storage_enums::Currency,
    pub payment_experience: Option<common_enums::PaymentExperience>,
}

#[derive(Debug, Default, Clone)]
pub enum SyncRequestType {
    MultipleCaptureSync(Vec<String>),
    #[default]
    SinglePaymentSync,
}

#[derive(Debug, Default, Clone)]
pub struct PaymentsCancelData {
    pub amount: Option<i64>,
    pub currency: Option<storage_enums::Currency>,
    pub connector_transaction_id: String,
    pub cancellation_reason: Option<String>,
    pub connector_meta: Option<serde_json::Value>,
    pub browser_info: Option<BrowserInformation>,
    pub metadata: Option<pii::SecretSerdeValue>,
    // This metadata is used to store the metadata shared during the payment intent request.

    // minor amount data for amount framework
    pub minor_amount: Option<MinorUnit>,
}

#[derive(Debug, Default, Clone)]
pub struct PaymentsRejectData {
    pub amount: Option<i64>,
    pub currency: Option<storage_enums::Currency>,
}

#[derive(Debug, Default, Clone)]
pub struct PaymentsApproveData {
    pub amount: Option<i64>,
    pub currency: Option<storage_enums::Currency>,
}

#[derive(Clone, Debug, Default, serde::Serialize, serde::Deserialize)]
pub struct BrowserInformation {
    pub color_depth: Option<u8>,
    pub java_enabled: Option<bool>,
    pub java_script_enabled: Option<bool>,
    pub language: Option<String>,
    pub screen_height: Option<u32>,
    pub screen_width: Option<u32>,
    pub time_zone: Option<i32>,
    pub ip_address: Option<std::net::IpAddr>,
    pub accept_header: Option<String>,
    pub user_agent: Option<String>,
}

#[derive(Debug, Clone, Default, Serialize)]
pub enum ResponseId {
    ConnectorTransactionId(String),
    EncodedData(String),
    #[default]
    NoResponseId,
}
impl ResponseId {
    pub fn get_connector_transaction_id(
        &self,
    ) -> errors::CustomResult<String, errors::ValidationError> {
        match self {
            Self::ConnectorTransactionId(txn_id) => Ok(txn_id.to_string()),
            _ => Err(errors::ValidationError::IncorrectValueProvided {
                field_name: "connector_transaction_id",
            })
            .attach_printable("Expected connector transaction ID not found"),
        }
    }
}

#[derive(Clone, Debug, serde::Deserialize, serde::Serialize)]
pub struct SurchargeDetails {
    /// original_amount
    pub original_amount: MinorUnit,
    /// surcharge value
    pub surcharge: common_utils::types::Surcharge,
    /// tax on surcharge value
    pub tax_on_surcharge:
        Option<common_utils::types::Percentage<{ consts::SURCHARGE_PERCENTAGE_PRECISION_LENGTH }>>,
    /// surcharge amount for this payment
    pub surcharge_amount: MinorUnit,
    /// tax on surcharge amount for this payment
    pub tax_on_surcharge_amount: MinorUnit,
    /// sum of original amount,
    pub final_amount: MinorUnit,
}

impl SurchargeDetails {
    pub fn is_request_surcharge_matching(
        &self,
        request_surcharge_details: RequestSurchargeDetails,
    ) -> bool {
        request_surcharge_details.surcharge_amount == self.surcharge_amount
            && request_surcharge_details.tax_amount.unwrap_or_default()
                == self.tax_on_surcharge_amount
    }
    pub fn get_total_surcharge_amount(&self) -> MinorUnit {
        self.surcharge_amount + self.tax_on_surcharge_amount
    }
}

impl
    From<(
        &RequestSurchargeDetails,
        &payments::payment_attempt::PaymentAttempt,
    )> for SurchargeDetails
{
    fn from(
        (request_surcharge_details, payment_attempt): (
            &RequestSurchargeDetails,
            &payments::payment_attempt::PaymentAttempt,
        ),
    ) -> Self {
        let surcharge_amount = request_surcharge_details.surcharge_amount;
        let tax_on_surcharge_amount = request_surcharge_details.tax_amount.unwrap_or_default();
        Self {
            original_amount: payment_attempt.amount,
            surcharge: common_utils::types::Surcharge::Fixed(
                request_surcharge_details.surcharge_amount,
            ),
            tax_on_surcharge: None,
            surcharge_amount,
            tax_on_surcharge_amount,
            final_amount: payment_attempt.amount + surcharge_amount + tax_on_surcharge_amount,
        }
    }
}

#[derive(Debug, Clone)]
pub struct AuthenticationData {
    pub eci: Option<String>,
    pub cavv: String,
    pub threeds_server_transaction_id: String,
    pub message_version: common_types::SemanticVersion,
    pub ds_trans_id: Option<String>,
}

#[derive(Debug, Clone)]
pub struct RefundsData {
    pub refund_id: String,
    pub connector_transaction_id: String,

    pub connector_refund_id: Option<String>,
    pub currency: storage_enums::Currency,
    /// Amount for the payment against which this refund is issued
    pub payment_amount: i64,

    pub reason: Option<String>,
    pub webhook_url: Option<String>,
    /// Amount to be refunded
    pub refund_amount: i64,
    /// Arbitrary metadata required for refund
    pub connector_metadata: Option<serde_json::Value>,
    pub browser_info: Option<BrowserInformation>,
    /// Charges associated with the payment
    pub charges: Option<ChargeRefunds>,

    // New amount for amount frame work
    pub minor_payment_amount: MinorUnit,
    pub minor_refund_amount: MinorUnit,
}

#[derive(Debug, serde::Deserialize, Clone)]
pub struct ChargeRefunds {
    pub charge_id: String,
    pub transfer_account_id: String,
    pub charge_type: api_models::enums::PaymentChargeType,
    pub options: ChargeRefundsOptions,
}

#[derive(Clone, Debug, Eq, PartialEq, serde::Deserialize, serde::Serialize)]
pub enum ChargeRefundsOptions {
    Destination(DestinationChargeRefund),
    Direct(DirectChargeRefund),
}

#[derive(Clone, Debug, Eq, PartialEq, serde::Deserialize, serde::Serialize)]
pub struct DirectChargeRefund {
    pub revert_platform_fee: bool,
}

#[derive(Clone, Debug, Eq, PartialEq, serde::Deserialize, serde::Serialize)]
pub struct DestinationChargeRefund {
    pub revert_platform_fee: bool,
    pub revert_transfer: bool,
}

#[derive(Debug, Clone)]
pub struct AccessTokenRequestData {
    pub app_id: Secret<String>,
    pub id: Option<Secret<String>>,
    // Add more keys if required
}

impl TryFrom<router_data::ConnectorAuthType> for AccessTokenRequestData {
    type Error = ApiErrorResponse;
    fn try_from(connector_auth: router_data::ConnectorAuthType) -> Result<Self, Self::Error> {
        match connector_auth {
            router_data::ConnectorAuthType::HeaderKey { api_key } => Ok(Self {
                app_id: api_key,
                id: None,
            }),
            router_data::ConnectorAuthType::BodyKey { api_key, key1 } => Ok(Self {
                app_id: api_key,
                id: Some(key1),
            }),
            router_data::ConnectorAuthType::SignatureKey { api_key, key1, .. } => Ok(Self {
                app_id: api_key,
                id: Some(key1),
            }),
            router_data::ConnectorAuthType::MultiAuthKey { api_key, key1, .. } => Ok(Self {
                app_id: api_key,
                id: Some(key1),
            }),

            _ => Err(ApiErrorResponse::InvalidDataValue {
                field_name: "connector_account_details",
            }),
        }
    }
}

#[derive(Default, Debug, Clone)]
pub struct AcceptDisputeRequestData {
    pub dispute_id: String,
    pub connector_dispute_id: String,
}

#[derive(Default, Debug, Clone)]
pub struct DefendDisputeRequestData {
    pub dispute_id: String,
    pub connector_dispute_id: String,
}

#[derive(Default, Debug, Clone)]
pub struct SubmitEvidenceRequestData {
    pub dispute_id: String,
    pub connector_dispute_id: String,
    pub access_activity_log: Option<String>,
    pub billing_address: Option<String>,
    pub cancellation_policy: Option<Vec<u8>>,
    pub cancellation_policy_provider_file_id: Option<String>,
    pub cancellation_policy_disclosure: Option<String>,
    pub cancellation_rebuttal: Option<String>,
    pub customer_communication: Option<Vec<u8>>,
    pub customer_communication_provider_file_id: Option<String>,
    pub customer_email_address: Option<String>,
    pub customer_name: Option<String>,
    pub customer_purchase_ip: Option<String>,
    pub customer_signature: Option<Vec<u8>>,
    pub customer_signature_provider_file_id: Option<String>,
    pub product_description: Option<String>,
    pub receipt: Option<Vec<u8>>,
    pub receipt_provider_file_id: Option<String>,
    pub refund_policy: Option<Vec<u8>>,
    pub refund_policy_provider_file_id: Option<String>,
    pub refund_policy_disclosure: Option<String>,
    pub refund_refusal_explanation: Option<String>,
    pub service_date: Option<String>,
    pub service_documentation: Option<Vec<u8>>,
    pub service_documentation_provider_file_id: Option<String>,
    pub shipping_address: Option<String>,
    pub shipping_carrier: Option<String>,
    pub shipping_date: Option<String>,
    pub shipping_documentation: Option<Vec<u8>>,
    pub shipping_documentation_provider_file_id: Option<String>,
    pub shipping_tracking_number: Option<String>,
    pub invoice_showing_distinct_transactions: Option<Vec<u8>>,
    pub invoice_showing_distinct_transactions_provider_file_id: Option<String>,
    pub recurring_transaction_agreement: Option<Vec<u8>>,
    pub recurring_transaction_agreement_provider_file_id: Option<String>,
    pub uncategorized_file: Option<Vec<u8>>,
    pub uncategorized_file_provider_file_id: Option<String>,
    pub uncategorized_text: Option<String>,
}

#[derive(Clone, Debug)]
pub struct RetrieveFileRequestData {
    pub provider_file_id: String,
}

#[serde_as]
#[derive(Clone, Debug, serde::Serialize)]
pub struct UploadFileRequestData {
    pub file_key: String,
    #[serde(skip)]
    pub file: Vec<u8>,
    #[serde_as(as = "serde_with::DisplayFromStr")]
    pub file_type: mime::Mime,
    pub file_size: i32,
}

#[cfg(feature = "payouts")]
#[derive(Debug, Clone)]
pub struct PayoutsData {
    pub payout_id: String,
    pub amount: i64,
    pub connector_payout_id: Option<String>,
    pub destination_currency: storage_enums::Currency,
    pub source_currency: storage_enums::Currency,
    pub payout_type: Option<storage_enums::PayoutType>,
    pub entity_type: storage_enums::PayoutEntityType,
    pub customer_details: Option<CustomerDetails>,
    pub vendor_details: Option<api_models::payouts::PayoutVendorAccountDetails>,
<<<<<<< HEAD

    // New minor amount for amount framework
    pub minor_amount: MinorUnit,
=======
    pub priority: Option<storage_enums::PayoutSendPriority>,
>>>>>>> 6a07e10a
}

#[derive(Debug, Default, Clone)]
pub struct CustomerDetails {
    pub customer_id: Option<id_type::CustomerId>,
    pub name: Option<Secret<String, masking::WithType>>,
    pub email: Option<pii::Email>,
    pub phone: Option<Secret<String, masking::WithType>>,
    pub phone_country_code: Option<String>,
}

#[derive(Debug, Clone)]
pub struct VerifyWebhookSourceRequestData {
    pub webhook_headers: actix_web::http::header::HeaderMap,
    pub webhook_body: Vec<u8>,
    pub merchant_secret: api_models::webhooks::ConnectorWebhookSecrets,
}

#[derive(Debug, Clone)]
pub struct MandateRevokeRequestData {
    pub mandate_id: String,
    pub connector_mandate_id: Option<String>,
}

#[derive(Debug, Clone)]
pub struct PaymentsSessionData {
    pub amount: i64,
    pub currency: common_enums::Currency,
    pub country: Option<common_enums::CountryAlpha2>,
    pub surcharge_details: Option<SurchargeDetails>,
    pub order_details: Option<Vec<api_models::payments::OrderDetailsWithAmount>>,

    // Minor Unit amount for amount frame work
    pub minor_amount: MinorUnit,
}

#[derive(Debug, Clone)]
pub struct SetupMandateRequestData {
    pub currency: storage_enums::Currency,
    pub payment_method_data: PaymentMethodData,
    pub amount: Option<i64>,
    pub confirm: bool,
    pub statement_descriptor_suffix: Option<String>,
    pub customer_acceptance: Option<mandates::CustomerAcceptance>,
    pub mandate_id: Option<api_models::payments::MandateIds>,
    pub setup_future_usage: Option<storage_enums::FutureUsage>,
    pub off_session: Option<bool>,
    pub setup_mandate_details: Option<mandates::MandateData>,
    pub router_return_url: Option<String>,
    pub browser_info: Option<BrowserInformation>,
    pub email: Option<pii::Email>,
    pub customer_name: Option<Secret<String>>,
    pub return_url: Option<String>,
    pub payment_method_type: Option<storage_enums::PaymentMethodType>,
    pub request_incremental_authorization: bool,
    pub metadata: Option<pii::SecretSerdeValue>,
}<|MERGE_RESOLUTION|>--- conflicted
+++ resolved
@@ -653,13 +653,10 @@
     pub entity_type: storage_enums::PayoutEntityType,
     pub customer_details: Option<CustomerDetails>,
     pub vendor_details: Option<api_models::payouts::PayoutVendorAccountDetails>,
-<<<<<<< HEAD
 
     // New minor amount for amount framework
     pub minor_amount: MinorUnit,
-=======
     pub priority: Option<storage_enums::PayoutSendPriority>,
->>>>>>> 6a07e10a
 }
 
 #[derive(Debug, Default, Clone)]
