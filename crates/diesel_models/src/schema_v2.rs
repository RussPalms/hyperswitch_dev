--- conflicted
+++ resolved
@@ -874,13 +874,7 @@
         connector_token_details -> Nullable<Jsonb>,
         #[max_length = 64]
         id -> Varchar,
-<<<<<<< HEAD
-=======
-        shipping_cost -> Nullable<Int8>,
-        order_tax_amount -> Nullable<Int8>,
-        card_discovery -> Nullable<CardDiscovery>,
         charges -> Nullable<Jsonb>,
->>>>>>> b616bd13
     }
 }
 
