--- conflicted
+++ resolved
@@ -881,17 +881,7 @@
         connector_token_details -> Nullable<Jsonb>,
         #[max_length = 64]
         id -> Varchar,
-<<<<<<< HEAD
-=======
-        shipping_cost -> Nullable<Int8>,
-        order_tax_amount -> Nullable<Int8>,
-        request_extended_authorization -> Nullable<Bool>,
-        extended_authorization_applied -> Nullable<Bool>,
-        capture_before -> Nullable<Timestamp>,
-        card_discovery -> Nullable<CardDiscovery>,
-        charges -> Nullable<Jsonb>,
         feature_metadata -> Nullable<Jsonb>,
->>>>>>> 9f334c1e
     }
 }
 
