--- conflicted
+++ resolved
@@ -180,12 +180,9 @@
         error_code: Option<Option<String>>,
         error_message: Option<Option<String>>,
         amount_capturable: Option<i64>,
-<<<<<<< HEAD
         connector_metadata: Option<serde_json::Value>,
-=======
         surcharge_amount: Option<i64>,
         tax_amount: Option<i64>,
->>>>>>> a8fdfc4c
         updated_by: String,
         merchant_connector_id: Option<String>,
     },
