--- conflicted
+++ resolved
@@ -936,11 +936,8 @@
         organization_id -> Varchar,
         tax_details -> Nullable<Jsonb>,
         skip_external_tax_calculation -> Nullable<Bool>,
-<<<<<<< HEAD
         request_extended_authorization -> Nullable<Bool>,
-=======
         psd2_sca_exemption_type -> Nullable<ScaExemptionType>,
->>>>>>> d4b482c2
     }
 }
 
