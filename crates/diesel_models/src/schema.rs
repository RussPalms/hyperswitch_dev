--- conflicted
+++ resolved
@@ -973,12 +973,9 @@
         skip_external_tax_calculation -> Nullable<Bool>,
         psd2_sca_exemption_type -> Nullable<ScaExemptionType>,
         split_payments -> Nullable<Jsonb>,
-<<<<<<< HEAD
+        #[max_length = 64]
+        platform_merchant_id -> Nullable<Varchar>,
         request_overcapture -> Nullable<Bool>,
-=======
-        #[max_length = 64]
-        platform_merchant_id -> Nullable<Varchar>,
->>>>>>> 9c3547fa
     }
 }
 
