--- conflicted
+++ resolved
@@ -119,38 +119,38 @@
 key1 = "Business Identifier"
 
 [opayo]
-api_key="API Key"
+api_key = "API Key"
 
 [wise]
 api_key = "API Key"
 key1 = "Profile ID"
 
 [automation_configs]
-hs_base_url="http://localhost:8080"
-hs_test_browser="firefox"
-chrome_profile_path=""
-firefox_profile_path=""
-pypl_email=""
-pypl_pass=""
-gmail_email=""
-gmail_pass=""
+hs_base_url = "http://localhost:8080"
+hs_test_browser = "firefox"
+chrome_profile_path = ""
+firefox_profile_path = ""
+pypl_email = ""
+pypl_pass = ""
+gmail_email = ""
+gmail_pass = ""
 
 [payme]
 # Open api key
-api_key="seller payme id"
-key1="payme client key"
+api_key = "seller payme id"
+key1 = "payme client key"
 
 [cryptopay]
 api_key = "api_key"
 key1 = "key1"
 
 [cashtocode]
-api_key="Classic PMT API Key"
+api_key = "Classic PMT API Key"
 key1 = "Evoucher PMT API Key"
 
 
 [tsys]
-api_key="device id"
+api_key = "device id"
 key1 = "transaction key"
 api_secret = "developer id"
 
@@ -159,31 +159,31 @@
 key1 = "Credential code"
 
 [powertranz]
-api_key="PowerTranz-PowerTranzPassword"
+api_key = "PowerTranz-PowerTranzPassword"
 key1 = "PowerTranz-PowerTranzId"
 
 [stax]
-api_key="API Key"
+api_key = "API Key"
 
 [boku]
-api_key="API Key"
+api_key = "API Key"
 key1 = "transaction key"
 
 [square]
-api_key="API Key"
+api_key = "API Key"
 key1 = "transaction key"
 
 [helcim]
-api_key="API Key"
+api_key = "API Key"
 
 [gocardless]
-api_key="API Key"
+api_key = "API Key"
 
 [volt]
-api_key="API Key"
+api_key = "API Key"
 
 [prophetpay]
-api_key="API Key"
+api_key = "API Key"
 
 [bankofamerica]
 api_key = "MyApiKey"
@@ -191,14 +191,12 @@
 api_secret = "Secret key"
 
 [placetopay]
-api_key= "Login"
-key1= "Trankey"
-
-
-<<<<<<< HEAD
+api_key = "Login"
+key1 = "Trankey"
+
+
 [threedsecureio]
-api_key="API Key"
-=======
+api_key = "API Key"
+
 [plaid]
-api_key="API Key"
->>>>>>> 178db4e9
+api_key = "API Key"