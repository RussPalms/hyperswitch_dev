--- conflicted
+++ resolved
@@ -1,9 +1,6 @@
 use std::str::FromStr;
 
-<<<<<<< HEAD
-=======
 use common_utils::pii::Email;
->>>>>>> 5c5c3ef3
 use masking::Secret;
 use router::types::{
     self, api,
