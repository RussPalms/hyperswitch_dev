[package]
name = "router"
description = "Modern, fast and open payment router"
version = "0.2.0"
edition.workspace = true
default-run = "router"
rust-version.workspace = true
readme = "README.md"
license.workspace = true

[features]
default = ["kv_store", "stripe", "oltp", "olap", "backwards_compatibility", "accounts_cache", "dummy_connector", "payouts", "business_profile_routing", "connector_choice_mca_id", "profile_specific_fallback_routing", "retry", "frm"]
aws_s3 = ["external_services/aws_s3"]
aws_kms = ["external_services/aws_kms"]
hashicorp-vault = ["external_services/hashicorp-vault"]
email = ["external_services/email", "scheduler/email", "olap"]
frm = []
stripe = ["dep:serde_qs"]
release = ["aws_kms", "stripe", "aws_s3", "email", "backwards_compatibility", "business_profile_routing", "accounts_cache", "kv_store", "connector_choice_mca_id", "profile_specific_fallback_routing", "vergen", "recon"]
olap = ["data_models/olap", "storage_impl/olap", "scheduler/olap", "api_models/olap", "dep:analytics"]
oltp = ["storage_impl/oltp"]
kv_store = ["scheduler/kv_store"]
accounts_cache = []
vergen = ["router_env/vergen"]
backwards_compatibility = ["api_models/backwards_compatibility"]
business_profile_routing = ["api_models/business_profile_routing"]
profile_specific_fallback_routing = []
dummy_connector = ["api_models/dummy_connector", "euclid/dummy_connector", "kgraph_utils/dummy_connector"]
connector_choice_mca_id = ["api_models/connector_choice_mca_id", "euclid/connector_choice_mca_id", "kgraph_utils/connector_choice_mca_id"]
external_access_dc = ["dummy_connector"]
detailed_errors = ["api_models/detailed_errors", "error-stack/serde"]
payouts = []
recon = ["email", "api_models/recon"]
retry = []

[dependencies]
actix-cors = "0.6.4"
actix-multipart = "0.6.0"
actix-rt = "2.8.0"
actix-web = "4.3.1"
async-bb8-diesel = { git = "https://github.com/jarnura/async-bb8-diesel", rev = "53b4ab901aab7635c8215fd1c2d542c8db443094" }
argon2 = { version = "0.5.0", features = ["std"] }
async-trait = "0.1.68"
base64 = "0.21.2"
bb8 = "0.8"
bigdecimal = "0.3.1"
blake3 = "1.3.3"
bytes = "1.4.0"
clap = { version = "4.3.2", default-features = false, features = ["std", "derive", "help", "usage"] }
config = { version = "0.13.3", features = ["toml"] }
diesel = { version = "2.1.0", features = ["postgres"] }
digest = "0.9"
dyn-clone = "1.0.11"
encoding_rs = "0.8.32"
error-stack = "0.3.1"
futures = "0.3.28"
hex = "0.4.3"
http = "0.2.9"
hyper = "0.14.27"
image = "0.23.14"
infer = "0.13.0"
josekit = "0.8.3"
jsonwebtoken = "8.3.0"
maud = { version = "0.25", features = ["actix-web"] }
mimalloc = { version = "0.1", optional = true }
mime = "0.3.17"
nanoid = "0.4.0"
num_cpus = "1.15.0"
once_cell = "1.18.0"
openssl = "0.10.60"
qrcode = "0.12.0"
rand = "0.8.5"
rand_chacha = "0.3.1"
regex = "1.8.4"
reqwest = { version = "0.11.18", features = ["json", "native-tls", "gzip", "multipart"] }
ring = "0.16.20"
roxmltree = "0.18.0"
rust_decimal = { version = "1.30.0", features = ["serde-with-float", "serde-with-str"] }
rustc-hash = "1.1.0"
serde = { version = "1.0.193", features = ["derive"] }
serde_json = "1.0.108"
serde_path_to_error = "0.1.14"
serde_qs = { version = "0.12.0", optional = true }
serde_urlencoded = "0.7.1"
serde_with = "3.4.0"
sha-1 = { version = "0.9" }
sqlx = { version = "0.6.3", features = ["postgres", "runtime-actix", "runtime-actix-native-tls", "time", "bigdecimal"] }
strum = { version = "0.25", features = ["derive"] }
tera = "1.19.1"
thiserror = "1.0.40"
time = { version = "0.3.21", features = ["serde", "serde-well-known", "std"] }
tokio = { version = "1.36.0", features = ["macros", "rt-multi-thread"] }
unicode-segmentation = "1.10.1"
url = { version = "2.4.0", features = ["serde"] }
utoipa = { version = "3.3.0", features = ["preserve_order", "time"] }
uuid = { version = "1.3.3", features = ["serde", "v4"] }
validator = "0.16.0"
x509-parser = "0.15.0"
tracing-futures = { version = "0.2.5", features = ["tokio"] }

# First party crates
api_models = { version = "0.1.0", path = "../api_models", features = ["errors"] }
analytics = { version = "0.1.0", path = "../analytics", optional = true }
cards = { version = "0.1.0", path = "../cards" }
common_enums = { version = "0.1.0", path = "../common_enums" }
common_utils = { version = "0.1.0", path = "../common_utils", features = ["signals", "async_ext", "logs"] }
currency_conversion = { version = "0.1.0", path = "../currency_conversion" }
data_models = { version = "0.1.0", path = "../data_models", default-features = false }
diesel_models = { version = "0.1.0", path = "../diesel_models", features = ["kv_store"] }
euclid = { version = "0.1.0", path = "../euclid", features = ["valued_jit"] }
pm_auth = { version = "0.1.0", path = "../pm_auth", package = "pm_auth" }
external_services = { version = "0.1.0", path = "../external_services" }
hyperswitch_interfaces = { version = "0.1.0", path = "../hyperswitch_interfaces" }
kgraph_utils = { version = "0.1.0", path = "../kgraph_utils" }
masking = { version = "0.1.0", path = "../masking" }
redis_interface = { version = "0.1.0", path = "../redis_interface" }
router_derive = { version = "0.1.0", path = "../router_derive" }
router_env = { version = "0.1.0", path = "../router_env", features = ["log_extra_implicit_fields", "log_custom_entries_to_extra"] }
scheduler = { version = "0.1.0", path = "../scheduler", default-features = false }
storage_impl = { version = "0.1.0", path = "../storage_impl", default-features = false }
openapi = { version = "0.1.0", path = "../openapi", optional = true }
erased-serde = "0.3.31"
quick-xml = { version = "0.31.0", features = ["serialize"] }
rdkafka = "0.36.0"
<<<<<<< HEAD
isocountry = "0.3.2"
iso_currency = "0.4.4"
=======
actix-http = "3.3.1"
>>>>>>> d000847b

[build-dependencies]
router_env = { version = "0.1.0", path = "../router_env", default-features = false }

[dev-dependencies]
actix-http = "3.3.1"
awc = { version = "3.1.1", features = ["rustls"] }
derive_deref = "1.1.1"
rand = "0.8.5"
serial_test = "2.0.0"
time = { version = "0.3.21", features = ["macros"] }
tokio = "1.36.0"
wiremock = "0.5.18"


# First party dev-dependencies
test_utils = { version = "0.1.0", path = "../test_utils" }

[[bin]]
name = "router"
path = "src/bin/router.rs"

[[bin]]
name = "scheduler"
path = "src/bin/scheduler.rs"<|MERGE_RESOLUTION|>--- conflicted
+++ resolved
@@ -122,12 +122,9 @@
 erased-serde = "0.3.31"
 quick-xml = { version = "0.31.0", features = ["serialize"] }
 rdkafka = "0.36.0"
-<<<<<<< HEAD
 isocountry = "0.3.2"
 iso_currency = "0.4.4"
-=======
 actix-http = "3.3.1"
->>>>>>> d000847b
 
 [build-dependencies]
 router_env = { version = "0.1.0", path = "../router_env", default-features = false }
