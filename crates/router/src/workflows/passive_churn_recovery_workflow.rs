use api_models::payments::PaymentsGetIntentRequest;
#[cfg(feature = "v2")]
use api_models::payments::PaymentsGetIntentRequest;
#[cfg(feature = "v2")]
use common_utils::ext_traits::{StringExt, ValueExt};
#[cfg(feature = "v2")]
use error_stack::ResultExt;
#[cfg(feature = "v2")]
use hyperswitch_domain_models::payments::PaymentIntentData;
#[cfg(feature = "v2")]
use router_env::logger;
#[cfg(feature = "v2")]
use scheduler::{
    consumer::workflows::ProcessTrackerWorkflow, errors, types::process_data,
    utils as scheduler_utils,
};

#[cfg(feature = "v2")]
use crate::{
    core::{
        passive_churn_recovery::{self as pcr, types as pcr_types},
        payments,
    },
    db::StorageInterface,
    errors::StorageError,
    routes::SessionState,
    types::{
        api::{self as api_types},
        storage::{self, passive_churn_recovery as pcr_storage_types},
    },
};

pub struct ExecutePcrWorkflow;

#[async_trait::async_trait]
impl ProcessTrackerWorkflow<SessionState> for ExecutePcrWorkflow {
    #[cfg(feature = "v1")]
    async fn execute_workflow<'a>(
        &'a self,
        _state: &'a SessionState,
        _process: storage::ProcessTracker,
    ) -> Result<(), errors::ProcessTrackerError> {
        Ok(())
    }
    #[cfg(feature = "v2")]
    async fn execute_workflow<'a>(
        &'a self,
        state: &'a SessionState,
        process: storage::ProcessTracker,
    ) -> Result<(), errors::ProcessTrackerError> {
        let tracking_data = process
            .tracking_data
            .clone()
            .parse_value::<pcr_storage_types::PCRWorkflowTrackingData>(
            "PCRWorkflowTrackingData",
        )?;
        let request = PaymentsGetIntentRequest {
            id: tracking_data.global_payment_id.clone(),
        };
        let key_manager_state = &state.into();
        let pcr_data = extract_data_and_perform_action(state, &tracking_data).await?;
        let (payment_data, _, _) = payments::payments_intent_operation_core::<
            api_types::PaymentGetIntent,
            _,
            _,
            PaymentIntentData<api_types::PaymentGetIntent>,
        >(
            state,
            state.get_req_state(),
            pcr_data.merchant_account.clone(),
            pcr_data.profile.clone(),
            pcr_data.key_store.clone(),
            payments::operations::PaymentGetIntent,
            request,
            tracking_data.global_payment_id.clone(),
            hyperswitch_domain_models::payments::HeaderPayload::default(),
            pcr_data.platform_merchant_account.clone(),
        )
        .await?;

        match process.name.as_deref() {
            Some("EXECUTE_WORKFLOW") => {
<<<<<<< HEAD
                // handle the call connector field once it has been added
=======
>>>>>>> 65ea681b
                pcr::perform_execute_task(
                    state,
                    &process,
                    &tracking_data,
                    &pcr_data,
                    key_manager_state,
                    &payment_data.payment_intent,
                )
                .await
            }
            Some("PSYNC_WORKFLOW") => {
                Box::pin(pcr::perform_psync_task(
                    state,
                    &process,
                    &tracking_data,
                    &pcr_data,
                    key_manager_state,
                    &payment_data.payment_intent,
                ))
                .await?;
                Ok(())
            }

            Some("REVIEW_WORKFLOW") => {
                pcr::perform_review_task(
                    state,
                    &process,
                    &tracking_data,
                    &pcr_data,
                    key_manager_state,
                    &payment_data.payment_intent,
                )
                .await?;
                Ok(())
            }
            _ => Err(errors::ProcessTrackerError::JobNotFound),
        }
    }
}
#[cfg(feature = "v2")]
pub(crate) async fn extract_data_and_perform_action(
    state: &SessionState,
    tracking_data: &pcr_storage_types::PCRWorkflowTrackingData,
) -> Result<pcr_storage_types::PCRPaymentData, errors::ProcessTrackerError> {
    let db = &state.store;

    let key_manager_state = &state.into();
    let key_store = db
        .get_merchant_key_store_by_merchant_id(
            key_manager_state,
            &tracking_data.merchant_id,
            &db.get_master_key().to_vec().into(),
        )
        .await?;

    let merchant_account = db
        .find_merchant_account_by_merchant_id(
            key_manager_state,
            &tracking_data.merchant_id,
            &key_store,
        )
        .await?;

    let profile = db
        .find_business_profile_by_profile_id(
            key_manager_state,
            &key_store,
            &tracking_data.profile_id,
        )
        .await?;
    let platform_merchant_account =
        if let Some(platform_merchant_id) = &tracking_data.platform_merchant_id {
            Some(
                db.find_merchant_account_by_merchant_id(
                    key_manager_state,
                    platform_merchant_id,
                    &key_store,
                )
                .await?,
            )
        } else {
            None
        };

    let pcr_payment_data = pcr_storage_types::PCRPaymentData {
        merchant_account,
        profile,
        platform_merchant_account,
        key_store,
    };
    Ok(pcr_payment_data)
}

#[cfg(feature = "v2")]
pub(crate) async fn get_schedule_time_to_retry_mit_payments(
    db: &dyn StorageInterface,
    merchant_id: &common_utils::id_type::MerchantId,
    retry_count: i32,
) -> Option<time::PrimitiveDateTime> {
    let key = "pt_mapping_pcr_retries";
    let result = db
        .find_config_by_key(key)
        .await
        .map(|value| value.config)
        .and_then(|config| {
            config
                .parse_struct("RevenueRecoveryPaymentProcessTrackerMapping")
                .change_context(StorageError::DeserializationFailed)
        });

    let mapping = result.map_or_else(
        |error| {
            if error.current_context().is_db_not_found() {
<<<<<<< HEAD
                logger::debug!("PCR retry config `{key}` not found, ignoring");
            } else {
                logger::error!(?error, "Failed to read PCR retry config `{key}`");
=======
                logger::debug!("Revenue Recovery retry config `{key}` not found, ignoring");
            } else {
                logger::error!(
                    ?error,
                    "Failed to read Revenue Recovery retry config `{key}`"
                );
>>>>>>> 65ea681b
            }
            process_data::RevenueRecoveryPaymentProcessTrackerMapping::default()
        },
        |mapping| {
            logger::debug!(?mapping, "Using custom pcr payments retry config");
            mapping
        },
    );

    let time_delta =
        scheduler_utils::get_pcr_payments_retry_schedule_time(mapping, merchant_id, retry_count);

    scheduler_utils::get_time_from_delta(time_delta)
}<|MERGE_RESOLUTION|>--- conflicted
+++ resolved
@@ -1,5 +1,3 @@
-use api_models::payments::PaymentsGetIntentRequest;
-#[cfg(feature = "v2")]
 use api_models::payments::PaymentsGetIntentRequest;
 #[cfg(feature = "v2")]
 use common_utils::ext_traits::{StringExt, ValueExt};
@@ -80,10 +78,6 @@
 
         match process.name.as_deref() {
             Some("EXECUTE_WORKFLOW") => {
-<<<<<<< HEAD
-                // handle the call connector field once it has been added
-=======
->>>>>>> 65ea681b
                 pcr::perform_execute_task(
                     state,
                     &process,
@@ -197,18 +191,12 @@
     let mapping = result.map_or_else(
         |error| {
             if error.current_context().is_db_not_found() {
-<<<<<<< HEAD
-                logger::debug!("PCR retry config `{key}` not found, ignoring");
-            } else {
-                logger::error!(?error, "Failed to read PCR retry config `{key}`");
-=======
                 logger::debug!("Revenue Recovery retry config `{key}` not found, ignoring");
             } else {
                 logger::error!(
                     ?error,
                     "Failed to read Revenue Recovery retry config `{key}`"
                 );
->>>>>>> 65ea681b
             }
             process_data::RevenueRecoveryPaymentProcessTrackerMapping::default()
         },
