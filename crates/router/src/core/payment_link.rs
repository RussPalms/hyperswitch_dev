--- conflicted
+++ resolved
@@ -127,14 +127,10 @@
     let merchant_name = capitalize_first_char(&payment_link_config.seller_name);
 
     let payment_details = api_models::payments::PaymentLinkDetails {
-<<<<<<< HEAD
-        amount: payment_intent.original_amount,
-=======
         amount: currency
-            .to_currency_base_unit(payment_intent.amount)
+            .to_currency_base_unit(payment_intent.original_amount)
             .into_report()
             .change_context(errors::ApiErrorResponse::CurrencyConversionFailed)?,
->>>>>>> 71044a14
         currency,
         payment_id: payment_intent.payment_id,
         merchant_name,
