--- conflicted
+++ resolved
@@ -1019,28 +1019,7 @@
                             existing_label_info = Some(label_info.clone());
                         }
                     }
-<<<<<<< HEAD
-                }
-            });
-
-        let final_label_info = existing_label_info
-            .ok_or(errors::ApiErrorResponse::InternalServerError)
-            .attach_printable("unable to get LabelInformation from ContractBasedRoutingConfig")?;
-
-        logger::debug!(
-            "contract based routing: matched LabelInformation - {:?}",
-            final_label_info
-        );
-
-        let request_label_info = routing_types::LabelInformation {
-            label: final_label_info.label.clone(),
-            target_count: final_label_info.target_count,
-            target_time: final_label_info.target_time,
-            mca_id: final_label_info.mca_id.to_owned(),
-        };
-=======
                 });
->>>>>>> 06889728
 
             let final_label_info = existing_label_info
                 .ok_or(errors::ApiErrorResponse::GenericNotFoundError {
@@ -1057,11 +1036,7 @@
             );
 
             let request_label_info = routing_types::LabelInformation {
-                label: format!(
-                    "{}:{}",
-                    final_label_info.label.clone(),
-                    final_label_info.mca_id.get_string_repr()
-                ),
+                label: final_label_info.label.clone(),
                 target_count: final_label_info.target_count,
                 target_time: final_label_info.target_time,
                 mca_id: final_label_info.mca_id.to_owned(),
@@ -1091,12 +1066,7 @@
                     profile_id.get_string_repr().into(),
                     contract_based_routing_config.clone(),
                     "".to_string(),
-<<<<<<< HEAD
-                    vec![],
-                    1,
-=======
                     routable_connectors.clone(),
->>>>>>> 06889728
                     state.get_grpc_headers(),
                 )
                 .await
