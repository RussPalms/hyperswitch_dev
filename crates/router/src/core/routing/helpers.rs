--- conflicted
+++ resolved
@@ -119,11 +119,7 @@
     connectors: Vec<routing_types::RoutableConnectorChoice>,
     transaction_type: &storage::enums::TransactionType,
 ) -> RouterResult<()> {
-<<<<<<< HEAD
-    let key = get_default_config_key(merchant_id);
-=======
     let key = get_default_config_key(merchant_id, transaction_type);
->>>>>>> b74435b6
     let config_str = connectors
         .encode_to_string_of_json()
         .change_context(errors::ApiErrorResponse::InternalServerError)
