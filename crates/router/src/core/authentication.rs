pub mod post_authn;
pub mod pre_authn;
pub(crate) mod utils;

pub mod transformers;
pub mod types;

use api_models::payments;
use common_enums::Currency;
use common_utils::errors::CustomResult;

use super::errors::ConnectorErrorExt;
use crate::{
    core::{
        errors::ApiErrorResponse,
        payments::{self as payments_core, CallConnectorAction},
    },
    routes::AppState,
    services,
    types::{self as core_types, api, storage},
};

#[allow(clippy::too_many_arguments)]
pub async fn perform_authentication(
    state: &AppState,
    authentication_provider: String,
    payment_method_data: payments::PaymentMethodData,
    payment_method: common_enums::PaymentMethod,
    billing_address: api_models::payments::Address,
    shipping_address: api_models::payments::Address,
    browser_details: core_types::BrowserInformation,
    merchant_account: core_types::domain::MerchantAccount,
    merchant_connector_account: payments_core::helpers::MerchantConnectorAccountType,
    acquirer_details: Option<api::AcquirerDetails>,
    amount: Option<i64>,
    currency: Option<Currency>,
    message_category: api::authentication::MessageCategory,
    device_channel: String,
<<<<<<< HEAD
    authentication_data: (types::AuthenticationData, storage::Authentication),
=======
    authentication_data: types::AuthenticationData,
    return_url: Option<String>,
    sdk_information: Option<payments::SDKInformation>,
>>>>>>> 69b533e5
) -> CustomResult<core_types::api::authentication::AuthenticationResponse, ApiErrorResponse> {
    let connector_data = api::ConnectorData::get_connector_by_name(
        &state.conf.connectors,
        &authentication_provider,
        api::GetToken::Connector,
        merchant_connector_account.get_mca_id(),
    )?;
    let connector_integration: services::BoxedConnectorIntegration<
        '_,
        api::Authentication,
        core_types::ConnectorAuthenticationRequestData,
        core_types::ConnectorAuthenticationResponse,
    > = connector_data.connector.get_connector_integration();
    let router_data = transformers::construct_authentication_router_data(
        authentication_provider.clone(),
        payment_method_data,
        payment_method,
        billing_address,
        shipping_address,
        browser_details,
        acquirer_details,
        amount,
        currency,
        message_category,
        device_channel,
        merchant_account,
        merchant_connector_account,
        authentication_data,
        return_url,
        sdk_information,
    )?;
    let response = services::execute_connector_processing_step(
        state,
        connector_integration,
        &router_data,
        CallConnectorAction::Trigger,
        None,
    )
    .await
    .to_payment_failed_response()?;
    let submit_evidence_response =
        response
            .response
            .map_err(|err| ApiErrorResponse::ExternalConnectorError {
                code: err.code,
                message: err.message,
                connector: authentication_provider,
                status_code: err.status_code,
                reason: err.reason,
            })?;
    Ok(core_types::api::AuthenticationResponse {
        trans_status: submit_evidence_response.trans_status,
        acs_url: submit_evidence_response.acs_url,
        challenge_request: submit_evidence_response.challenge_request,
        acs_reference_number: submit_evidence_response.acs_reference_number,
        acs_trans_id: submit_evidence_response.acs_trans_id,
        three_dsserver_trans_id: submit_evidence_response.three_dsserver_trans_id,
        acs_signed_content: submit_evidence_response.acs_signed_content,
    })
}

pub async fn perform_post_authentication(
    state: &AppState,
    authentication_provider: String,
    merchant_account: core_types::domain::MerchantAccount,
    merchant_connector_account: payments_core::helpers::MerchantConnectorAccountType,
    authentication_data: types::AuthenticationData,
) -> CustomResult<core_types::api::authentication::PostAuthenticationResponse, ApiErrorResponse> {
    let connector_data = api::ConnectorData::get_connector_by_name(
        &state.conf.connectors,
        &authentication_provider,
        api::GetToken::Connector,
        merchant_connector_account.get_mca_id(),
    )?;
    let connector_integration: services::BoxedConnectorIntegration<
        '_,
        api::PostAuthentication,
        core_types::ConnectorPostAuthenticationRequestData,
        core_types::ConnectorPostAuthenticationResponse,
    > = connector_data.connector.get_connector_integration();
    let router_data = transformers::construct_post_authentication_router_data(
        authentication_provider.clone(),
        merchant_account,
        merchant_connector_account,
        authentication_data,
    )?;
    let response = services::execute_connector_processing_step(
        &state,
        connector_integration,
        &router_data,
        CallConnectorAction::Trigger,
        None,
    )
    .await
    .to_payment_failed_response()?;
    let submit_evidence_response =
        response
            .response
            .map_err(|err| ApiErrorResponse::ExternalConnectorError {
                code: err.code,
                message: err.message,
                connector: authentication_provider,
                status_code: err.status_code,
                reason: err.reason,
            })?;
    Ok(core_types::api::PostAuthenticationResponse {
        trans_status: submit_evidence_response.trans_status,
        authentication_value: submit_evidence_response.authentication_value,
        eci: submit_evidence_response.eci,
    })
}<|MERGE_RESOLUTION|>--- conflicted
+++ resolved
@@ -36,13 +36,9 @@
     currency: Option<Currency>,
     message_category: api::authentication::MessageCategory,
     device_channel: String,
-<<<<<<< HEAD
     authentication_data: (types::AuthenticationData, storage::Authentication),
-=======
-    authentication_data: types::AuthenticationData,
     return_url: Option<String>,
     sdk_information: Option<payments::SDKInformation>,
->>>>>>> 69b533e5
 ) -> CustomResult<core_types::api::authentication::AuthenticationResponse, ApiErrorResponse> {
     let connector_data = api::ConnectorData::get_connector_by_name(
         &state.conf.connectors,
