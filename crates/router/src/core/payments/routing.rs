mod transformers;

#[cfg(all(feature = "v1", feature = "dynamic_routing"))]
use std::collections::hash_map;
#[cfg(all(feature = "v1", feature = "dynamic_routing"))]
use std::hash::{Hash, Hasher};
use std::{collections::HashMap, str::FromStr, sync::Arc};

#[cfg(all(feature = "v1", feature = "dynamic_routing"))]
use api_models::routing as api_routing;
use api_models::{
    admin as admin_api,
    enums::{self as api_enums, CountryAlpha2},
    routing::ConnectorSelection,
};
use diesel_models::enums as storage_enums;
use error_stack::ResultExt;
use euclid::{
    backend::{self, inputs as dsl_inputs, EuclidBackend},
    dssa::graph::{self as euclid_graph, CgraphExt},
    enums as euclid_enums,
    frontend::{ast, dir as euclid_dir},
};
#[cfg(all(feature = "v1", feature = "dynamic_routing"))]
use external_services::grpc_client::dynamic_routing::success_rate_client::{
    CalSuccessRateResponse, SuccessBasedDynamicRouting,
};
use hyperswitch_domain_models::address::Address;
use kgraph_utils::{
    mca as mca_graph,
    transformers::{IntoContext, IntoDirValue},
    types::CountryCurrencyFilter,
};
use masking::PeekInterface;
use rand::distributions::{self, Distribution};
#[cfg(all(feature = "v1", feature = "dynamic_routing"))]
use rand::SeedableRng;
use rustc_hash::FxHashMap;
use storage_impl::redis::cache::{CacheKey, CGRAPH_CACHE, ROUTING_CACHE};

#[cfg(feature = "v2")]
use crate::core::admin;
#[cfg(feature = "payouts")]
use crate::core::payouts;
use crate::{
    core::{
        errors, errors as oss_errors,
        routing::{self},
    },
    logger,
    types::{
        api::{self, routing as routing_types},
        domain, storage as oss_storage,
        transformers::{ForeignFrom, ForeignInto, ForeignTryFrom},
    },
    utils::{OptionExt, ValueExt},
    SessionState,
};

pub enum CachedAlgorithm {
    Single(Box<routing_types::RoutableConnectorChoice>),
    Priority(Vec<routing_types::RoutableConnectorChoice>),
    VolumeSplit(Vec<routing_types::ConnectorVolumeSplit>),
    Advanced(backend::VirInterpreterBackend<ConnectorSelection>),
}

#[cfg(feature = "v1")]
pub struct SessionFlowRoutingInput<'a> {
    pub state: &'a SessionState,
    pub country: Option<CountryAlpha2>,
    pub key_store: &'a domain::MerchantKeyStore,
    pub merchant_account: &'a domain::MerchantAccount,
    pub payment_attempt: &'a oss_storage::PaymentAttempt,
    pub payment_intent: &'a oss_storage::PaymentIntent,
    pub chosen: api::SessionConnectorDatas,
}

#[cfg(feature = "v2")]
pub struct SessionFlowRoutingInput<'a> {
    pub state: &'a SessionState,
    pub country: Option<CountryAlpha2>,
    pub key_store: &'a domain::MerchantKeyStore,
    pub merchant_account: &'a domain::MerchantAccount,
    pub payment_intent: &'a oss_storage::PaymentIntent,
    pub chosen: api::SessionConnectorDatas,
}

#[allow(dead_code)]
#[cfg(feature = "v1")]
pub struct SessionRoutingPmTypeInput<'a> {
    state: &'a SessionState,
    key_store: &'a domain::MerchantKeyStore,
    attempt_id: &'a str,
    routing_algorithm: &'a MerchantAccountRoutingAlgorithm,
    backend_input: dsl_inputs::BackendInput,
    allowed_connectors: FxHashMap<String, api::GetToken>,
    profile_id: &'a common_utils::id_type::ProfileId,
}

#[cfg(feature = "v2")]
pub struct SessionRoutingPmTypeInput<'a> {
    state: &'a SessionState,
    key_store: &'a domain::MerchantKeyStore,
    routing_algorithm: &'a MerchantAccountRoutingAlgorithm,
    backend_input: dsl_inputs::BackendInput,
    allowed_connectors: FxHashMap<String, api::GetToken>,
    profile_id: &'a common_utils::id_type::ProfileId,
}

type RoutingResult<O> = oss_errors::CustomResult<O, errors::RoutingError>;

#[cfg(feature = "v1")]
#[derive(Debug, serde::Serialize, serde::Deserialize)]
#[serde(untagged)]
enum MerchantAccountRoutingAlgorithm {
    V1(routing_types::RoutingAlgorithmRef),
}

#[cfg(feature = "v1")]
impl Default for MerchantAccountRoutingAlgorithm {
    fn default() -> Self {
        Self::V1(routing_types::RoutingAlgorithmRef::default())
    }
}

#[cfg(feature = "v2")]
#[derive(Debug, serde::Serialize, serde::Deserialize)]
#[serde(untagged)]
enum MerchantAccountRoutingAlgorithm {
    V1(Option<common_utils::id_type::RoutingId>),
}

#[cfg(feature = "payouts")]
pub fn make_dsl_input_for_payouts(
    payout_data: &payouts::PayoutData,
) -> RoutingResult<dsl_inputs::BackendInput> {
    let mandate = dsl_inputs::MandateData {
        mandate_acceptance_type: None,
        mandate_type: None,
        payment_type: None,
    };
    let metadata = payout_data
        .payouts
        .metadata
        .clone()
        .map(|val| val.parse_value("routing_parameters"))
        .transpose()
        .change_context(errors::RoutingError::MetadataParsingError)
        .attach_printable("Unable to parse routing_parameters from metadata of payouts")
        .unwrap_or(None);
    let payment = dsl_inputs::PaymentInput {
        amount: payout_data.payouts.amount,
        card_bin: None,
        currency: payout_data.payouts.destination_currency,
        authentication_type: None,
        capture_method: None,
        business_country: payout_data
            .payout_attempt
            .business_country
            .map(api_enums::Country::from_alpha2),
        billing_country: payout_data
            .billing_address
            .as_ref()
            .and_then(|bic| bic.country)
            .map(api_enums::Country::from_alpha2),
        business_label: payout_data.payout_attempt.business_label.clone(),
        setup_future_usage: None,
    };
    let payment_method = dsl_inputs::PaymentMethodInput {
        payment_method: payout_data
            .payouts
            .payout_type
            .map(api_enums::PaymentMethod::foreign_from),
        payment_method_type: payout_data
            .payout_method_data
            .clone()
            .map(api_enums::PaymentMethodType::foreign_from),
        card_network: None,
    };
    Ok(dsl_inputs::BackendInput {
        mandate,
        metadata,
        payment,
        payment_method,
    })
}

#[cfg(feature = "v2")]
pub fn make_dsl_input(
    payments_dsl_input: &routing::PaymentsDslInput<'_>,
) -> RoutingResult<dsl_inputs::BackendInput> {
    todo!()
}

#[cfg(feature = "v1")]
pub fn make_dsl_input(
    payments_dsl_input: &routing::PaymentsDslInput<'_>,
) -> RoutingResult<dsl_inputs::BackendInput> {
    let mandate_data = dsl_inputs::MandateData {
        mandate_acceptance_type: payments_dsl_input.setup_mandate.as_ref().and_then(
            |mandate_data| {
                mandate_data
                    .customer_acceptance
                    .clone()
                    .map(|cat| match cat.acceptance_type {
                        hyperswitch_domain_models::mandates::AcceptanceType::Online => {
                            euclid_enums::MandateAcceptanceType::Online
                        }
                        hyperswitch_domain_models::mandates::AcceptanceType::Offline => {
                            euclid_enums::MandateAcceptanceType::Offline
                        }
                    })
            },
        ),
        mandate_type: payments_dsl_input
            .setup_mandate
            .as_ref()
            .and_then(|mandate_data| {
                mandate_data.mandate_type.clone().map(|mt| match mt {
                    hyperswitch_domain_models::mandates::MandateDataType::SingleUse(_) => {
                        euclid_enums::MandateType::SingleUse
                    }
                    hyperswitch_domain_models::mandates::MandateDataType::MultiUse(_) => {
                        euclid_enums::MandateType::MultiUse
                    }
                })
            }),
        payment_type: Some(
            if payments_dsl_input
                .recurring_details
                .as_ref()
                .is_some_and(|data| {
                    matches!(
                        data,
                        api_models::mandates::RecurringDetails::ProcessorPaymentToken(_)
                    )
                })
            {
                euclid_enums::PaymentType::PptMandate
            } else {
                payments_dsl_input.setup_mandate.map_or_else(
                    || euclid_enums::PaymentType::NonMandate,
                    |_| euclid_enums::PaymentType::SetupMandate,
                )
            },
        ),
    };
    let payment_method_input = dsl_inputs::PaymentMethodInput {
        payment_method: payments_dsl_input.payment_attempt.payment_method,
        payment_method_type: payments_dsl_input.payment_attempt.payment_method_type,
        card_network: payments_dsl_input
            .payment_method_data
            .as_ref()
            .and_then(|pm_data| match pm_data {
                domain::PaymentMethodData::Card(card) => card.card_network.clone(),

                _ => None,
            }),
    };

    let payment_input = dsl_inputs::PaymentInput {
        amount: payments_dsl_input.payment_attempt.get_total_amount(),
        card_bin: payments_dsl_input.payment_method_data.as_ref().and_then(
            |pm_data| match pm_data {
                domain::PaymentMethodData::Card(card) => {
                    Some(card.card_number.peek().chars().take(6).collect())
                }
                _ => None,
            },
        ),
        currency: payments_dsl_input.currency,
        authentication_type: payments_dsl_input.payment_attempt.authentication_type,
        capture_method: payments_dsl_input
            .payment_attempt
            .capture_method
            .and_then(|cm| cm.foreign_into()),
        business_country: payments_dsl_input
            .payment_intent
            .business_country
            .map(api_enums::Country::from_alpha2),
        billing_country: payments_dsl_input
            .address
            .get_payment_method_billing()
            .and_then(|bic| bic.address.as_ref())
            .and_then(|add| add.country)
            .map(api_enums::Country::from_alpha2),
        business_label: payments_dsl_input.payment_intent.business_label.clone(),
        setup_future_usage: payments_dsl_input.payment_intent.setup_future_usage,
    };

    let metadata = payments_dsl_input
        .payment_intent
        .metadata
        .clone()
        .map(|val| val.parse_value("routing_parameters"))
        .transpose()
        .change_context(errors::RoutingError::MetadataParsingError)
        .attach_printable("Unable to parse routing_parameters from metadata of payment_intent")
        .unwrap_or(None);

    Ok(dsl_inputs::BackendInput {
        metadata,
        payment: payment_input,
        payment_method: payment_method_input,
        mandate: mandate_data,
    })
}

pub async fn perform_static_routing_v1(
    state: &SessionState,
    merchant_id: &common_utils::id_type::MerchantId,
    algorithm_id: Option<&common_utils::id_type::RoutingId>,
    business_profile: &domain::Profile,
    transaction_data: &routing::TransactionData<'_>,
) -> RoutingResult<Vec<routing_types::RoutableConnectorChoice>> {
    let algorithm_id = if let Some(id) = algorithm_id {
        id
    } else {
        #[cfg(feature = "v1")]
        let fallback_config = routing::helpers::get_merchant_default_config(
            &*state.clone().store,
            business_profile.get_id().get_string_repr(),
            &api_enums::TransactionType::from(transaction_data),
        )
        .await
        .change_context(errors::RoutingError::FallbackConfigFetchFailed)?;
        #[cfg(feature = "v2")]
        let fallback_config = admin::ProfileWrapper::new(business_profile.clone())
            .get_default_fallback_list_of_connector_under_profile()
            .change_context(errors::RoutingError::FallbackConfigFetchFailed)?;

        return Ok(fallback_config);
    };
    let cached_algorithm = ensure_algorithm_cached_v1(
        state,
        merchant_id,
        algorithm_id,
        business_profile.get_id(),
        &api_enums::TransactionType::from(transaction_data),
    )
    .await?;

    Ok(match cached_algorithm.as_ref() {
        CachedAlgorithm::Single(conn) => vec![(**conn).clone()],

        CachedAlgorithm::Priority(plist) => plist.clone(),

        CachedAlgorithm::VolumeSplit(splits) => perform_volume_split(splits.to_vec())
            .change_context(errors::RoutingError::ConnectorSelectionFailed)?,

        CachedAlgorithm::Advanced(interpreter) => {
            let backend_input = match transaction_data {
                routing::TransactionData::Payment(payment_data) => make_dsl_input(payment_data)?,
                #[cfg(feature = "payouts")]
                routing::TransactionData::Payout(payout_data) => {
                    make_dsl_input_for_payouts(payout_data)?
                }
            };

            execute_dsl_and_get_connector_v1(backend_input, interpreter)?
        }
    })
}

async fn ensure_algorithm_cached_v1(
    state: &SessionState,
    merchant_id: &common_utils::id_type::MerchantId,
    algorithm_id: &common_utils::id_type::RoutingId,
    profile_id: &common_utils::id_type::ProfileId,
    transaction_type: &api_enums::TransactionType,
) -> RoutingResult<Arc<CachedAlgorithm>> {
    let key = {
        match transaction_type {
            common_enums::TransactionType::Payment => {
                format!(
                    "routing_config_{}_{}",
                    merchant_id.get_string_repr(),
                    profile_id.get_string_repr(),
                )
            }
            #[cfg(feature = "payouts")]
            common_enums::TransactionType::Payout => {
                format!(
                    "routing_config_po_{}_{}",
                    merchant_id.get_string_repr(),
                    profile_id.get_string_repr()
                )
            }
        }
    };

    let cached_algorithm = ROUTING_CACHE
        .get_val::<Arc<CachedAlgorithm>>(CacheKey {
            key: key.clone(),
            prefix: state.tenant.redis_key_prefix.clone(),
        })
        .await;

    let algorithm = if let Some(algo) = cached_algorithm {
        algo
    } else {
        refresh_routing_cache_v1(state, key.clone(), algorithm_id, profile_id).await?
    };

    Ok(algorithm)
}

pub fn perform_straight_through_routing(
    algorithm: &routing_types::StraightThroughAlgorithm,
    creds_identifier: Option<&str>,
) -> RoutingResult<(Vec<routing_types::RoutableConnectorChoice>, bool)> {
    Ok(match algorithm {
        routing_types::StraightThroughAlgorithm::Single(conn) => {
            (vec![(**conn).clone()], creds_identifier.is_none())
        }

        routing_types::StraightThroughAlgorithm::Priority(conns) => (conns.clone(), true),

        routing_types::StraightThroughAlgorithm::VolumeSplit(splits) => (
            perform_volume_split(splits.to_vec())
                .change_context(errors::RoutingError::ConnectorSelectionFailed)
                .attach_printable(
                    "Volume Split connector selection error in straight through routing",
                )?,
            true,
        ),
    })
}

pub fn perform_routing_for_single_straight_through_algorithm(
    algorithm: &routing_types::StraightThroughAlgorithm,
) -> RoutingResult<Vec<routing_types::RoutableConnectorChoice>> {
    Ok(match algorithm {
        routing_types::StraightThroughAlgorithm::Single(connector) => vec![(**connector).clone()],

        routing_types::StraightThroughAlgorithm::Priority(_)
        | routing_types::StraightThroughAlgorithm::VolumeSplit(_) => {
            Err(errors::RoutingError::DslIncorrectSelectionAlgorithm)
                .attach_printable("Unsupported algorithm received as a result of static routing")?
        }
    })
}

fn execute_dsl_and_get_connector_v1(
    backend_input: dsl_inputs::BackendInput,
    interpreter: &backend::VirInterpreterBackend<ConnectorSelection>,
) -> RoutingResult<Vec<routing_types::RoutableConnectorChoice>> {
    let routing_output: routing_types::RoutingAlgorithm = interpreter
        .execute(backend_input)
        .map(|out| out.connector_selection.foreign_into())
        .change_context(errors::RoutingError::DslExecutionError)?;

    Ok(match routing_output {
        routing_types::RoutingAlgorithm::Priority(plist) => plist,

        routing_types::RoutingAlgorithm::VolumeSplit(splits) => perform_volume_split(splits)
            .change_context(errors::RoutingError::DslFinalConnectorSelectionFailed)?,

        _ => Err(errors::RoutingError::DslIncorrectSelectionAlgorithm)
            .attach_printable("Unsupported algorithm received as a result of static routing")?,
    })
}

pub async fn refresh_routing_cache_v1(
    state: &SessionState,
    key: String,
    algorithm_id: &common_utils::id_type::RoutingId,
    profile_id: &common_utils::id_type::ProfileId,
) -> RoutingResult<Arc<CachedAlgorithm>> {
    let algorithm = {
        let algorithm = state
            .store
            .find_routing_algorithm_by_profile_id_algorithm_id(profile_id, algorithm_id)
            .await
            .change_context(errors::RoutingError::DslMissingInDb)?;
        let algorithm: routing_types::RoutingAlgorithm = algorithm
            .algorithm_data
            .parse_value("RoutingAlgorithm")
            .change_context(errors::RoutingError::DslParsingError)?;
        algorithm
    };

    let cached_algorithm = match algorithm {
        routing_types::RoutingAlgorithm::Single(conn) => CachedAlgorithm::Single(conn),
        routing_types::RoutingAlgorithm::Priority(plist) => CachedAlgorithm::Priority(plist),
        routing_types::RoutingAlgorithm::VolumeSplit(splits) => {
            CachedAlgorithm::VolumeSplit(splits)
        }
        routing_types::RoutingAlgorithm::Advanced(program) => {
            let interpreter = backend::VirInterpreterBackend::with_program(program)
                .change_context(errors::RoutingError::DslBackendInitError)
                .attach_printable("Error initializing DSL interpreter backend")?;

            CachedAlgorithm::Advanced(interpreter)
        }
    };

    let arc_cached_algorithm = Arc::new(cached_algorithm);

    ROUTING_CACHE
        .push(
            CacheKey {
                key,
                prefix: state.tenant.redis_key_prefix.clone(),
            },
            arc_cached_algorithm.clone(),
        )
        .await;

    Ok(arc_cached_algorithm)
}

#[cfg(all(feature = "v1", feature = "dynamic_routing"))]
pub fn perform_dynamic_routing_volume_split(
    splits: Vec<api_models::routing::RoutingVolumeSplit>,
    rng_seed: Option<&str>,
) -> RoutingResult<api_models::routing::RoutingVolumeSplit> {
    let weights: Vec<u8> = splits.iter().map(|sp| sp.split).collect();
    let weighted_index = distributions::WeightedIndex::new(weights)
        .change_context(errors::RoutingError::VolumeSplitFailed)
        .attach_printable("Error creating weighted distribution for volume split")?;

    let idx = if let Some(seed) = rng_seed {
        let mut hasher = hash_map::DefaultHasher::new();
        seed.hash(&mut hasher);
        let hash = hasher.finish();

        let mut rng = rand_chacha::ChaCha8Rng::seed_from_u64(hash);
        weighted_index.sample(&mut rng)
    } else {
        let mut rng = rand::thread_rng();
        weighted_index.sample(&mut rng)
    };

    let routing_choice = *splits
        .get(idx)
        .ok_or(errors::RoutingError::VolumeSplitFailed)
        .attach_printable("Volume split index lookup failed")?;

    Ok(routing_choice)
}

pub fn perform_volume_split(
    mut splits: Vec<routing_types::ConnectorVolumeSplit>,
) -> RoutingResult<Vec<routing_types::RoutableConnectorChoice>> {
    let weights: Vec<u8> = splits.iter().map(|sp| sp.split).collect();
    let weighted_index = distributions::WeightedIndex::new(weights)
        .change_context(errors::RoutingError::VolumeSplitFailed)
        .attach_printable("Error creating weighted distribution for volume split")?;

    let mut rng = rand::thread_rng();
    let idx = weighted_index.sample(&mut rng);

    splits
        .get(idx)
        .ok_or(errors::RoutingError::VolumeSplitFailed)
        .attach_printable("Volume split index lookup failed")?;

    // Panic Safety: We have performed a `get(idx)` operation just above which will
    // ensure that the index is always present, else throw an error.
    let removed = splits.remove(idx);
    splits.insert(0, removed);

    Ok(splits.into_iter().map(|sp| sp.connector).collect())
}

#[cfg(feature = "v1")]
pub async fn get_merchant_cgraph<'a>(
    state: &SessionState,
    key_store: &domain::MerchantKeyStore,
    profile_id: &common_utils::id_type::ProfileId,
    transaction_type: &api_enums::TransactionType,
) -> RoutingResult<Arc<hyperswitch_constraint_graph::ConstraintGraph<euclid_dir::DirValue>>> {
    let merchant_id = &key_store.merchant_id;

    let key = {
        match transaction_type {
            api_enums::TransactionType::Payment => {
                format!(
                    "cgraph_{}_{}",
                    merchant_id.get_string_repr(),
                    profile_id.get_string_repr()
                )
            }
            #[cfg(feature = "payouts")]
            api_enums::TransactionType::Payout => {
                format!(
                    "cgraph_po_{}_{}",
                    merchant_id.get_string_repr(),
                    profile_id.get_string_repr()
                )
            }
        }
    };

    let cached_cgraph = CGRAPH_CACHE
        .get_val::<Arc<hyperswitch_constraint_graph::ConstraintGraph<euclid_dir::DirValue>>>(
            CacheKey {
                key: key.clone(),
                prefix: state.tenant.redis_key_prefix.clone(),
            },
        )
        .await;

    let cgraph = if let Some(graph) = cached_cgraph {
        graph
    } else {
        refresh_cgraph_cache(state, key_store, key.clone(), profile_id, transaction_type).await?
    };

    Ok(cgraph)
}

#[cfg(feature = "v1")]
pub async fn refresh_cgraph_cache<'a>(
    state: &SessionState,
    key_store: &domain::MerchantKeyStore,
    key: String,
    profile_id: &common_utils::id_type::ProfileId,
    transaction_type: &api_enums::TransactionType,
) -> RoutingResult<Arc<hyperswitch_constraint_graph::ConstraintGraph<euclid_dir::DirValue>>> {
    let mut merchant_connector_accounts = state
        .store
        .find_merchant_connector_account_by_merchant_id_and_disabled_list(
            &state.into(),
            &key_store.merchant_id,
            false,
            key_store,
        )
        .await
        .change_context(errors::RoutingError::KgraphCacheRefreshFailed)?;

    match transaction_type {
        api_enums::TransactionType::Payment => {
            merchant_connector_accounts.retain(|mca| {
                mca.connector_type != storage_enums::ConnectorType::PaymentVas
                    && mca.connector_type != storage_enums::ConnectorType::PaymentMethodAuth
                    && mca.connector_type != storage_enums::ConnectorType::PayoutProcessor
                    && mca.connector_type != storage_enums::ConnectorType::AuthenticationProcessor
            });
        }
        #[cfg(feature = "payouts")]
        api_enums::TransactionType::Payout => {
            merchant_connector_accounts
                .retain(|mca| mca.connector_type == storage_enums::ConnectorType::PayoutProcessor);
        }
    };

    let connector_type = match transaction_type {
        api_enums::TransactionType::Payment => common_enums::ConnectorType::PaymentProcessor,
        #[cfg(feature = "payouts")]
        api_enums::TransactionType::Payout => common_enums::ConnectorType::PayoutProcessor,
    };

    let merchant_connector_accounts = merchant_connector_accounts
        .filter_based_on_profile_and_connector_type(profile_id, connector_type);

    let api_mcas = merchant_connector_accounts
        .into_iter()
        .map(admin_api::MerchantConnectorResponse::foreign_try_from)
        .collect::<Result<Vec<_>, _>>()
        .change_context(errors::RoutingError::KgraphCacheRefreshFailed)?;
    let connector_configs = state
        .conf
        .pm_filters
        .0
        .clone()
        .into_iter()
        .filter(|(key, _)| key != "default")
        .map(|(key, value)| {
            let key = api_enums::RoutableConnectors::from_str(&key)
                .map_err(|_| errors::RoutingError::InvalidConnectorName(key))?;

            Ok((key, value.foreign_into()))
        })
        .collect::<Result<HashMap<_, _>, errors::RoutingError>>()?;
    let default_configs = state
        .conf
        .pm_filters
        .0
        .get("default")
        .cloned()
        .map(ForeignFrom::foreign_from);
    let config_pm_filters = CountryCurrencyFilter {
        connector_configs,
        default_configs,
    };
    let cgraph = Arc::new(
        mca_graph::make_mca_graph(api_mcas, &config_pm_filters)
            .change_context(errors::RoutingError::KgraphCacheRefreshFailed)
            .attach_printable("when construction cgraph")?,
    );

    CGRAPH_CACHE
        .push(
            CacheKey {
                key,
                prefix: state.tenant.redis_key_prefix.clone(),
            },
            Arc::clone(&cgraph),
        )
        .await;

    Ok(cgraph)
}

#[cfg(feature = "v2")]
#[allow(clippy::too_many_arguments)]
pub async fn perform_cgraph_filtering(
    state: &SessionState,
    key_store: &domain::MerchantKeyStore,
    chosen: Vec<routing_types::RoutableConnectorChoice>,
    backend_input: dsl_inputs::BackendInput,
    eligible_connectors: Option<&Vec<api_enums::RoutableConnectors>>,
    profile_id: &common_utils::id_type::ProfileId,
    transaction_type: &api_enums::TransactionType,
) -> RoutingResult<Vec<routing_types::RoutableConnectorChoice>> {
    todo!()
}

#[cfg(feature = "v1")]
#[allow(clippy::too_many_arguments)]
pub async fn perform_cgraph_filtering(
    state: &SessionState,
    key_store: &domain::MerchantKeyStore,
    chosen: Vec<routing_types::RoutableConnectorChoice>,
    backend_input: dsl_inputs::BackendInput,
    eligible_connectors: Option<&Vec<api_enums::RoutableConnectors>>,
    profile_id: &common_utils::id_type::ProfileId,
    transaction_type: &api_enums::TransactionType,
) -> RoutingResult<Vec<routing_types::RoutableConnectorChoice>> {
    let context = euclid_graph::AnalysisContext::from_dir_values(
        backend_input
            .into_context()
            .change_context(errors::RoutingError::KgraphAnalysisError)?,
    );
    let cached_cgraph = get_merchant_cgraph(state, key_store, profile_id, transaction_type).await?;

    let mut final_selection = Vec::<routing_types::RoutableConnectorChoice>::new();
    for choice in chosen {
        let routable_connector = choice.connector;
        let euclid_choice: ast::ConnectorChoice = choice.clone().foreign_into();
        let dir_val = euclid_choice
            .into_dir_value()
            .change_context(errors::RoutingError::KgraphAnalysisError)?;
        let cgraph_eligible = cached_cgraph
            .check_value_validity(
                dir_val,
                &context,
                &mut hyperswitch_constraint_graph::Memoization::new(),
                &mut hyperswitch_constraint_graph::CycleCheck::new(),
                None,
            )
            .change_context(errors::RoutingError::KgraphAnalysisError)?;

        let filter_eligible =
            eligible_connectors.map_or(true, |list| list.contains(&routable_connector));

        if cgraph_eligible && filter_eligible {
            final_selection.push(choice);
        }
    }

    Ok(final_selection)
}

pub async fn perform_eligibility_analysis(
    state: &SessionState,
    key_store: &domain::MerchantKeyStore,
    chosen: Vec<routing_types::RoutableConnectorChoice>,
    transaction_data: &routing::TransactionData<'_>,
    eligible_connectors: Option<&Vec<api_enums::RoutableConnectors>>,
    profile_id: &common_utils::id_type::ProfileId,
) -> RoutingResult<Vec<routing_types::RoutableConnectorChoice>> {
    let backend_input = match transaction_data {
        routing::TransactionData::Payment(payment_data) => make_dsl_input(payment_data)?,
        #[cfg(feature = "payouts")]
        routing::TransactionData::Payout(payout_data) => make_dsl_input_for_payouts(payout_data)?,
    };

    perform_cgraph_filtering(
        state,
        key_store,
        chosen,
        backend_input,
        eligible_connectors,
        profile_id,
        &api_enums::TransactionType::from(transaction_data),
    )
    .await
}

pub async fn perform_fallback_routing(
    state: &SessionState,
    key_store: &domain::MerchantKeyStore,
    transaction_data: &routing::TransactionData<'_>,
    eligible_connectors: Option<&Vec<api_enums::RoutableConnectors>>,
    business_profile: &domain::Profile,
) -> RoutingResult<Vec<routing_types::RoutableConnectorChoice>> {
    #[cfg(feature = "v1")]
    let fallback_config = routing::helpers::get_merchant_default_config(
        &*state.store,
        match transaction_data {
            routing::TransactionData::Payment(payment_data) => payment_data
                .payment_intent
                .profile_id
                .as_ref()
                .get_required_value("profile_id")
                .change_context(errors::RoutingError::ProfileIdMissing)?
                .get_string_repr(),
            #[cfg(feature = "payouts")]
            routing::TransactionData::Payout(payout_data) => {
                payout_data.payout_attempt.profile_id.get_string_repr()
            }
        },
        &api_enums::TransactionType::from(transaction_data),
    )
    .await
    .change_context(errors::RoutingError::FallbackConfigFetchFailed)?;
    #[cfg(feature = "v2")]
    let fallback_config = admin::ProfileWrapper::new(business_profile.clone())
        .get_default_fallback_list_of_connector_under_profile()
        .change_context(errors::RoutingError::FallbackConfigFetchFailed)?;
    let backend_input = match transaction_data {
        routing::TransactionData::Payment(payment_data) => make_dsl_input(payment_data)?,
        #[cfg(feature = "payouts")]
        routing::TransactionData::Payout(payout_data) => make_dsl_input_for_payouts(payout_data)?,
    };

    perform_cgraph_filtering(
        state,
        key_store,
        fallback_config,
        backend_input,
        eligible_connectors,
        business_profile.get_id(),
        &api_enums::TransactionType::from(transaction_data),
    )
    .await
}

pub async fn perform_eligibility_analysis_with_fallback(
    state: &SessionState,
    key_store: &domain::MerchantKeyStore,
    chosen: Vec<routing_types::RoutableConnectorChoice>,
    transaction_data: &routing::TransactionData<'_>,
    eligible_connectors: Option<Vec<api_enums::RoutableConnectors>>,
    business_profile: &domain::Profile,
) -> RoutingResult<Vec<routing_types::RoutableConnectorChoice>> {
    let mut final_selection = perform_eligibility_analysis(
        state,
        key_store,
        chosen,
        transaction_data,
        eligible_connectors.as_ref(),
        business_profile.get_id(),
    )
    .await?;

    let fallback_selection = perform_fallback_routing(
        state,
        key_store,
        transaction_data,
        eligible_connectors.as_ref(),
        business_profile,
    )
    .await;

    final_selection.append(
        &mut fallback_selection
            .unwrap_or_default()
            .iter()
            .filter(|&routable_connector_choice| {
                !final_selection.contains(routable_connector_choice)
            })
            .cloned()
            .collect::<Vec<_>>(),
    );

    let final_selected_connectors = final_selection
        .iter()
        .map(|item| item.connector)
        .collect::<Vec<_>>();
    logger::debug!(final_selected_connectors_for_routing=?final_selected_connectors, "List of final selected connectors for routing");

    Ok(final_selection)
}

#[cfg(feature = "v2")]
pub async fn perform_session_flow_routing(
    session_input: SessionFlowRoutingInput<'_>,
    business_profile: &domain::Profile,
    transaction_type: &api_enums::TransactionType,
) -> RoutingResult<FxHashMap<api_enums::PaymentMethodType, Vec<routing_types::SessionRoutingChoice>>>
{
    let mut pm_type_map: FxHashMap<api_enums::PaymentMethodType, FxHashMap<String, api::GetToken>> =
        FxHashMap::default();

    #[cfg(feature = "v2")]
    let profile_id = session_input.payment_intent.profile_id.clone();

    let routing_algorithm =
        MerchantAccountRoutingAlgorithm::V1(business_profile.routing_algorithm_id.clone());

    let payment_method_input = dsl_inputs::PaymentMethodInput {
        payment_method: None,
        payment_method_type: None,
        card_network: None,
    };

    let payment_input = dsl_inputs::PaymentInput {
        amount: session_input
            .payment_intent
            .amount_details
            .calculate_net_amount(),
        currency: session_input.payment_intent.amount_details.currency,
        authentication_type: Some(session_input.payment_intent.authentication_type),
        card_bin: None,
        capture_method: Option::<euclid_enums::CaptureMethod>::foreign_from(
            session_input.payment_intent.capture_method,
        ),
        // business_country not available in payment_intent anymore
        business_country: None,
        billing_country: session_input
            .country
            .map(storage_enums::Country::from_alpha2),
        // business_label not available in payment_intent anymore
        business_label: None,
        setup_future_usage: Some(session_input.payment_intent.setup_future_usage),
    };

    let metadata = session_input
        .payment_intent
        .metadata
        .clone()
        .map(|val| val.parse_value("routing_parameters"))
        .transpose()
        .change_context(errors::RoutingError::MetadataParsingError)
        .attach_printable("Unable to parse routing_parameters from metadata of payment_intent")
        .unwrap_or(None);

    let mut backend_input = dsl_inputs::BackendInput {
        metadata,
        payment: payment_input,
        payment_method: payment_method_input,
        mandate: dsl_inputs::MandateData {
            mandate_acceptance_type: None,
            mandate_type: None,
            payment_type: None,
        },
    };

    for connector_data in session_input.chosen.iter() {
        pm_type_map
            .entry(connector_data.payment_method_sub_type)
            .or_default()
            .insert(
                connector_data.connector.connector_name.to_string(),
                connector_data.connector.get_token.clone(),
            );
    }

    let mut result: FxHashMap<
        api_enums::PaymentMethodType,
        Vec<routing_types::SessionRoutingChoice>,
    > = FxHashMap::default();

    for (pm_type, allowed_connectors) in pm_type_map {
        let euclid_pmt: euclid_enums::PaymentMethodType = pm_type;
        let euclid_pm: euclid_enums::PaymentMethod = euclid_pmt.into();

        backend_input.payment_method.payment_method = Some(euclid_pm);
        backend_input.payment_method.payment_method_type = Some(euclid_pmt);

        let session_pm_input = SessionRoutingPmTypeInput {
            state: session_input.state,
            key_store: session_input.key_store,
            routing_algorithm: &routing_algorithm,
            backend_input: backend_input.clone(),
            allowed_connectors,
            profile_id: &profile_id,
        };

        let routable_connector_choice_option = perform_session_routing_for_pm_type(
            &session_pm_input,
            transaction_type,
            business_profile,
        )
        .await?;

        if let Some(routable_connector_choice) = routable_connector_choice_option {
            let mut session_routing_choice: Vec<routing_types::SessionRoutingChoice> = Vec::new();

            for selection in routable_connector_choice {
                let connector_name = selection.connector.to_string();
                if let Some(get_token) = session_pm_input.allowed_connectors.get(&connector_name) {
                    let connector_data = api::ConnectorData::get_connector_by_name(
                        &session_pm_input.state.clone().conf.connectors,
                        &connector_name,
                        get_token.clone(),
                        selection.merchant_connector_id,
                    )
                    .change_context(errors::RoutingError::InvalidConnectorName(connector_name))?;

                    session_routing_choice.push(routing_types::SessionRoutingChoice {
                        connector: connector_data,
                        payment_method_type: pm_type,
                    });
                }
            }
            if !session_routing_choice.is_empty() {
                result.insert(pm_type, session_routing_choice);
            }
        }
    }

    Ok(result)
}

#[cfg(feature = "v1")]
pub async fn perform_session_flow_routing(
    session_input: SessionFlowRoutingInput<'_>,
    business_profile: &domain::Profile,
    transaction_type: &api_enums::TransactionType,
) -> RoutingResult<FxHashMap<api_enums::PaymentMethodType, Vec<routing_types::SessionRoutingChoice>>>
{
    let mut pm_type_map: FxHashMap<api_enums::PaymentMethodType, FxHashMap<String, api::GetToken>> =
        FxHashMap::default();

    let profile_id = session_input
        .payment_intent
        .profile_id
        .clone()
        .get_required_value("profile_id")
        .change_context(errors::RoutingError::ProfileIdMissing)?;

    let routing_algorithm: MerchantAccountRoutingAlgorithm = {
        business_profile
            .routing_algorithm
            .clone()
            .map(|val| val.parse_value("MerchantAccountRoutingAlgorithm"))
            .transpose()
            .change_context(errors::RoutingError::InvalidRoutingAlgorithmStructure)?
            .unwrap_or_default()
    };

    let payment_method_input = dsl_inputs::PaymentMethodInput {
        payment_method: None,
        payment_method_type: None,
        card_network: None,
    };

    let payment_input = dsl_inputs::PaymentInput {
        amount: session_input.payment_attempt.get_total_amount(),
        currency: session_input
            .payment_intent
            .currency
            .get_required_value("Currency")
            .change_context(errors::RoutingError::DslMissingRequiredField {
                field_name: "currency".to_string(),
            })?,
        authentication_type: session_input.payment_attempt.authentication_type,
        card_bin: None,
        capture_method: session_input
            .payment_attempt
            .capture_method
            .and_then(Option::<euclid_enums::CaptureMethod>::foreign_from),
        business_country: session_input
            .payment_intent
            .business_country
            .map(api_enums::Country::from_alpha2),
        billing_country: session_input
            .country
            .map(storage_enums::Country::from_alpha2),
        business_label: session_input.payment_intent.business_label.clone(),
        setup_future_usage: session_input.payment_intent.setup_future_usage,
    };

    let metadata = session_input
        .payment_intent
        .metadata
        .clone()
        .map(|val| val.parse_value("routing_parameters"))
        .transpose()
        .change_context(errors::RoutingError::MetadataParsingError)
        .attach_printable("Unable to parse routing_parameters from metadata of payment_intent")
        .unwrap_or(None);

    let mut backend_input = dsl_inputs::BackendInput {
        metadata,
        payment: payment_input,
        payment_method: payment_method_input,
        mandate: dsl_inputs::MandateData {
            mandate_acceptance_type: None,
            mandate_type: None,
            payment_type: None,
        },
    };

    for connector_data in session_input.chosen.iter() {
        pm_type_map
            .entry(connector_data.payment_method_sub_type)
            .or_default()
            .insert(
                connector_data.connector.connector_name.to_string(),
                connector_data.connector.get_token.clone(),
            );
    }

    let mut result: FxHashMap<
        api_enums::PaymentMethodType,
        Vec<routing_types::SessionRoutingChoice>,
    > = FxHashMap::default();

    for (pm_type, allowed_connectors) in pm_type_map {
        let euclid_pmt: euclid_enums::PaymentMethodType = pm_type;
        let euclid_pm: euclid_enums::PaymentMethod = euclid_pmt.into();

        backend_input.payment_method.payment_method = Some(euclid_pm);
        backend_input.payment_method.payment_method_type = Some(euclid_pmt);

        let session_pm_input = SessionRoutingPmTypeInput {
            state: session_input.state,
            key_store: session_input.key_store,
            attempt_id: session_input.payment_attempt.get_id(),
            routing_algorithm: &routing_algorithm,
            backend_input: backend_input.clone(),
            allowed_connectors,
            profile_id: &profile_id,
        };

        let routable_connector_choice_option = perform_session_routing_for_pm_type(
            &session_pm_input,
            transaction_type,
            business_profile,
        )
        .await?;

        if let Some(routable_connector_choice) = routable_connector_choice_option {
            let mut session_routing_choice: Vec<routing_types::SessionRoutingChoice> = Vec::new();

            for selection in routable_connector_choice {
                let connector_name = selection.connector.to_string();
                if let Some(get_token) = session_pm_input.allowed_connectors.get(&connector_name) {
                    let connector_data = api::ConnectorData::get_connector_by_name(
                        &session_pm_input.state.clone().conf.connectors,
                        &connector_name,
                        get_token.clone(),
                        selection.merchant_connector_id,
                    )
                    .change_context(errors::RoutingError::InvalidConnectorName(connector_name))?;

                    session_routing_choice.push(routing_types::SessionRoutingChoice {
                        connector: connector_data,
                        payment_method_type: pm_type,
                    });
                }
            }
            if !session_routing_choice.is_empty() {
                result.insert(pm_type, session_routing_choice);
            }
        }
    }

    Ok(result)
}

#[cfg(feature = "v1")]
async fn perform_session_routing_for_pm_type(
    session_pm_input: &SessionRoutingPmTypeInput<'_>,
    transaction_type: &api_enums::TransactionType,
    _business_profile: &domain::Profile,
) -> RoutingResult<Option<Vec<api_models::routing::RoutableConnectorChoice>>> {
    let merchant_id = &session_pm_input.key_store.merchant_id;

    let algorithm_id = match session_pm_input.routing_algorithm {
        MerchantAccountRoutingAlgorithm::V1(algorithm_ref) => &algorithm_ref.algorithm_id,
    };

    let chosen_connectors = if let Some(ref algorithm_id) = algorithm_id {
        let cached_algorithm = ensure_algorithm_cached_v1(
            &session_pm_input.state.clone(),
            merchant_id,
            algorithm_id,
            session_pm_input.profile_id,
            transaction_type,
        )
        .await?;

        match cached_algorithm.as_ref() {
            CachedAlgorithm::Single(conn) => vec![(**conn).clone()],
            CachedAlgorithm::Priority(plist) => plist.clone(),
            CachedAlgorithm::VolumeSplit(splits) => perform_volume_split(splits.to_vec())
                .change_context(errors::RoutingError::ConnectorSelectionFailed)?,
            CachedAlgorithm::Advanced(interpreter) => execute_dsl_and_get_connector_v1(
                session_pm_input.backend_input.clone(),
                interpreter,
            )?,
        }
    } else {
        routing::helpers::get_merchant_default_config(
            &*session_pm_input.state.clone().store,
            session_pm_input.profile_id.get_string_repr(),
            transaction_type,
        )
        .await
        .change_context(errors::RoutingError::FallbackConfigFetchFailed)?
    };

    let mut final_selection = perform_cgraph_filtering(
        &session_pm_input.state.clone(),
        session_pm_input.key_store,
        chosen_connectors,
        session_pm_input.backend_input.clone(),
        None,
        session_pm_input.profile_id,
        transaction_type,
    )
    .await?;

    if final_selection.is_empty() {
        let fallback = routing::helpers::get_merchant_default_config(
            &*session_pm_input.state.clone().store,
            session_pm_input.profile_id.get_string_repr(),
            transaction_type,
        )
        .await
        .change_context(errors::RoutingError::FallbackConfigFetchFailed)?;

        final_selection = perform_cgraph_filtering(
            &session_pm_input.state.clone(),
            session_pm_input.key_store,
            fallback,
            session_pm_input.backend_input.clone(),
            None,
            session_pm_input.profile_id,
            transaction_type,
        )
        .await?;
    }

    if final_selection.is_empty() {
        Ok(None)
    } else {
        Ok(Some(final_selection))
    }
}

<<<<<<< HEAD
#[cfg(feature = "v2")]
async fn perform_session_routing_for_pm_type(
    session_pm_input: &SessionRoutingPmTypeInput<'_>,
    transaction_type: &api_enums::TransactionType,
    business_profile: &domain::Profile,
) -> RoutingResult<Option<Vec<api_models::routing::RoutableConnectorChoice>>> {
    let merchant_id = &session_pm_input.key_store.merchant_id;

    let MerchantAccountRoutingAlgorithm::V1(algorithm_id) = session_pm_input.routing_algorithm;

    let profile_wrapper = admin::ProfileWrapper::new(business_profile.clone());
    let chosen_connectors = if let Some(ref algorithm_id) = algorithm_id {
        let cached_algorithm = ensure_algorithm_cached_v1(
            &session_pm_input.state.clone(),
            merchant_id,
            algorithm_id,
            session_pm_input.profile_id,
            transaction_type,
        )
        .await?;

        match cached_algorithm.as_ref() {
            CachedAlgorithm::Single(conn) => vec![(**conn).clone()],
            CachedAlgorithm::Priority(plist) => plist.clone(),
            CachedAlgorithm::VolumeSplit(splits) => perform_volume_split(splits.to_vec())
                .change_context(errors::RoutingError::ConnectorSelectionFailed)?,
            CachedAlgorithm::Advanced(interpreter) => execute_dsl_and_get_connector_v1(
                session_pm_input.backend_input.clone(),
                interpreter,
            )?,
        }
    } else {
        profile_wrapper
            .get_default_fallback_list_of_connector_under_profile()
            .change_context(errors::RoutingError::FallbackConfigFetchFailed)?
    };

    let mut final_selection = perform_cgraph_filtering(
        &session_pm_input.state.clone(),
        session_pm_input.key_store,
        chosen_connectors,
        session_pm_input.backend_input.clone(),
        None,
        session_pm_input.profile_id,
        transaction_type,
    )
    .await?;

    if final_selection.is_empty() {
        let fallback = profile_wrapper
            .get_default_fallback_list_of_connector_under_profile()
            .change_context(errors::RoutingError::FallbackConfigFetchFailed)?;

        final_selection = perform_cgraph_filtering(
            &session_pm_input.state.clone(),
            session_pm_input.key_store,
            fallback,
            session_pm_input.backend_input.clone(),
            None,
            session_pm_input.profile_id,
            transaction_type,
        )
        .await?;
    }

    if final_selection.is_empty() {
        Ok(None)
    } else {
        Ok(Some(final_selection))
    }
}

=======
// async fn perform_session_routing_for_pm_type(
//     session_pm_input: &SessionRoutingPmTypeInput<'_>,
//     transaction_type: &api_enums::TransactionType,
//     business_profile: &domain::Profile,
// ) -> RoutingResult<Option<Vec<api_models::routing::RoutableConnectorChoice>>> {
//     let merchant_id = &session_pm_input.key_store.merchant_id;

//     let MerchantAccountRoutingAlgorithm::V1(algorithm_id) = session_pm_input.routing_algorithm;

//     let profile_wrapper = admin::ProfileWrapper::new(business_profile.clone());
//     let chosen_connectors = if let Some(ref algorithm_id) = algorithm_id {
//         let cached_algorithm = ensure_algorithm_cached_v1(
//             &session_pm_input.state.clone(),
//             merchant_id,
//             algorithm_id,
//             session_pm_input.profile_id,
//             transaction_type,
//         )
//         .await?;

//         match cached_algorithm.as_ref() {
//             CachedAlgorithm::Single(conn) => vec![(**conn).clone()],
//             CachedAlgorithm::Priority(plist) => plist.clone(),
//             CachedAlgorithm::VolumeSplit(splits) => {
//                 perform_volume_split(splits.to_vec(), Some(session_pm_input.attempt_id))
//                     .change_context(errors::RoutingError::ConnectorSelectionFailed)?
//             }
//             CachedAlgorithm::Advanced(interpreter) => execute_dsl_and_get_connector_v1(
//                 session_pm_input.backend_input.clone(),
//                 interpreter,
//             )?,
//         }
//     } else {
//         profile_wrapper
//             .get_default_fallback_list_of_connector_under_profile()
//             .change_context(errors::RoutingError::FallbackConfigFetchFailed)?
//     };

//     let mut final_selection = perform_cgraph_filtering(
//         &session_pm_input.state.clone(),
//         session_pm_input.key_store,
//         chosen_connectors,
//         session_pm_input.backend_input.clone(),
//         None,
//         session_pm_input.profile_id,
//         transaction_type,
//     )
//     .await?;

//     if final_selection.is_empty() {
//         let fallback = profile_wrapper
//             .get_default_fallback_list_of_connector_under_profile()
//             .change_context(errors::RoutingError::FallbackConfigFetchFailed)?;

//         final_selection = perform_cgraph_filtering(
//             &session_pm_input.state.clone(),
//             session_pm_input.key_store,
//             fallback,
//             session_pm_input.backend_input.clone(),
//             None,
//             session_pm_input.profile_id,
//             transaction_type,
//         )
//         .await?;
//     }

//     if final_selection.is_empty() {
//         Ok(None)
//     } else {
//         Ok(Some(final_selection))
//     }
// }
>>>>>>> e48e76b5
#[cfg(feature = "v2")]
pub fn make_dsl_input_for_surcharge(
    _payment_attempt: &oss_storage::PaymentAttempt,
    _payment_intent: &oss_storage::PaymentIntent,
    _billing_address: Option<Address>,
) -> RoutingResult<dsl_inputs::BackendInput> {
    todo!()
}

#[cfg(feature = "v1")]
pub fn make_dsl_input_for_surcharge(
    payment_attempt: &oss_storage::PaymentAttempt,
    payment_intent: &oss_storage::PaymentIntent,
    billing_address: Option<Address>,
) -> RoutingResult<dsl_inputs::BackendInput> {
    let mandate_data = dsl_inputs::MandateData {
        mandate_acceptance_type: None,
        mandate_type: None,
        payment_type: None,
    };

    let payment_input = dsl_inputs::PaymentInput {
        amount: payment_attempt.get_total_amount(),
        // currency is always populated in payment_attempt during payment create
        currency: payment_attempt
            .currency
            .get_required_value("currency")
            .change_context(errors::RoutingError::DslMissingRequiredField {
                field_name: "currency".to_string(),
            })?,
        authentication_type: payment_attempt.authentication_type,
        card_bin: None,
        capture_method: payment_attempt.capture_method,
        business_country: payment_intent
            .business_country
            .map(api_enums::Country::from_alpha2),
        billing_country: billing_address
            .and_then(|bic| bic.address)
            .and_then(|add| add.country)
            .map(api_enums::Country::from_alpha2),
        business_label: payment_intent.business_label.clone(),
        setup_future_usage: payment_intent.setup_future_usage,
    };

    let metadata = payment_intent
        .metadata
        .clone()
        .map(|val| val.parse_value("routing_parameters"))
        .transpose()
        .change_context(errors::RoutingError::MetadataParsingError)
        .attach_printable("Unable to parse routing_parameters from metadata of payment_intent")
        .unwrap_or(None);
    let payment_method_input = dsl_inputs::PaymentMethodInput {
        payment_method: None,
        payment_method_type: None,
        card_network: None,
    };
    let backend_input = dsl_inputs::BackendInput {
        metadata,
        payment: payment_input,
        payment_method: payment_method_input,
        mandate: mandate_data,
    };
    Ok(backend_input)
}

/// success based dynamic routing
#[cfg(all(feature = "v1", feature = "dynamic_routing"))]
pub async fn perform_success_based_routing(
    state: &SessionState,
    routable_connectors: Vec<api_routing::RoutableConnectorChoice>,
    business_profile: &domain::Profile,
    success_based_routing_config_params_interpolator: routing::helpers::SuccessBasedRoutingConfigParamsInterpolator,
) -> RoutingResult<Vec<api_routing::RoutableConnectorChoice>> {
    let success_based_dynamic_routing_algo_ref: api_routing::DynamicRoutingAlgorithmRef =
        business_profile
            .dynamic_routing_algorithm
            .clone()
            .map(|val| val.parse_value("DynamicRoutingAlgorithmRef"))
            .transpose()
            .change_context(errors::RoutingError::DeserializationError {
                from: "JSON".to_string(),
                to: "DynamicRoutingAlgorithmRef".to_string(),
            })
            .attach_printable("unable to deserialize DynamicRoutingAlgorithmRef from JSON")?
            .unwrap_or_default();

    let success_based_algo_ref = success_based_dynamic_routing_algo_ref
        .success_based_algorithm
        .ok_or(errors::RoutingError::GenericNotFoundError { field: "success_based_algorithm".to_string() })
        .attach_printable(
            "success_based_algorithm not found in dynamic_routing_algorithm from business_profile table",
        )?;

    if success_based_algo_ref.enabled_feature
        == api_routing::DynamicRoutingFeatures::DynamicConnectorSelection
    {
        logger::debug!(
            "performing success_based_routing for profile {}",
            business_profile.get_id().get_string_repr()
        );
        let client = state
            .grpc_client
            .dynamic_routing
            .success_rate_client
            .as_ref()
            .ok_or(errors::RoutingError::SuccessRateClientInitializationError)
            .attach_printable("success_rate gRPC client not found")?;

        let success_based_routing_configs = routing::helpers::fetch_success_based_routing_configs(
            state,
            business_profile,
            success_based_algo_ref
                .algorithm_id_with_timestamp
                .algorithm_id
                .ok_or(errors::RoutingError::GenericNotFoundError {
                    field: "success_based_routing_algorithm_id".to_string(),
                })
                .attach_printable(
                    "success_based_routing_algorithm_id not found in business_profile",
                )?,
        )
        .await
        .change_context(errors::RoutingError::SuccessBasedRoutingConfigError)
        .attach_printable("unable to fetch success_rate based dynamic routing configs")?;

        let success_based_routing_config_params = success_based_routing_config_params_interpolator
            .get_string_val(
                success_based_routing_configs
                    .params
                    .as_ref()
                    .ok_or(errors::RoutingError::SuccessBasedRoutingParamsNotFoundError)?,
            );

        let tenant_business_profile_id = routing::helpers::generate_tenant_business_profile_id(
            &state.tenant.redis_key_prefix,
            business_profile.get_id().get_string_repr(),
        );

        let success_based_connectors: CalSuccessRateResponse = client
            .calculate_success_rate(
                tenant_business_profile_id,
                success_based_routing_configs,
                success_based_routing_config_params,
                routable_connectors,
                state.get_grpc_headers(),
            )
            .await
            .change_context(errors::RoutingError::SuccessRateCalculationError)
            .attach_printable(
                "unable to calculate/fetch success rate from dynamic routing service",
            )?;

        let mut connectors = Vec::with_capacity(success_based_connectors.labels_with_score.len());
        for label_with_score in success_based_connectors.labels_with_score {
            let (connector, merchant_connector_id) = label_with_score.label
                .split_once(':')
                .ok_or(errors::RoutingError::InvalidSuccessBasedConnectorLabel(label_with_score.label.to_string()))
                .attach_printable(
                    "unable to split connector_name and mca_id from the label obtained by the dynamic routing service",
                )?;
            connectors.push(api_routing::RoutableConnectorChoice {
                choice_kind: api_routing::RoutableChoiceKind::FullStruct,
                connector: common_enums::RoutableConnectors::from_str(connector)
                    .change_context(errors::RoutingError::GenericConversionError {
                        from: "String".to_string(),
                        to: "RoutableConnectors".to_string(),
                    })
                    .attach_printable("unable to convert String to RoutableConnectors")?,
                merchant_connector_id: Some(
                    common_utils::id_type::MerchantConnectorAccountId::wrap(
                        merchant_connector_id.to_string(),
                    )
                    .change_context(errors::RoutingError::GenericConversionError {
                        from: "String".to_string(),
                        to: "MerchantConnectorAccountId".to_string(),
                    })
                    .attach_printable("unable to convert MerchantConnectorAccountId from string")?,
                ),
            });
        }
        logger::debug!(success_based_routing_connectors=?connectors);
        Ok(connectors)
    } else {
        Ok(routable_connectors)
    }
}<|MERGE_RESOLUTION|>--- conflicted
+++ resolved
@@ -1246,8 +1246,6 @@
     }
 }
 
-<<<<<<< HEAD
-#[cfg(feature = "v2")]
 async fn perform_session_routing_for_pm_type(
     session_pm_input: &SessionRoutingPmTypeInput<'_>,
     transaction_type: &api_enums::TransactionType,
@@ -1318,81 +1316,6 @@
         Ok(Some(final_selection))
     }
 }
-
-=======
-// async fn perform_session_routing_for_pm_type(
-//     session_pm_input: &SessionRoutingPmTypeInput<'_>,
-//     transaction_type: &api_enums::TransactionType,
-//     business_profile: &domain::Profile,
-// ) -> RoutingResult<Option<Vec<api_models::routing::RoutableConnectorChoice>>> {
-//     let merchant_id = &session_pm_input.key_store.merchant_id;
-
-//     let MerchantAccountRoutingAlgorithm::V1(algorithm_id) = session_pm_input.routing_algorithm;
-
-//     let profile_wrapper = admin::ProfileWrapper::new(business_profile.clone());
-//     let chosen_connectors = if let Some(ref algorithm_id) = algorithm_id {
-//         let cached_algorithm = ensure_algorithm_cached_v1(
-//             &session_pm_input.state.clone(),
-//             merchant_id,
-//             algorithm_id,
-//             session_pm_input.profile_id,
-//             transaction_type,
-//         )
-//         .await?;
-
-//         match cached_algorithm.as_ref() {
-//             CachedAlgorithm::Single(conn) => vec![(**conn).clone()],
-//             CachedAlgorithm::Priority(plist) => plist.clone(),
-//             CachedAlgorithm::VolumeSplit(splits) => {
-//                 perform_volume_split(splits.to_vec(), Some(session_pm_input.attempt_id))
-//                     .change_context(errors::RoutingError::ConnectorSelectionFailed)?
-//             }
-//             CachedAlgorithm::Advanced(interpreter) => execute_dsl_and_get_connector_v1(
-//                 session_pm_input.backend_input.clone(),
-//                 interpreter,
-//             )?,
-//         }
-//     } else {
-//         profile_wrapper
-//             .get_default_fallback_list_of_connector_under_profile()
-//             .change_context(errors::RoutingError::FallbackConfigFetchFailed)?
-//     };
-
-//     let mut final_selection = perform_cgraph_filtering(
-//         &session_pm_input.state.clone(),
-//         session_pm_input.key_store,
-//         chosen_connectors,
-//         session_pm_input.backend_input.clone(),
-//         None,
-//         session_pm_input.profile_id,
-//         transaction_type,
-//     )
-//     .await?;
-
-//     if final_selection.is_empty() {
-//         let fallback = profile_wrapper
-//             .get_default_fallback_list_of_connector_under_profile()
-//             .change_context(errors::RoutingError::FallbackConfigFetchFailed)?;
-
-//         final_selection = perform_cgraph_filtering(
-//             &session_pm_input.state.clone(),
-//             session_pm_input.key_store,
-//             fallback,
-//             session_pm_input.backend_input.clone(),
-//             None,
-//             session_pm_input.profile_id,
-//             transaction_type,
-//         )
-//         .await?;
-//     }
-
-//     if final_selection.is_empty() {
-//         Ok(None)
-//     } else {
-//         Ok(Some(final_selection))
-//     }
-// }
->>>>>>> e48e76b5
 #[cfg(feature = "v2")]
 pub fn make_dsl_input_for_surcharge(
     _payment_attempt: &oss_storage::PaymentAttempt,
