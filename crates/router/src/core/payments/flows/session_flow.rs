--- conflicted
+++ resolved
@@ -1,14 +1,4 @@
-<<<<<<< HEAD
-use api_models::{
-    payments as payment_types,
-    payments::{
-        AmazonPayDeliveryOptions, AmazonPayDeliveryPrice, AmazonPayPaymentIntent,
-        AmazonPayShippingMethod,
-    },
-};
-=======
 use api_models::{admin as admin_types, payments as payment_types};
->>>>>>> 2ee22cdf
 use async_trait::async_trait;
 use common_utils::{
     ext_traits::ByteSliceExt,
