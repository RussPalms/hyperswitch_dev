use async_trait::async_trait;
use common_utils::fp_utils;
use error_stack::ResultExt;
use router_derive;

use super::{Operation, PostUpdateTracker};
use crate::{
    core::{
        errors::{self, RouterResult, StorageErrorExt},
        payments::PaymentData,
    },
    db::StorageInterface,
    routes::metrics,
    services::RedirectForm,
    types::{
        self, api,
        storage::{self, enums},
        transformers::ForeignInto,
    },
    utils,
};

#[derive(Debug, Clone, Copy, router_derive::PaymentOperation)]
#[operation(
    ops = "post_tracker",
    flow = "syncdata,authorizedata,canceldata,capturedata,completeauthorizedata,verifydata,sessiondata"
)]
pub struct PaymentResponse;

#[async_trait]
impl<F: Clone> PostUpdateTracker<F, PaymentData<F>, types::PaymentsAuthorizeData>
    for PaymentResponse
{
    async fn update_tracker<'b>(
        &'b self,
        db: &dyn StorageInterface,
        payment_id: &api::PaymentIdType,
        mut payment_data: PaymentData<F>,
        router_data: types::RouterData<
            F,
            types::PaymentsAuthorizeData,
            types::PaymentsResponseData,
        >,
        storage_scheme: enums::MerchantStorageScheme,
    ) -> RouterResult<PaymentData<F>>
    where
        F: 'b + Send,
    {
        payment_data.mandate_id = payment_data
            .mandate_id
            .or_else(|| router_data.request.mandate_id.clone());

        let router_response = router_data.response.clone();
        let connector = router_data.connector.clone();

        payment_data = payment_response_update_tracker(
            db,
            payment_id,
            payment_data,
            router_data,
            storage_scheme,
        )
        .await?;

        router_response.map(|_| ()).or_else(|error_response| {
            fp_utils::when(!(200..300).contains(&error_response.status_code), || {
                Err(errors::ApiErrorResponse::ExternalConnectorError {
                    code: error_response.code,
                    message: error_response.message,
                    connector,
                    status_code: error_response.status_code,
                    reason: error_response.reason,
                })
            })
        })?;

        Ok(payment_data)
    }
}

#[async_trait]
impl<F: Clone> PostUpdateTracker<F, PaymentData<F>, types::PaymentsSyncData> for PaymentResponse {
    async fn update_tracker<'b>(
        &'b self,
        db: &dyn StorageInterface,
        payment_id: &api::PaymentIdType,
        payment_data: PaymentData<F>,
        router_data: types::RouterData<F, types::PaymentsSyncData, types::PaymentsResponseData>,
        storage_scheme: enums::MerchantStorageScheme,
    ) -> RouterResult<PaymentData<F>>
    where
        F: 'b + Send,
    {
        payment_response_update_tracker(db, payment_id, payment_data, router_data, storage_scheme)
            .await
    }
}

#[async_trait]
impl<F: Clone> PostUpdateTracker<F, PaymentData<F>, types::PaymentsSessionData>
    for PaymentResponse
{
    async fn update_tracker<'b>(
        &'b self,
        db: &dyn StorageInterface,
        payment_id: &api::PaymentIdType,
        mut payment_data: PaymentData<F>,
        router_data: types::RouterData<F, types::PaymentsSessionData, types::PaymentsResponseData>,
        storage_scheme: enums::MerchantStorageScheme,
    ) -> RouterResult<PaymentData<F>>
    where
        F: 'b + Send,
    {
        let router_response = router_data.response.clone();
        let connector = router_data.connector.clone();

        payment_data = payment_response_update_tracker(
            db,
            payment_id,
            payment_data,
            router_data,
            storage_scheme,
        )
        .await?;

        router_response.map_err(|error_response| {
            errors::ApiErrorResponse::ExternalConnectorError {
                message: error_response.message,
                code: error_response.code,
                status_code: error_response.status_code,
                reason: error_response.reason,
                connector,
            }
        })?;

        Ok(payment_data)
    }
}

#[async_trait]
impl<F: Clone> PostUpdateTracker<F, PaymentData<F>, types::PaymentsCaptureData>
    for PaymentResponse
{
    async fn update_tracker<'b>(
        &'b self,
        db: &dyn StorageInterface,
        payment_id: &api::PaymentIdType,
        mut payment_data: PaymentData<F>,
        router_data: types::RouterData<F, types::PaymentsCaptureData, types::PaymentsResponseData>,
        storage_scheme: enums::MerchantStorageScheme,
    ) -> RouterResult<PaymentData<F>>
    where
        F: 'b + Send,
    {
        let router_response = router_data.response.clone();
        let connector = router_data.connector.clone();

        payment_data = payment_response_update_tracker(
            db,
            payment_id,
            payment_data,
            router_data,
            storage_scheme,
        )
        .await?;

        router_response.map_err(|error_response| {
            errors::ApiErrorResponse::ExternalConnectorError {
                message: error_response.message,
                code: error_response.code,
                status_code: error_response.status_code,
                reason: error_response.reason,
                connector,
            }
        })?;

        Ok(payment_data)
    }
}

#[async_trait]
impl<F: Clone> PostUpdateTracker<F, PaymentData<F>, types::PaymentsCancelData> for PaymentResponse {
    async fn update_tracker<'b>(
        &'b self,
        db: &dyn StorageInterface,
        payment_id: &api::PaymentIdType,
        mut payment_data: PaymentData<F>,
        router_data: types::RouterData<F, types::PaymentsCancelData, types::PaymentsResponseData>,

        storage_scheme: enums::MerchantStorageScheme,
    ) -> RouterResult<PaymentData<F>>
    where
        F: 'b + Send,
    {
        let router_response = router_data.response.clone();
        let connector = router_data.connector.clone();

        payment_data = payment_response_update_tracker(
            db,
            payment_id,
            payment_data,
            router_data,
            storage_scheme,
        )
        .await?;

        router_response.map_err(|error_response| {
            errors::ApiErrorResponse::ExternalConnectorError {
                message: error_response.message,
                code: error_response.code,
                status_code: error_response.status_code,
                reason: error_response.reason,
                connector,
            }
        })?;

        Ok(payment_data)
    }
}

#[async_trait]
impl<F: Clone> PostUpdateTracker<F, PaymentData<F>, types::VerifyRequestData> for PaymentResponse {
    async fn update_tracker<'b>(
        &'b self,
        db: &dyn StorageInterface,
        payment_id: &api::PaymentIdType,
        mut payment_data: PaymentData<F>,
        router_data: types::RouterData<F, types::VerifyRequestData, types::PaymentsResponseData>,

        storage_scheme: enums::MerchantStorageScheme,
    ) -> RouterResult<PaymentData<F>>
    where
        F: 'b + Send,
    {
        payment_data.mandate_id = payment_data.mandate_id.or_else(|| {
            router_data.request.mandate_id.clone()
            // .map(api_models::payments::MandateIds::new)
        });

        let router_response = router_data.response.clone();
        let connector = router_data.connector.clone();

        payment_data = payment_response_update_tracker(
            db,
            payment_id,
            payment_data,
            router_data,
            storage_scheme,
        )
        .await?;

        router_response.map_err(|error_response| {
            errors::ApiErrorResponse::ExternalConnectorError {
                message: error_response.message,
                code: error_response.code,
                status_code: error_response.status_code,
                reason: error_response.reason,
                connector,
            }
        })?;

        Ok(payment_data)
    }
}

#[async_trait]
impl<F: Clone> PostUpdateTracker<F, PaymentData<F>, types::CompleteAuthorizeData>
    for PaymentResponse
{
    async fn update_tracker<'b>(
        &'b self,
        db: &dyn StorageInterface,
        payment_id: &api::PaymentIdType,
        payment_data: PaymentData<F>,
        response: types::RouterData<F, types::CompleteAuthorizeData, types::PaymentsResponseData>,
        storage_scheme: enums::MerchantStorageScheme,
    ) -> RouterResult<PaymentData<F>>
    where
        F: 'b + Send,
    {
        payment_response_update_tracker(db, payment_id, payment_data, response, storage_scheme)
            .await
    }
}

async fn payment_response_update_tracker<F: Clone, T>(
    db: &dyn StorageInterface,
    _payment_id: &api::PaymentIdType,
    mut payment_data: PaymentData<F>,
    router_data: types::RouterData<F, T, types::PaymentsResponseData>,
    storage_scheme: enums::MerchantStorageScheme,
) -> RouterResult<PaymentData<F>> {
    let (payment_attempt_update, connector_response_update) = match router_data.response.clone() {
        Err(err) => (
            Some(storage::PaymentAttemptUpdate::ErrorUpdate {
                connector: None,
                status: storage::enums::AttemptStatus::Failure,
                error_message: Some(Some(err.message)),
                error_code: Some(Some(err.code)),
            }),
            Some(storage::ConnectorResponseUpdate::ErrorUpdate {
                connector_name: Some(router_data.connector.clone()),
            }),
        ),
        Ok(payments_response) => match payments_response {
            types::PaymentsResponseData::TransactionResponse {
                resource_id,
                redirection_data,
                connector_metadata,
                ..
            } => {
                let connector_transaction_id = match resource_id {
                    types::ResponseId::NoResponseId => None,
                    types::ResponseId::ConnectorTransactionId(id)
                    | types::ResponseId::EncodedData(id) => Some(id),
                };

                let encoded_data = payment_data.connector_response.encoded_data.clone();
                let connector_name = router_data.connector.clone();

                let authentication_data = redirection_data
                    .map(|data| utils::Encode::<RedirectForm>::encode_to_value(&data))
                    .transpose()
                    .change_context(errors::ApiErrorResponse::InternalServerError)
                    .attach_printable("Could not parse the connector response")?;

                // incase of success, update error code and error message
                let error_status = if router_data.status == enums::AttemptStatus::Charged {
                    Some(None)
                } else {
                    None
                };

                if router_data.status == enums::AttemptStatus::Charged {
                    metrics::SUCCESSFUL_PAYMENT.add(&metrics::CONTEXT, 1, &[]);
                }

                let payment_attempt_update = storage::PaymentAttemptUpdate::ResponseUpdate {
                    status: router_data.status,
                    connector: None,
                    connector_transaction_id: connector_transaction_id.clone(),
                    authentication_type: None,
                    payment_method_id: Some(router_data.payment_method_id),
                    mandate_id: payment_data
                        .mandate_id
                        .clone()
                        .map(|mandate| mandate.mandate_id),
                    connector_metadata,
                    payment_token: None,
                    error_code: error_status.clone(),
                    error_message: error_status,
                };

                let connector_response_update = storage::ConnectorResponseUpdate::ResponseUpdate {
                    connector_transaction_id,
                    authentication_data,
                    encoded_data,
                    connector_name: Some(connector_name),
                };

                (
                    Some(payment_attempt_update),
                    Some(connector_response_update),
                )
            }
            types::PaymentsResponseData::TransactionUnresolvedResponse {
                resource_id,
                reason,
            } => {
                let connector_transaction_id = match resource_id {
                    types::ResponseId::NoResponseId => None,
                    types::ResponseId::ConnectorTransactionId(id)
                    | types::ResponseId::EncodedData(id) => Some(id),
                };
                (
                    Some(storage::PaymentAttemptUpdate::UnresolvedResponseUpdate {
                        status: router_data.status,
                        connector: None,
                        connector_transaction_id,
                        payment_method_id: Some(router_data.payment_method_id),
                        error_code: Some(reason.clone().map(|cd| cd.code)),
                        error_message: Some(reason.map(|cd| cd.message)),
                    }),
                    None,
                )
            }
            types::PaymentsResponseData::SessionResponse { .. } => (None, None),
            types::PaymentsResponseData::SessionTokenResponse { .. } => (None, None),
            types::PaymentsResponseData::TokenizationResponse { .. } => (None, None),
<<<<<<< HEAD
            types::PaymentsResponseData::ConnectorCustomerResponse { .. } => (None, None),
=======
            types::PaymentsResponseData::ThreeDSEnrollmentResponse { .. } => (None, None),
>>>>>>> f624eb52
        },
    };

    payment_data.payment_attempt = match payment_attempt_update {
        Some(payment_attempt_update) => db
            .update_payment_attempt_with_attempt_id(
                payment_data.payment_attempt,
                payment_attempt_update,
                storage_scheme,
            )
            .await
            .to_not_found_response(errors::ApiErrorResponse::PaymentNotFound)?,
        None => payment_data.payment_attempt,
    };

    payment_data.connector_response = match connector_response_update {
        Some(connector_response_update) => db
            .update_connector_response(
                payment_data.connector_response,
                connector_response_update,
                storage_scheme,
            )
            .await
            .to_not_found_response(errors::ApiErrorResponse::PaymentNotFound)?,
        None => payment_data.connector_response,
    };

    let amount_captured = router_data.amount_captured.or_else(|| {
        if router_data.status == enums::AttemptStatus::Charged {
            Some(payment_data.payment_intent.amount)
        } else {
            None
        }
    });
    let payment_intent_update = match router_data.response {
        Err(_) => storage::PaymentIntentUpdate::PGStatusUpdate {
            status: enums::IntentStatus::Failed,
        },
        Ok(_) => storage::PaymentIntentUpdate::ResponseUpdate {
            status: router_data.status.foreign_into(),
            return_url: router_data.return_url.clone(),
            amount_captured,
        },
    };

    payment_data.payment_intent = db
        .update_payment_intent(
            payment_data.payment_intent,
            payment_intent_update,
            storage_scheme,
        )
        .await
        .to_not_found_response(errors::ApiErrorResponse::PaymentNotFound)?;

    Ok(payment_data)
}<|MERGE_RESOLUTION|>--- conflicted
+++ resolved
@@ -387,11 +387,8 @@
             types::PaymentsResponseData::SessionResponse { .. } => (None, None),
             types::PaymentsResponseData::SessionTokenResponse { .. } => (None, None),
             types::PaymentsResponseData::TokenizationResponse { .. } => (None, None),
-<<<<<<< HEAD
             types::PaymentsResponseData::ConnectorCustomerResponse { .. } => (None, None),
-=======
             types::PaymentsResponseData::ThreeDSEnrollmentResponse { .. } => (None, None),
->>>>>>> f624eb52
         },
     };
 
