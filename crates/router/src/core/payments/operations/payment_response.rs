--- conflicted
+++ resolved
@@ -873,49 +873,6 @@
             // match on connector integrity check
             match router_data.integrity_check.clone() {
                 Err(err) => {
-<<<<<<< HEAD
-                    let field_name = err.field_names;
-                    let connector_transaction_id = err.connector_transaction_id;
-                    (
-                        None,
-                        Some(storage::PaymentAttemptUpdate::ErrorUpdate {
-                            connector: None,
-                            status: enums::AttemptStatus::Pending,
-                            error_message: Some(Some("Integrity Check Failed!".to_string())),
-                            error_code: None,
-                            error_reason: Some(Some(format!(
-                                "Integrity Check Failed! Value mismatched for fields {field_name}"
-                            ))),
-                            amount_capturable: None,
-                            updated_by: storage_scheme.to_string(),
-                            unified_code: None,
-                            unified_message: None,
-                            connector_transaction_id,
-                            payment_method_data: None,
-                            authentication_type: None,
-                        }),
-                    )
-                }
-                Ok(()) => {
-                    let attempt_status = payment_data.payment_attempt.status.to_owned();
-                    let connector_status = router_data.status.to_owned();
-                    let updated_attempt_status = match (
-                        connector_status,
-                        attempt_status,
-                        payment_data.frm_message.to_owned(),
-                    ) {
-                        (
-                            enums::AttemptStatus::Authorized,
-                            enums::AttemptStatus::Unresolved,
-                            Some(frm_message),
-                        ) => match frm_message.frm_status {
-                            enums::FraudCheckStatus::Fraud
-                            | enums::FraudCheckStatus::ManualReview => attempt_status,
-                            _ => router_data.get_attempt_status_for_db_update(&payment_data),
-                        },
-                        _ => router_data.get_attempt_status_for_db_update(&payment_data),
-                    };
-=======
                     let auth_update = if Some(router_data.auth_type)
                         != payment_data.payment_attempt.authentication_type
                     {
@@ -964,7 +921,6 @@
                         },
                         _ => router_data.get_attempt_status_for_db_update(&payment_data),
                     };
->>>>>>> c8c0cb76
                     match payments_response {
                         types::PaymentsResponseData::PreProcessingResponse {
                             pre_processing_id,
@@ -1023,93 +979,6 @@
                                 types::ResponseId::ConnectorTransactionId(id)
                                 | types::ResponseId::EncodedData(id) => Some(id),
                             };
-<<<<<<< HEAD
-
-                            let encoded_data = payment_data.payment_attempt.encoded_data.clone();
-
-                            let authentication_data = redirection_data
-                                .as_ref()
-                                .map(Encode::encode_to_value)
-                                .transpose()
-                                .change_context(errors::ApiErrorResponse::InternalServerError)
-                                .attach_printable("Could not parse the connector response")?;
-
-                            // incase of success, update error code and error message
-                            let error_status =
-                                if router_data.status == enums::AttemptStatus::Charged {
-                                    Some(None)
-                                } else {
-                                    None
-                                };
-
-                            if router_data.status == enums::AttemptStatus::Charged {
-                                payment_data
-                                    .payment_intent
-                                    .fingerprint_id
-                                    .clone_from(&payment_data.payment_attempt.fingerprint_id);
-                                metrics::SUCCESSFUL_PAYMENT.add(&metrics::CONTEXT, 1, &[]);
-                            }
-
-                            let payment_method_id =
-                                payment_data.payment_attempt.payment_method_id.clone();
-
-                            utils::add_apple_pay_payment_status_metrics(
-                                router_data.status,
-                                router_data.apple_pay_flow.clone(),
-                                payment_data.payment_attempt.connector.clone(),
-                                payment_data.payment_attempt.merchant_id.clone(),
-                            );
-                            let (capture_updates, payment_attempt_update) = match payment_data
-                                .multiple_capture_data
-                            {
-                                Some(multiple_capture_data) => {
-                                    let capture_update = storage::CaptureUpdate::ResponseUpdate {
-                                        status: enums::CaptureStatus::foreign_try_from(
-                                            router_data.status,
-                                        )?,
-                                        connector_capture_id: connector_transaction_id.clone(),
-                                        connector_response_reference_id,
-                                    };
-                                    let capture_update_list = vec![(
-                                        multiple_capture_data.get_latest_capture().clone(),
-                                        capture_update,
-                                    )];
-                                    (Some((multiple_capture_data, capture_update_list)), None)
-                                }
-                                None => (
-                                    None,
-                                    Some(storage::PaymentAttemptUpdate::ResponseUpdate {
-                                        status: updated_attempt_status,
-                                        connector: None,
-                                        connector_transaction_id: connector_transaction_id.clone(),
-                                        authentication_type: None,
-                                        amount_capturable: router_data
-                                            .request
-                                            .get_amount_capturable(
-                                                &payment_data,
-                                                updated_attempt_status,
-                                            )
-                                            .map(MinorUnit::new),
-                                        payment_method_id,
-                                        mandate_id: payment_data.payment_attempt.mandate_id.clone(),
-                                        connector_metadata,
-                                        payment_token: None,
-                                        error_code: error_status.clone(),
-                                        error_message: error_status.clone(),
-                                        error_reason: error_status.clone(),
-                                        unified_code: error_status.clone(),
-                                        unified_message: error_status,
-                                        connector_response_reference_id,
-                                        updated_by: storage_scheme.to_string(),
-                                        authentication_data,
-                                        encoded_data,
-                                        payment_method_data: additional_payment_method_data,
-                                        charge_id,
-                                    }),
-                                ),
-                            };
-
-=======
 
                             let encoded_data = payment_data.payment_attempt.encoded_data.clone();
 
@@ -1208,7 +1077,6 @@
                                 ),
                             };
 
->>>>>>> c8c0cb76
                             (capture_updates, payment_attempt_update)
                         }
                         types::PaymentsResponseData::TransactionUnresolvedResponse {
