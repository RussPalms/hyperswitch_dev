--- conflicted
+++ resolved
@@ -1737,11 +1737,8 @@
                                             .payment_attempt
                                             .connector_mandate_detail
                                             .clone(),
-<<<<<<< HEAD
+                                        charges,
                                         overcapture_status,
-=======
-                                        charges,
->>>>>>> db498c27
                                     }),
                                 ),
                             };
