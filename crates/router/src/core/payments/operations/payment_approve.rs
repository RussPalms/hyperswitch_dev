use std::marker::PhantomData;

use api_models::enums::FrmSuggestion;
use async_trait::async_trait;
use data_models::mandates::MandateData;
use error_stack::{report, IntoReport, ResultExt};
use router_derive::PaymentOperation;
use router_env::{instrument, tracing};

use super::{BoxedOperation, Domain, GetTracker, Operation, UpdateTracker, ValidateRequest};
use crate::{
    core::{
        errors::{self, CustomResult, RouterResult, StorageErrorExt},
        payment_methods::PaymentMethodRetrieve,
        payments::{self, helpers, operations, CustomerDetails, PaymentAddress, PaymentData},
        utils as core_utils,
    },
    db::StorageInterface,
    routes::AppState,
    services,
    types::{
        self,
        api::{self, PaymentIdTypeExt},
        domain,
        storage::{self, enums as storage_enums},
    },
    utils::{self, OptionExt},
};

#[derive(Debug, Clone, Copy, PaymentOperation)]
#[operation(operations = "all", flow = "authorize")]
pub struct PaymentApprove;

#[async_trait]
impl<F: Send + Clone, Ctx: PaymentMethodRetrieve>
    GetTracker<F, PaymentData<F>, api::PaymentsRequest, Ctx> for PaymentApprove
{
    #[instrument(skip_all)]
    async fn get_trackers<'a>(
        &'a self,
        state: &'a AppState,
        payment_id: &api::PaymentIdType,
        request: &api::PaymentsRequest,
        mandate_type: Option<api::MandateTransactionType>,
        merchant_account: &domain::MerchantAccount,
        key_store: &domain::MerchantKeyStore,
        _auth_flow: services::AuthFlow,
    ) -> RouterResult<operations::GetTrackerResponse<'a, F, api::PaymentsRequest, Ctx>> {
        let db = &*state.store;
        let merchant_id = &merchant_account.merchant_id;
        let storage_scheme = merchant_account.storage_scheme;
        let (mut payment_intent, mut payment_attempt, currency, amount);

        let payment_id = payment_id
            .get_payment_intent_id()
            .change_context(errors::ApiErrorResponse::PaymentNotFound)?;

        payment_intent = db
            .find_payment_intent_by_payment_id_merchant_id(&payment_id, merchant_id, storage_scheme)
            .await
            .to_not_found_response(errors::ApiErrorResponse::PaymentNotFound)?;
        payment_intent.setup_future_usage = request
            .setup_future_usage
            .or(payment_intent.setup_future_usage);

        helpers::validate_payment_status_against_not_allowed_statuses(
            &payment_intent.status,
            &[
                storage_enums::IntentStatus::Failed,
                storage_enums::IntentStatus::Succeeded,
            ],
            "confirm",
        )?;

        let profile_id = payment_intent
            .profile_id
            .as_ref()
            .get_required_value("profile_id")
            .change_context(errors::ApiErrorResponse::InternalServerError)
            .attach_printable("'profile_id' not set in payment intent")?;

        let business_profile = state
            .store
            .find_business_profile_by_profile_id(profile_id)
            .await
            .to_not_found_response(errors::ApiErrorResponse::BusinessProfileNotFound {
                id: profile_id.to_string(),
            })?;

        let (
            token,
            payment_method,
            payment_method_type,
            setup_mandate,
            recurring_mandate_payment_data,
            mandate_connector,
        ) = helpers::get_token_pm_type_mandate_details(
            state,
            request,
            mandate_type.clone(),
            merchant_account,
            key_store,
        )
        .await?;

        let browser_info = request
            .browser_info
            .clone()
            .map(|x| utils::Encode::<types::BrowserInformation>::encode_to_value(&x))
            .transpose()
            .change_context(errors::ApiErrorResponse::InvalidDataValue {
                field_name: "browser_info",
            })?;

        let attempt_id = payment_intent.active_attempt.get_id().clone();
        payment_attempt = db
            .find_payment_attempt_by_payment_id_merchant_id_attempt_id(
                &payment_intent.payment_id,
                merchant_id,
                &attempt_id.clone(),
                storage_scheme,
            )
            .await
            .to_not_found_response(errors::ApiErrorResponse::PaymentNotFound)?;

        let token = token.or_else(|| payment_attempt.payment_token.clone());

        let pmd = if merchant_account.frm_routing_algorithm.is_some() {
            let redis_conn = state
                .store
                .get_redis_conn()
                .change_context(errors::ApiErrorResponse::InternalServerError)
                .attach_printable("Failed to get redis connection")?;
            let key = format!(
                "frm_pmd_for_payment_id_{}_merchant_id_{}",
                payment_id, merchant_id
            );

            let redis_value = redis_conn
                .get_key::<Option<String>>(&key)
                .await
                .ok()
                .flatten()
                .and_then(|value| {
                    let pmd: Option<api_models::payments::PaymentMethodData> =
                        serde_json::from_str(value.as_str()).ok();
                    pmd
                });

            match &request.payment_method_data {
                Some(pmd) => Some(pmd.clone()),
                None => redis_value,
            }
        } else {
            request.payment_method_data.clone()
        };

        helpers::validate_pm_or_token_given(
            &request.payment_method.or(payment_attempt.payment_method),
            &request.payment_method_data.clone().or(pmd.clone()),
            &request
                .payment_method_type
                .or(payment_attempt.payment_method_type),
            &mandate_type,
            &token,
        )?;

        payment_attempt.payment_method = payment_method.or(payment_attempt.payment_method);
        payment_attempt.browser_info = browser_info.or(payment_attempt.browser_info);
        payment_attempt.payment_method_type =
            payment_method_type.or(payment_attempt.payment_method_type);
        payment_attempt.payment_experience = request
            .payment_experience
            .or(payment_attempt.payment_experience);
        currency = payment_attempt.currency.get_required_value("currency")?;
        amount = payment_attempt.get_total_amount().into();

        helpers::validate_customer_id_mandatory_cases(
            request.setup_future_usage.is_some(),
            &payment_intent
                .customer_id
                .clone()
                .or_else(|| request.customer_id.clone()),
        )?;

        let shipping_address = helpers::create_or_find_address_for_payment_by_request(
            db,
            request.shipping.as_ref(),
            payment_intent.shipping_address_id.as_deref(),
            merchant_id,
            payment_intent.customer_id.as_ref(),
            key_store,
            &payment_intent.payment_id,
            merchant_account.storage_scheme,
        )
        .await?;
        let billing_address = helpers::create_or_find_address_for_payment_by_request(
            db,
            request.billing.as_ref(),
            payment_intent.billing_address_id.as_deref(),
            merchant_id,
            payment_intent.customer_id.as_ref(),
            key_store,
            &payment_intent.payment_id,
            merchant_account.storage_scheme,
        )
        .await?;

        let redirect_response = request
            .feature_metadata
            .as_ref()
            .and_then(|fm| fm.redirect_response.clone());

        payment_intent.shipping_address_id = shipping_address.clone().map(|i| i.address_id);
        payment_intent.billing_address_id = billing_address.clone().map(|i| i.address_id);
        payment_intent.return_url = request
            .return_url
            .as_ref()
            .map(|a| a.to_string())
            .or(payment_intent.return_url);

        payment_intent.allowed_payment_method_types = request
            .get_allowed_payment_method_types_as_value()
            .change_context(errors::ApiErrorResponse::InternalServerError)
            .attach_printable("Error converting allowed_payment_types to Value")?
            .or(payment_intent.allowed_payment_method_types);

        payment_intent.connector_metadata = request
            .get_connector_metadata_as_value()
            .change_context(errors::ApiErrorResponse::InternalServerError)
            .attach_printable("Error converting connector_metadata to Value")?
            .or(payment_intent.connector_metadata);

        payment_intent.feature_metadata = request
            .get_feature_metadata_as_value()
            .change_context(errors::ApiErrorResponse::InternalServerError)
            .attach_printable("Error converting feature_metadata to Value")?
            .or(payment_intent.feature_metadata);

        payment_intent.metadata = request.metadata.clone().or(payment_intent.metadata);

        // The operation merges mandate data from both request and payment_attempt
        let setup_mandate = setup_mandate.map(|mandate_data| MandateData {
            customer_acceptance: mandate_data.customer_acceptance,
            mandate_type: payment_attempt
                .mandate_details
                .clone()
                .or(mandate_data.mandate_type),
        });

        let frm_response = db
        .find_fraud_check_by_payment_id(payment_intent.payment_id.clone(), merchant_account.merchant_id.clone())
        .await
        .change_context(errors::ApiErrorResponse::PaymentNotFound)
        .attach_printable_lazy(|| {
            format!("Error while retrieving frm_response, merchant_id: {}, payment_id: {attempt_id}", &merchant_account.merchant_id)
        });

<<<<<<< HEAD
        Ok((
            Box::new(self),
            PaymentData {
                flow: PhantomData,
                payment_intent,
                payment_attempt,
                currency,
                connector_response,
                amount,
                email: request.email.clone(),
                mandate_id: None,
                mandate_connector,
                setup_mandate,
                token,
                address: PaymentAddress {
                    shipping: shipping_address.as_ref().map(|a| a.into()),
                    billing: billing_address.as_ref().map(|a| a.into()),
                },
                confirm: request.confirm,
                payment_method_data: pmd,
                force_sync: None,
                refunds: vec![],
                disputes: vec![],
                attempts: None,
                sessions_token: vec![],
                card_cvc: request.card_cvc.clone(),
                creds_identifier: None,
                pm_token: None,
                connector_customer_id: None,
                recurring_mandate_payment_data,
                ephemeral_key: None,
                multiple_capture_data: None,
                redirect_response,
                surcharge_details: None,
                frm_message: frm_response.ok(),
                payment_link_data: None,
=======
        let payment_data = PaymentData {
            flow: PhantomData,
            payment_intent,
            payment_attempt,
            currency,
            amount,
            email: request.email.clone(),
            mandate_id: None,
            mandate_connector,
            setup_mandate,
            token,
            address: PaymentAddress {
                shipping: shipping_address.as_ref().map(|a| a.into()),
                billing: billing_address.as_ref().map(|a| a.into()),
>>>>>>> a8fdfc4c
            },
            confirm: request.confirm,
            payment_method_data: request.payment_method_data.clone(),
            force_sync: None,
            refunds: vec![],
            disputes: vec![],
            attempts: None,
            sessions_token: vec![],
            card_cvc: request.card_cvc.clone(),
            creds_identifier: None,
            pm_token: None,
            connector_customer_id: None,
            recurring_mandate_payment_data,
            ephemeral_key: None,
            multiple_capture_data: None,
            redirect_response,
            surcharge_details: None,
            frm_message: frm_response.ok(),
            payment_link_data: None,
            incremental_authorization_details: None,
            authorizations: vec![],
            frm_metadata: request.frm_metadata.clone(),
        };

        let customer_details = Some(CustomerDetails {
            customer_id: request.customer_id.clone(),
            name: request.name.clone(),
            email: request.email.clone(),
            phone: request.phone.clone(),
            phone_country_code: request.phone_country_code.clone(),
        });

        let get_trackers_response = operations::GetTrackerResponse {
            operation: Box::new(self),
            customer_details,
            payment_data,
            business_profile,
        };

        Ok(get_trackers_response)
    }
}

#[async_trait]
impl<F: Clone + Send, Ctx: PaymentMethodRetrieve> Domain<F, api::PaymentsRequest, Ctx>
    for PaymentApprove
{
    #[instrument(skip_all)]
    async fn get_or_create_customer_details<'a>(
        &'a self,
        db: &dyn StorageInterface,
        payment_data: &mut PaymentData<F>,
        request: Option<CustomerDetails>,
        key_store: &domain::MerchantKeyStore,
    ) -> CustomResult<
        (
            BoxedOperation<'a, F, api::PaymentsRequest, Ctx>,
            Option<domain::Customer>,
        ),
        errors::StorageError,
    > {
        helpers::create_customer_if_not_exist(
            Box::new(self),
            db,
            payment_data,
            request,
            &key_store.merchant_id,
            key_store,
        )
        .await
    }

    #[instrument(skip_all)]
    async fn make_pm_data<'a>(
        &'a self,
        state: &'a AppState,
        payment_data: &mut PaymentData<F>,
        _storage_scheme: storage_enums::MerchantStorageScheme,
        merchant_key_store: &domain::MerchantKeyStore,
    ) -> RouterResult<(
        BoxedOperation<'a, F, api::PaymentsRequest, Ctx>,
        Option<api::PaymentMethodData>,
    )> {
        let (op, payment_method_data) =
            helpers::make_pm_data(Box::new(self), state, payment_data, merchant_key_store).await?;

        utils::when(payment_method_data.is_none(), || {
            Err(errors::ApiErrorResponse::PaymentMethodNotFound)
        })?;

        Ok((op, payment_method_data))
    }

    #[instrument(skip_all)]
    async fn add_task_to_process_tracker<'a>(
        &'a self,
        _state: &'a AppState,
        _payment_attempt: &storage::PaymentAttempt,
        _requeue: bool,
        _schedule_time: Option<time::PrimitiveDateTime>,
    ) -> CustomResult<(), errors::ApiErrorResponse> {
        Ok(())
    }

    async fn get_connector<'a>(
        &'a self,
        _merchant_account: &domain::MerchantAccount,
        state: &AppState,
        request: &api::PaymentsRequest,
        _payment_intent: &storage::PaymentIntent,
        _key_store: &domain::MerchantKeyStore,
    ) -> CustomResult<api::ConnectorChoice, errors::ApiErrorResponse> {
        // Use a new connector in the confirm call or use the same one which was passed when
        // creating the payment or if none is passed then use the routing algorithm
        helpers::get_connector_default(state, request.routing.clone()).await
    }
}

#[async_trait]
impl<F: Clone, Ctx: PaymentMethodRetrieve>
    UpdateTracker<F, PaymentData<F>, api::PaymentsRequest, Ctx> for PaymentApprove
{
    #[instrument(skip_all)]
    async fn update_trackers<'b>(
        &'b self,
        db: &'b AppState,
        mut payment_data: PaymentData<F>,
        _customer: Option<domain::Customer>,
        storage_scheme: storage_enums::MerchantStorageScheme,
        _updated_customer: Option<storage::CustomerUpdate>,
        _merchant_key_store: &domain::MerchantKeyStore,
        _frm_suggestion: Option<FrmSuggestion>,
        _header_payload: api::HeaderPayload,
    ) -> RouterResult<(
        BoxedOperation<'b, F, api::PaymentsRequest, Ctx>,
        PaymentData<F>,
    )>
    where
        F: 'b + Send,
    {
        let intent_status_update = storage::PaymentIntentUpdate::ApproveUpdate {
            merchant_decision: Some(api_models::enums::MerchantDecision::Approved.to_string()),
            updated_by: storage_scheme.to_string(),
        };
        payment_data.payment_intent = db
            .store
            .update_payment_intent(
                payment_data.payment_intent,
                intent_status_update,
                storage_scheme,
            )
            .await
            .to_not_found_response(errors::ApiErrorResponse::PaymentNotFound)?;

        Ok((Box::new(self), payment_data))
    }
}

impl<F: Send + Clone, Ctx: PaymentMethodRetrieve> ValidateRequest<F, api::PaymentsRequest, Ctx>
    for PaymentApprove
{
    #[instrument(skip_all)]
    fn validate_request<'a, 'b>(
        &'b self,
        request: &api::PaymentsRequest,
        merchant_account: &'a domain::MerchantAccount,
    ) -> RouterResult<(
        BoxedOperation<'b, F, api::PaymentsRequest, Ctx>,
        operations::ValidateResult<'a>,
    )> {
        let request_merchant_id = request.merchant_id.as_deref();
        helpers::validate_merchant_id(&merchant_account.merchant_id, request_merchant_id)
            .change_context(errors::ApiErrorResponse::InvalidDataFormat {
                field_name: "merchant_id".to_string(),
                expected_format: "merchant_id from merchant account".to_string(),
            })?;

        helpers::validate_payment_method_fields_present(request)?;

        let mandate_type =
            helpers::validate_mandate(request, payments::is_operation_confirm(self))?;
        let payment_id = request
            .payment_id
            .clone()
            .ok_or(report!(errors::ApiErrorResponse::PaymentNotFound))?;

        Ok((
            Box::new(self),
            operations::ValidateResult {
                merchant_id: &merchant_account.merchant_id,
                payment_id: payment_id
                    .and_then(|id| core_utils::validate_id(id, "payment_id"))
                    .into_report()?,
                mandate_type,
                storage_scheme: merchant_account.storage_scheme,
                requeue: matches!(
                    request.retry_action,
                    Some(api_models::enums::RetryAction::Requeue)
                ),
            },
        ))
    }
}<|MERGE_RESOLUTION|>--- conflicted
+++ resolved
@@ -256,44 +256,6 @@
             format!("Error while retrieving frm_response, merchant_id: {}, payment_id: {attempt_id}", &merchant_account.merchant_id)
         });
 
-<<<<<<< HEAD
-        Ok((
-            Box::new(self),
-            PaymentData {
-                flow: PhantomData,
-                payment_intent,
-                payment_attempt,
-                currency,
-                connector_response,
-                amount,
-                email: request.email.clone(),
-                mandate_id: None,
-                mandate_connector,
-                setup_mandate,
-                token,
-                address: PaymentAddress {
-                    shipping: shipping_address.as_ref().map(|a| a.into()),
-                    billing: billing_address.as_ref().map(|a| a.into()),
-                },
-                confirm: request.confirm,
-                payment_method_data: pmd,
-                force_sync: None,
-                refunds: vec![],
-                disputes: vec![],
-                attempts: None,
-                sessions_token: vec![],
-                card_cvc: request.card_cvc.clone(),
-                creds_identifier: None,
-                pm_token: None,
-                connector_customer_id: None,
-                recurring_mandate_payment_data,
-                ephemeral_key: None,
-                multiple_capture_data: None,
-                redirect_response,
-                surcharge_details: None,
-                frm_message: frm_response.ok(),
-                payment_link_data: None,
-=======
         let payment_data = PaymentData {
             flow: PhantomData,
             payment_intent,
@@ -308,10 +270,9 @@
             address: PaymentAddress {
                 shipping: shipping_address.as_ref().map(|a| a.into()),
                 billing: billing_address.as_ref().map(|a| a.into()),
->>>>>>> a8fdfc4c
             },
             confirm: request.confirm,
-            payment_method_data: request.payment_method_data.clone(),
+            payment_method_data: pmd,
             force_sync: None,
             refunds: vec![],
             disputes: vec![],
