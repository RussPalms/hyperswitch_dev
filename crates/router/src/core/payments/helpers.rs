--- conflicted
+++ resolved
@@ -1325,90 +1325,6 @@
     Box::new(PaymentResponse)
 }
 
-<<<<<<< HEAD
-#[instrument(skip_all)]
-pub(crate) async fn get_payment_method_create_request(
-    payment_method_data: Option<&domain::PaymentMethodData>,
-    payment_method: Option<storage_enums::PaymentMethod>,
-    payment_method_type: Option<storage_enums::PaymentMethodType>,
-    customer_id: &Option<id_type::CustomerId>,
-    billing_name: Option<masking::Secret<String>>,
-) -> RouterResult<api::PaymentMethodCreate> {
-    match payment_method_data {
-        Some(pm_data) => match payment_method {
-            Some(payment_method) => match pm_data {
-                domain::PaymentMethodData::Card(card) => {
-                    println!("reqq network {:?}", card.card_network);
-                    let card_detail = api::CardDetail {
-                        card_number: card.card_number.clone(),
-                        card_exp_month: card.card_exp_month.clone(),
-                        card_exp_year: card.card_exp_year.clone(),
-                        card_holder_name: billing_name,
-                        nick_name: card.nick_name.clone(),
-                        card_issuing_country: card.card_issuing_country.clone(),
-                        card_network: card.card_network.clone(),
-                        card_issuer: card.card_issuer.clone(),
-                        card_type: card.card_type.clone(),
-                    };
-                    let payment_method_request = api::PaymentMethodCreate {
-                        payment_method: Some(payment_method),
-                        payment_method_type,
-                        payment_method_issuer: card.card_issuer.clone(),
-                        payment_method_issuer_code: None,
-                        #[cfg(feature = "payouts")]
-                        bank_transfer: None,
-                        #[cfg(feature = "payouts")]
-                        wallet: None,
-                        card: Some(card_detail),
-                        metadata: None,
-                        customer_id: customer_id.clone(),
-                        card_network: card
-                            .card_network
-                            .as_ref()
-                            .map(|card_network| card_network.to_string()),
-                        client_secret: None,
-                        payment_method_data: None,
-                        billing: None,
-                        connector_mandate_details: None,
-                        network_transaction_id: None,
-                    };
-                    Ok(payment_method_request)
-                }
-                _ => {
-                    let payment_method_request = api::PaymentMethodCreate {
-                        payment_method: Some(payment_method),
-                        payment_method_type,
-                        payment_method_issuer: None,
-                        payment_method_issuer_code: None,
-                        #[cfg(feature = "payouts")]
-                        bank_transfer: None,
-                        #[cfg(feature = "payouts")]
-                        wallet: None,
-                        card: None,
-                        metadata: None,
-                        customer_id: customer_id.clone(),
-                        card_network: None,
-                        client_secret: None,
-                        payment_method_data: None,
-                        billing: None,
-                        connector_mandate_details: None,
-                        network_transaction_id: None,
-                    };
-
-                    Ok(payment_method_request)
-                }
-            },
-            None => Err(report!(errors::ApiErrorResponse::MissingRequiredField {
-                field_name: "payment_method_type"
-            })
-            .attach_printable("PaymentMethodType Required")),
-        },
-        None => Err(report!(errors::ApiErrorResponse::MissingRequiredField {
-            field_name: "payment_method_data"
-        })
-        .attach_printable("PaymentMethodData required Or Card is already saved")),
-    }
-=======
 #[cfg(all(feature = "v2", feature = "customer_v2"))]
 pub async fn get_customer_from_details<F: Clone>(
     _state: &SessionState,
@@ -1419,7 +1335,6 @@
     _storage_scheme: enums::MerchantStorageScheme,
 ) -> CustomResult<Option<domain::Customer>, errors::StorageError> {
     todo!()
->>>>>>> e659f989
 }
 
 #[cfg(all(any(feature = "v1", feature = "v2"), not(feature = "customer_v2")))]
@@ -1924,7 +1839,7 @@
                     state,
                     merchant_key_store,
                     token_ref,
-                    &pm_data,
+                    pm_data,
                 )
                 .await
                 .change_context(errors::ApiErrorResponse::InternalServerError);
