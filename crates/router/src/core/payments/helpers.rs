--- conflicted
+++ resolved
@@ -380,9 +380,6 @@
     }
 }
 
-<<<<<<< HEAD
-#[cfg(feature = "v1")]
-=======
 #[cfg(all(feature = "v2", feature = "payment_methods_v2"))]
 pub async fn get_token_pm_type_mandate_details(
     _state: &SessionState,
@@ -400,7 +397,6 @@
     any(feature = "v1", feature = "v2"),
     not(feature = "payment_methods_v2")
 ))]
->>>>>>> d9485a5f
 pub async fn get_token_pm_type_mandate_details(
     state: &SessionState,
     request: &api::PaymentsRequest,
