--- conflicted
+++ resolved
@@ -1244,21 +1244,13 @@
 pub fn create_webhook_url(
     router_base_url: &str,
     merchant_id: &id_type::MerchantId,
-<<<<<<< HEAD
-    merchant_connector_id: &id_type::MerchantConnectorAccountId,
-=======
     merchant_connector_id_or_connector_name: &str,
->>>>>>> 3fdc41e6
 ) -> String {
     format!(
         "{}/webhooks/{}/{}",
         router_base_url,
         merchant_id.get_string_repr(),
-<<<<<<< HEAD
-        merchant_connector_id.get_string_repr(),
-=======
         merchant_connector_id_or_connector_name,
->>>>>>> 3fdc41e6
     )
 }
 
