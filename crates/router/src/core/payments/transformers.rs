use std::{fmt::Debug, marker::PhantomData, str::FromStr};

use api_models::payments::{FrmMessage, RequestSurchargeDetails};
use common_enums::RequestIncrementalAuthorization;
use common_utils::{consts::X_HS_LATENCY, fp_utils};
use diesel_models::ephemeral_key;
use error_stack::{report, IntoReport, ResultExt};
use router_env::{instrument, tracing};

use super::{flows::Feature, PaymentData};
use crate::{
    configs::settings::{ConnectorRequestReferenceIdConfig, Server},
    connector::{Helcim, Nexinets},
    core::{
        errors::{self, RouterResponse, RouterResult},
        payments::{self, helpers},
        utils as core_utils,
    },
    routes::{metrics, AppState},
    services::{self, RedirectForm},
    types::{
        self, api, domain,
        storage::{self, enums},
        transformers::{ForeignFrom, ForeignInto, ForeignTryFrom},
        MultipleCaptureRequestData,
    },
    utils::{OptionExt, ValueExt},
};

#[instrument(skip_all)]
pub async fn construct_payment_router_data<'a, F, T>(
    state: &'a AppState,
    payment_data: PaymentData<F>,
    connector_id: &str,
    merchant_account: &domain::MerchantAccount,
    _key_store: &domain::MerchantKeyStore,
    customer: &Option<domain::Customer>,
    merchant_connector_account: &helpers::MerchantConnectorAccountType,
) -> RouterResult<types::RouterData<F, T, types::PaymentsResponseData>>
where
    T: TryFrom<PaymentAdditionalData<'a, F>>,
    types::RouterData<F, T, types::PaymentsResponseData>: Feature<F, T>,
    F: Clone,
    error_stack::Report<errors::ApiErrorResponse>:
        From<<T as TryFrom<PaymentAdditionalData<'a, F>>>::Error>,
{
    let (payment_method, router_data);

    fp_utils::when(merchant_connector_account.is_disabled(), || {
        Err(errors::ApiErrorResponse::MerchantConnectorAccountDisabled)
    })?;

    let test_mode: Option<bool> = merchant_connector_account.is_test_mode_on();

    let auth_type: types::ConnectorAuthType = merchant_connector_account
        .get_connector_account_details()
        .parse_value("ConnectorAuthType")
        .change_context(errors::ApiErrorResponse::InternalServerError)
        .attach_printable("Failed while parsing value for ConnectorAuthType")?;

    payment_method = payment_data
        .payment_attempt
        .payment_method
        .or(payment_data.payment_attempt.payment_method)
        .get_required_value("payment_method_type")?;

    let resource_id = match payment_data
        .payment_attempt
        .connector_transaction_id
        .clone()
    {
        Some(id) => types::ResponseId::ConnectorTransactionId(id),
        None => types::ResponseId::NoResponseId,
    };

    // [#44]: why should response be filled during request
    let response = Ok(types::PaymentsResponseData::TransactionResponse {
        resource_id,
        redirection_data: None,
        mandate_reference: None,
        connector_metadata: None,
        network_txn_id: None,
        connector_response_reference_id: None,
        incremental_authorization_allowed: None,
    });

    let additional_data = PaymentAdditionalData {
        router_base_url: state.conf.server.base_url.clone(),
        connector_name: connector_id.to_string(),
        payment_data: payment_data.clone(),
        state,
    };

    let customer_id = customer.to_owned().map(|customer| customer.customer_id);

    let supported_connector = &state
        .conf
        .multiple_api_version_supported_connectors
        .supported_connectors;
    let connector_enum = api_models::enums::Connector::from_str(connector_id)
        .into_report()
        .change_context(errors::ConnectorError::InvalidConnectorName)
        .change_context(errors::ApiErrorResponse::InvalidDataValue {
            field_name: "connector",
        })
        .attach_printable_lazy(|| format!("unable to parse connector name {connector_id:?}"))?;

    let connector_api_version = if supported_connector.contains(&connector_enum) {
        state
            .store
            .find_config_by_key(&format!("connector_api_version_{connector_id}"))
            .await
            .map(|value| value.config)
            .ok()
    } else {
        None
    };

    let apple_pay_flow = payments::decide_apple_pay_flow(
        &payment_data.payment_attempt.payment_method_type,
        &Some(merchant_connector_account.clone()),
    );

    router_data = types::RouterData {
        flow: PhantomData,
        merchant_id: merchant_account.merchant_id.clone(),
        customer_id,
        connector: connector_id.to_owned(),
        payment_id: payment_data.payment_attempt.payment_id.clone(),
        attempt_id: payment_data.payment_attempt.attempt_id.clone(),
        status: payment_data.payment_attempt.status,
        payment_method,
        connector_auth_type: auth_type,
        description: payment_data.payment_intent.description.clone(),
        return_url: payment_data.payment_intent.return_url.clone(),
        payment_method_id: payment_data.payment_attempt.payment_method_id.clone(),
        address: payment_data.address.clone(),
        auth_type: payment_data
            .payment_attempt
            .authentication_type
            .unwrap_or_default(),
        connector_meta_data: merchant_connector_account.get_metadata(),
        request: T::try_from(additional_data)?,
        response,
        amount_captured: payment_data.payment_intent.amount_captured,
        access_token: None,
        session_token: None,
        reference_id: None,
        payment_method_token: payment_data.pm_token.map(types::PaymentMethodToken::Token),
        connector_customer: payment_data.connector_customer_id,
        recurring_mandate_payment_data: payment_data.recurring_mandate_payment_data,
        connector_request_reference_id: core_utils::get_connector_request_reference_id(
            &state.conf,
            &merchant_account.merchant_id,
            &payment_data.payment_attempt,
        ),
        preprocessing_id: payment_data.payment_attempt.preprocessing_step_id,
        #[cfg(feature = "payouts")]
        payout_method_data: None,
        #[cfg(feature = "payouts")]
        quote_id: None,
        test_mode,
        payment_method_balance: None,
        connector_api_version,
        connector_http_status_code: None,
        external_latency: None,
        apple_pay_flow,
        frm_metadata: None,
    };

    Ok(router_data)
}

pub trait ToResponse<Req, D, Op>
where
    Self: Sized,
    Op: Debug,
{
    #[allow(clippy::too_many_arguments)]
    fn generate_response(
        req: Option<Req>,
        data: D,
        customer: Option<domain::Customer>,
        auth_flow: services::AuthFlow,
        server: &Server,
        operation: Op,
        connector_request_reference_id_config: &ConnectorRequestReferenceIdConfig,
        connector_http_status_code: Option<u16>,
        external_latency: Option<u128>,
        is_latency_header_enabled: Option<bool>,
    ) -> RouterResponse<Self>;
}

impl<F, Req, Op> ToResponse<Req, PaymentData<F>, Op> for api::PaymentsResponse
where
    F: Clone,
    Op: Debug,
{
    #[allow(clippy::too_many_arguments)]
    fn generate_response(
        req: Option<Req>,
        payment_data: PaymentData<F>,
        customer: Option<domain::Customer>,
        auth_flow: services::AuthFlow,
        server: &Server,
        operation: Op,
        connector_request_reference_id_config: &ConnectorRequestReferenceIdConfig,
        connector_http_status_code: Option<u16>,
        external_latency: Option<u128>,
        is_latency_header_enabled: Option<bool>,
    ) -> RouterResponse<Self> {
        let captures =
            payment_data
                .multiple_capture_data
                .clone()
                .and_then(|multiple_capture_data| {
                    multiple_capture_data
                        .expand_captures
                        .and_then(|should_expand| {
                            should_expand.then_some(
                                multiple_capture_data
                                    .get_all_captures()
                                    .into_iter()
                                    .cloned()
                                    .collect(),
                            )
                        })
                });

        payments_to_payments_response(
            req,
            payment_data,
            captures,
            customer,
            auth_flow,
            server,
            &operation,
            connector_request_reference_id_config,
            connector_http_status_code,
            external_latency,
            is_latency_header_enabled,
        )
    }
}

impl<F, Req, Op> ToResponse<Req, PaymentData<F>, Op> for api::PaymentsSessionResponse
where
    Self: From<Req>,
    F: Clone,
    Op: Debug,
{
    #[allow(clippy::too_many_arguments)]
    fn generate_response(
        _req: Option<Req>,
        payment_data: PaymentData<F>,
        _customer: Option<domain::Customer>,
        _auth_flow: services::AuthFlow,
        _server: &Server,
        _operation: Op,
        _connector_request_reference_id_config: &ConnectorRequestReferenceIdConfig,
        _connector_http_status_code: Option<u16>,
        _external_latency: Option<u128>,
        _is_latency_header_enabled: Option<bool>,
    ) -> RouterResponse<Self> {
        Ok(services::ApplicationResponse::JsonWithHeaders((
            Self {
                session_token: payment_data.sessions_token,
                payment_id: payment_data.payment_attempt.payment_id,
                client_secret: payment_data
                    .payment_intent
                    .client_secret
                    .get_required_value("client_secret")?
                    .into(),
            },
            vec![],
        )))
    }
}

impl<F, Req, Op> ToResponse<Req, PaymentData<F>, Op> for api::VerifyResponse
where
    Self: From<Req>,
    F: Clone,
    Op: Debug,
{
    #[allow(clippy::too_many_arguments)]
    fn generate_response(
        _req: Option<Req>,
        data: PaymentData<F>,
        customer: Option<domain::Customer>,
        _auth_flow: services::AuthFlow,
        _server: &Server,
        _operation: Op,
        _connector_request_reference_id_config: &ConnectorRequestReferenceIdConfig,
        _connector_http_status_code: Option<u16>,
        _external_latency: Option<u128>,
        _is_latency_header_enabled: Option<bool>,
    ) -> RouterResponse<Self> {
        let additional_payment_method_data: Option<api_models::payments::AdditionalPaymentData> =
            data.payment_attempt
                .payment_method_data
                .clone()
                .map(|data| data.parse_value("payment_method_data"))
                .transpose()
                .change_context(errors::ApiErrorResponse::InvalidDataValue {
                    field_name: "payment_method_data",
                })?;
        let payment_method_data_response =
            additional_payment_method_data.map(api::PaymentMethodDataResponse::from);
        Ok(services::ApplicationResponse::JsonWithHeaders((
            Self {
                verify_id: Some(data.payment_intent.payment_id),
                merchant_id: Some(data.payment_intent.merchant_id),
                client_secret: data.payment_intent.client_secret.map(masking::Secret::new),
                customer_id: customer.as_ref().map(|x| x.customer_id.clone()),
                email: customer
                    .as_ref()
                    .and_then(|cus| cus.email.as_ref().map(|s| s.to_owned())),
                name: customer
                    .as_ref()
                    .and_then(|cus| cus.name.as_ref().map(|s| s.to_owned())),
                phone: customer
                    .as_ref()
                    .and_then(|cus| cus.phone.as_ref().map(|s| s.to_owned())),
                mandate_id: data.mandate_id.map(|mandate_ids| mandate_ids.mandate_id),
                payment_method: data.payment_attempt.payment_method,
                payment_method_data: payment_method_data_response,
                payment_token: data.token,
                error_code: data.payment_attempt.error_code,
                error_message: data.payment_attempt.error_message,
            },
            vec![],
        )))
    }
}

#[instrument(skip_all)]
// try to use router data here so that already validated things , we don't want to repeat the validations.
// Add internal value not found and external value not found so that we can give 500 / Internal server error for internal value not found
#[allow(clippy::too_many_arguments)]
pub fn payments_to_payments_response<R, Op, F: Clone>(
    payment_request: Option<R>,
    payment_data: PaymentData<F>,
    captures: Option<Vec<storage::Capture>>,
    customer: Option<domain::Customer>,
    auth_flow: services::AuthFlow,
    server: &Server,
    operation: &Op,
    connector_request_reference_id_config: &ConnectorRequestReferenceIdConfig,
    connector_http_status_code: Option<u16>,
    external_latency: Option<u128>,
    _is_latency_header_enabled: Option<bool>,
) -> RouterResponse<api::PaymentsResponse>
where
    Op: Debug,
{
    let payment_attempt = payment_data.payment_attempt;
    let payment_intent = payment_data.payment_intent;
    let payment_link_data = payment_data.payment_link_data;

    let currency = payment_attempt
        .currency
        .as_ref()
        .get_required_value("currency")?;
    let amount = currency
        .to_currency_base_unit(payment_attempt.amount.get_authorize_amount())
        .into_report()
        .change_context(errors::ApiErrorResponse::InvalidDataValue {
            field_name: "amount",
        })?;
    let mandate_id = payment_attempt.mandate_id.clone();
    let refunds_response = if payment_data.refunds.is_empty() {
        None
    } else {
        Some(
            payment_data
                .refunds
                .into_iter()
                .map(ForeignInto::foreign_into)
                .collect(),
        )
    };

    let disputes_response = if payment_data.disputes.is_empty() {
        None
    } else {
        Some(
            payment_data
                .disputes
                .into_iter()
                .map(ForeignInto::foreign_into)
                .collect(),
        )
    };

    let incremental_authorizations_response = if payment_data.authorizations.is_empty() {
        None
    } else {
        Some(
            payment_data
                .authorizations
                .into_iter()
                .map(ForeignInto::foreign_into)
                .collect(),
        )
    };

    let attempts_response = payment_data.attempts.map(|attempts| {
        attempts
            .into_iter()
            .map(ForeignInto::foreign_into)
            .collect()
    });

    let captures_response = captures.map(|captures| {
        captures
            .into_iter()
            .map(ForeignInto::foreign_into)
            .collect()
    });

    let merchant_id = payment_attempt.merchant_id.to_owned();
    let payment_method_type = payment_attempt
        .payment_method_type
        .as_ref()
        .map(ToString::to_string)
        .unwrap_or("".to_owned());
    let payment_method = payment_attempt
        .payment_method
        .as_ref()
        .map(ToString::to_string)
        .unwrap_or("".to_owned());
    let additional_payment_method_data: Option<api_models::payments::AdditionalPaymentData> =
        payment_attempt
            .payment_method_data
            .clone()
            .map(|data| data.parse_value("payment_method_data"))
            .transpose()
            .change_context(errors::ApiErrorResponse::InvalidDataValue {
                field_name: "payment_method_data",
            })?;
    let surcharge_details = payment_attempt
        .amount
        .get_surcharge_amount()
        .map(|surcharge_amount| RequestSurchargeDetails {
            surcharge_amount,
            tax_amount: payment_attempt.amount.get_tax_amount_on_surcharge(),
        });
    let merchant_decision = payment_intent.merchant_decision.to_owned();
    let frm_message = payment_data.frm_message.map(FrmMessage::foreign_from);

    let payment_method_data_response =
        additional_payment_method_data.map(api::PaymentMethodDataResponse::from);

    let mut headers = connector_http_status_code
        .map(|status_code| {
            vec![(
                "connector_http_status_code".to_string(),
                status_code.to_string(),
            )]
        })
        .unwrap_or_default();
    if let Some(payment_confirm_source) = payment_intent.payment_confirm_source {
        headers.push((
            "payment_confirm_source".to_string(),
            payment_confirm_source.to_string(),
        ))
    }

    headers.extend(
        external_latency
            .map(|latency| vec![(X_HS_LATENCY.to_string(), latency.to_string())])
            .unwrap_or_default(),
    );

    let output = Ok(match payment_request {
        Some(_request) => {
            if payments::is_start_pay(&operation) && payment_attempt.authentication_data.is_some() {
                let redirection_data = payment_attempt
                    .authentication_data
                    .get_required_value("redirection_data")?;

                let form: RedirectForm = serde_json::from_value(redirection_data)
                    .map_err(|_| errors::ApiErrorResponse::InternalServerError)?;

                services::ApplicationResponse::Form(Box::new(services::RedirectionFormData {
                    redirect_form: form,
                    payment_method_data: payment_data.payment_method_data,
                    amount,
                    currency: currency.to_string(),
                }))
            } else {
                let mut next_action_response = None;

                let bank_transfer_next_steps =
                    bank_transfer_next_steps_check(payment_attempt.clone())?;

                let next_action_voucher = voucher_next_steps_check(payment_attempt.clone())?;

                let next_action_containing_qr_code_url =
                    qr_code_next_steps_check(payment_attempt.clone())?;

                let next_action_containing_wait_screen =
                    wait_screen_next_steps_check(payment_attempt.clone())?;

                if payment_intent.status == enums::IntentStatus::RequiresCustomerAction
                    || bank_transfer_next_steps.is_some()
                    || next_action_voucher.is_some()
                    || next_action_containing_qr_code_url.is_some()
                    || next_action_containing_wait_screen.is_some()
                {
                    next_action_response = bank_transfer_next_steps
                        .map(|bank_transfer| {
                            api_models::payments::NextActionData::DisplayBankTransferInformation {
                                bank_transfer_steps_and_charges_details: bank_transfer,
                            }
                        })
                        .or(next_action_voucher.map(|voucher_data| {
                            api_models::payments::NextActionData::DisplayVoucherInformation {
                                voucher_details: voucher_data,
                            }
                        }))
                        .or(next_action_containing_qr_code_url.map(|qr_code_data| {
                            api_models::payments::NextActionData::QrCodeInformation {
                                image_data_url: qr_code_data.image_data_url,
                                display_to_timestamp: qr_code_data.display_to_timestamp,
                            }
                        }))
                        .or(next_action_containing_wait_screen.map(|wait_screen_data| {
                            api_models::payments::NextActionData::WaitScreenInformation {
                                display_from_timestamp: wait_screen_data.display_from_timestamp,
                                display_to_timestamp: wait_screen_data.display_to_timestamp,
                            }
                        }))
                        .or(payment_attempt.authentication_data.as_ref().map(|_| {
                            api_models::payments::NextActionData::RedirectToUrl {
                                redirect_to_url: helpers::create_startpay_url(
                                    server,
                                    &payment_attempt,
                                    &payment_intent,
                                ),
                            }
                        }));
                };

                // next action check for third party sdk session (for ex: Apple pay through trustpay has third party sdk session response)
                if third_party_sdk_session_next_action(&payment_attempt, operation) {
                    next_action_response = Some(
                        api_models::payments::NextActionData::ThirdPartySdkSessionToken {
                            session_token: payment_data.sessions_token.first().cloned(),
                        },
                    )
                }

                let mut response: api::PaymentsResponse = Default::default();
                let routed_through = payment_attempt.connector.clone();

                let connector_label = routed_through.as_ref().and_then(|connector_name| {
                    core_utils::get_connector_label(
                        payment_intent.business_country,
                        payment_intent.business_label.as_ref(),
                        payment_attempt.business_sub_label.as_ref(),
                        connector_name,
                    )
                });
                services::ApplicationResponse::JsonWithHeaders((
                    response
<<<<<<< HEAD
                        .set_net_amount(payment_attempt.amount.get_authorize_amount())
=======
                        .set_net_amount(payment_attempt.net_amount)
>>>>>>> 71044a14
                        .set_payment_id(Some(payment_attempt.payment_id))
                        .set_merchant_id(Some(payment_attempt.merchant_id))
                        .set_status(payment_intent.status)
                        .set_amount(payment_attempt.amount.get_original_amount())
                        .set_amount_capturable(Some(payment_attempt.amount_capturable))
                        .set_amount_received(payment_intent.amount_captured)
                        .set_surcharge_details(surcharge_details)
                        .set_connector(routed_through)
                        .set_client_secret(payment_intent.client_secret.map(masking::Secret::new))
                        .set_created(Some(payment_intent.created_at))
                        .set_currency(currency.to_string())
                        .set_customer_id(customer.as_ref().map(|cus| cus.clone().customer_id))
                        .set_email(
                            customer
                                .as_ref()
                                .and_then(|cus| cus.email.as_ref().map(|s| s.to_owned())),
                        )
                        .set_name(
                            customer
                                .as_ref()
                                .and_then(|cus| cus.name.as_ref().map(|s| s.to_owned())),
                        )
                        .set_phone(
                            customer
                                .as_ref()
                                .and_then(|cus| cus.phone.as_ref().map(|s| s.to_owned())),
                        )
                        .set_mandate_id(mandate_id)
                        .set_mandate_data(
                            payment_data.setup_mandate.map(|d| api::MandateData {
                                customer_acceptance: d.customer_acceptance.map(|d| {
                                    api::CustomerAcceptance {
                                        acceptance_type: match d.acceptance_type {
                                            data_models::mandates::AcceptanceType::Online => {
                                                api::AcceptanceType::Online
                                            }
                                            data_models::mandates::AcceptanceType::Offline => {
                                                api::AcceptanceType::Offline
                                            }
                                        },
                                        accepted_at: d.accepted_at,
                                        online: d.online.map(|d| api::OnlineMandate {
                                            ip_address: d.ip_address,
                                            user_agent: d.user_agent,
                                        }),
                                    }
                                }),
                                mandate_type: d.mandate_type.map(|d| match d {
                                    data_models::mandates::MandateDataType::MultiUse(Some(i)) => {
                                        api::MandateType::MultiUse(Some(api::MandateAmountData {
                                            amount: i.amount,
                                            currency: i.currency,
                                            start_date: i.start_date,
                                            end_date: i.end_date,
                                            metadata: i.metadata,
                                        }))
                                    }
                                    data_models::mandates::MandateDataType::SingleUse(i) => {
                                        api::MandateType::SingleUse(
                                            api::payments::MandateAmountData {
                                                amount: i.amount,
                                                currency: i.currency,
                                                start_date: i.start_date,
                                                end_date: i.end_date,
                                                metadata: i.metadata,
                                            },
                                        )
                                    }
                                    data_models::mandates::MandateDataType::MultiUse(None) => {
                                        api::MandateType::MultiUse(None)
                                    }
                                }),
                            }),
                            auth_flow == services::AuthFlow::Merchant,
                        )
                        .set_description(payment_intent.description)
                        .set_refunds(refunds_response) // refunds.iter().map(refund_to_refund_response),
                        .set_disputes(disputes_response)
                        .set_attempts(attempts_response)
                        .set_captures(captures_response)
                        .set_payment_method(
                            payment_attempt.payment_method,
                            auth_flow == services::AuthFlow::Merchant,
                        )
                        .set_payment_method_data(
                            payment_method_data_response,
                            auth_flow == services::AuthFlow::Merchant,
                        )
                        .set_payment_token(payment_attempt.payment_token)
                        .set_error_message(
                            payment_attempt
                                .error_reason
                                .or(payment_attempt.error_message),
                        )
                        .set_error_code(payment_attempt.error_code)
                        .set_shipping(payment_data.address.shipping)
                        .set_billing(payment_data.address.billing)
                        .set_next_action(next_action_response)
                        .set_return_url(payment_intent.return_url)
                        .set_cancellation_reason(payment_attempt.cancellation_reason)
                        .set_authentication_type(payment_attempt.authentication_type)
                        .set_statement_descriptor_name(payment_intent.statement_descriptor_name)
                        .set_statement_descriptor_suffix(payment_intent.statement_descriptor_suffix)
                        .set_setup_future_usage(payment_intent.setup_future_usage)
                        .set_capture_method(payment_attempt.capture_method)
                        .set_payment_experience(payment_attempt.payment_experience)
                        .set_payment_method_type(payment_attempt.payment_method_type)
                        .set_metadata(payment_intent.metadata)
                        .set_order_details(payment_intent.order_details)
                        .set_connector_label(connector_label)
                        .set_business_country(payment_intent.business_country)
                        .set_business_label(payment_intent.business_label)
                        .set_business_sub_label(payment_attempt.business_sub_label)
                        .set_allowed_payment_method_types(
                            payment_intent.allowed_payment_method_types,
                        )
                        .set_ephemeral_key(
                            payment_data.ephemeral_key.map(ForeignFrom::foreign_from),
                        )
                        .set_frm_message(frm_message)
                        .set_merchant_decision(merchant_decision)
                        .set_manual_retry_allowed(helpers::is_manual_retry_allowed(
                            &payment_intent.status,
                            &payment_attempt.status,
                            connector_request_reference_id_config,
                            &merchant_id,
                        ))
                        .set_connector_transaction_id(payment_attempt.connector_transaction_id)
                        .set_feature_metadata(payment_intent.feature_metadata)
                        .set_connector_metadata(payment_intent.connector_metadata)
                        .set_reference_id(payment_attempt.connector_response_reference_id)
                        .set_payment_link(payment_link_data)
                        .set_profile_id(payment_intent.profile_id)
                        .set_attempt_count(payment_intent.attempt_count)
                        .set_merchant_connector_id(payment_attempt.merchant_connector_id)
                        .set_unified_code(payment_attempt.unified_code)
                        .set_unified_message(payment_attempt.unified_message)
                        .set_incremental_authorization_allowed(
                            payment_intent.incremental_authorization_allowed,
                        )
                        .set_authorization_count(payment_intent.authorization_count)
                        .set_incremental_authorizations(incremental_authorizations_response)
                        .to_owned(),
                    headers,
                ))
            }
        }
        None => services::ApplicationResponse::JsonWithHeaders((
            api::PaymentsResponse {
<<<<<<< HEAD
                net_amount: payment_attempt.amount.get_authorize_amount(),
=======
                net_amount: payment_attempt.net_amount,
>>>>>>> 71044a14
                payment_id: Some(payment_attempt.payment_id),
                merchant_id: Some(payment_attempt.merchant_id),
                status: payment_intent.status,
                amount: payment_attempt.amount.get_original_amount(),
                amount_capturable: None,
                amount_received: payment_intent.amount_captured,
                client_secret: payment_intent.client_secret.map(masking::Secret::new),
                created: Some(payment_intent.created_at),
                currency: currency.to_string(),
                customer_id: payment_intent.customer_id,
                description: payment_intent.description,
                refunds: refunds_response,
                disputes: disputes_response,
                attempts: attempts_response,
                captures: captures_response,
                payment_method: payment_attempt.payment_method,
                capture_method: payment_attempt.capture_method,
                error_message: payment_attempt
                    .error_reason
                    .or(payment_attempt.error_message),
                error_code: payment_attempt.error_code,
                payment_method_data: payment_method_data_response,
                email: customer
                    .as_ref()
                    .and_then(|cus| cus.email.as_ref().map(|s| s.to_owned())),
                name: customer
                    .as_ref()
                    .and_then(|cus| cus.name.as_ref().map(|s| s.to_owned())),
                phone: customer
                    .as_ref()
                    .and_then(|cus| cus.phone.as_ref().map(|s| s.to_owned())),
                mandate_id,
                shipping: payment_data.address.shipping,
                billing: payment_data.address.billing,
                cancellation_reason: payment_attempt.cancellation_reason,
                payment_token: payment_attempt.payment_token,
                metadata: payment_intent.metadata,
                manual_retry_allowed: helpers::is_manual_retry_allowed(
                    &payment_intent.status,
                    &payment_attempt.status,
                    connector_request_reference_id_config,
                    &merchant_id,
                ),
                order_details: payment_intent.order_details,
                frm_message,
                connector_transaction_id: payment_attempt.connector_transaction_id,
                feature_metadata: payment_intent.feature_metadata,
                connector_metadata: payment_intent.connector_metadata,
                allowed_payment_method_types: payment_intent.allowed_payment_method_types,
                reference_id: payment_attempt.connector_response_reference_id,
                attempt_count: payment_intent.attempt_count,
                payment_link: payment_link_data,
                surcharge_details,
                unified_code: payment_attempt.unified_code,
                unified_message: payment_attempt.unified_message,
                incremental_authorization_allowed: payment_intent.incremental_authorization_allowed,
                authorization_count: payment_intent.authorization_count,
                incremental_authorizations: incremental_authorizations_response,
                ..Default::default()
            },
            headers,
        )),
    });

    metrics::PAYMENT_OPS_COUNT.add(
        &metrics::CONTEXT,
        1,
        &[
            metrics::request::add_attributes("operation", format!("{:?}", operation)),
            metrics::request::add_attributes("merchant", merchant_id),
            metrics::request::add_attributes("payment_method_type", payment_method_type),
            metrics::request::add_attributes("payment_method", payment_method),
        ],
    );

    output
}

pub fn third_party_sdk_session_next_action<Op>(
    payment_attempt: &storage::PaymentAttempt,
    operation: &Op,
) -> bool
where
    Op: Debug,
{
    // If the operation is confirm, we will send session token response in next action
    if format!("{operation:?}").eq("PaymentConfirm") {
        payment_attempt
            .connector
            .as_ref()
            .map(|connector| {
                matches!(connector.as_str(), "trustpay") || matches!(connector.as_str(), "payme")
            })
            .and_then(|is_connector_supports_third_party_sdk| {
                if is_connector_supports_third_party_sdk {
                    payment_attempt
                        .payment_method
                        .map(|pm| matches!(pm, diesel_models::enums::PaymentMethod::Wallet))
                } else {
                    Some(false)
                }
            })
            .unwrap_or(false)
    } else {
        false
    }
}

pub fn qr_code_next_steps_check(
    payment_attempt: storage::PaymentAttempt,
) -> RouterResult<Option<api_models::payments::QrCodeNextStepsInstruction>> {
    let qr_code_steps: Option<Result<api_models::payments::QrCodeNextStepsInstruction, _>> =
        payment_attempt
            .connector_metadata
            .map(|metadata| metadata.parse_value("QrCodeNextStepsInstruction"));

    let qr_code_instructions = qr_code_steps.transpose().ok().flatten();
    Ok(qr_code_instructions)
}

pub fn wait_screen_next_steps_check(
    payment_attempt: storage::PaymentAttempt,
) -> RouterResult<Option<api_models::payments::WaitScreenInstructions>> {
    let display_info_with_timer_steps: Option<
        Result<api_models::payments::WaitScreenInstructions, _>,
    > = payment_attempt
        .connector_metadata
        .map(|metadata| metadata.parse_value("WaitScreenInstructions"));

    let display_info_with_timer_instructions =
        display_info_with_timer_steps.transpose().ok().flatten();
    Ok(display_info_with_timer_instructions)
}

impl ForeignFrom<(storage::PaymentIntent, storage::PaymentAttempt)> for api::PaymentsResponse {
    fn foreign_from(item: (storage::PaymentIntent, storage::PaymentAttempt)) -> Self {
        let pi = item.0;
        let pa = item.1;
        Self {
            payment_id: Some(pi.payment_id),
            merchant_id: Some(pi.merchant_id),
            status: pi.status,
            amount: pi.original_amount,
            amount_capturable: pi.amount_captured,
            client_secret: pi.client_secret.map(|s| s.into()),
            created: Some(pi.created_at),
            currency: pi.currency.map(|c| c.to_string()).unwrap_or_default(),
            description: pi.description,
            metadata: pi.metadata,
            order_details: pi.order_details,
            customer_id: pi.customer_id,
            connector: pa.connector,
            payment_method: pa.payment_method,
            payment_method_type: pa.payment_method_type,
            business_label: pi.business_label,
            business_country: pi.business_country,
            business_sub_label: pa.business_sub_label,
            setup_future_usage: pi.setup_future_usage,
            capture_method: pa.capture_method,
            authentication_type: pa.authentication_type,
            connector_transaction_id: pa.connector_transaction_id,
            attempt_count: pi.attempt_count,
            ..Default::default()
        }
    }
}

impl ForeignFrom<ephemeral_key::EphemeralKey> for api::ephemeral_key::EphemeralKeyCreateResponse {
    fn foreign_from(from: ephemeral_key::EphemeralKey) -> Self {
        Self {
            customer_id: from.customer_id,
            created_at: from.created_at,
            expires: from.expires,
            secret: from.secret,
        }
    }
}

pub fn bank_transfer_next_steps_check(
    payment_attempt: storage::PaymentAttempt,
) -> RouterResult<Option<api_models::payments::BankTransferNextStepsData>> {
    let bank_transfer_next_step = if let Some(diesel_models::enums::PaymentMethod::BankTransfer) =
        payment_attempt.payment_method
    {
        let bank_transfer_next_steps: Option<api_models::payments::BankTransferNextStepsData> =
            payment_attempt
                .connector_metadata
                .map(|metadata| {
                    metadata
                        .parse_value("NextStepsRequirements")
                        .change_context(errors::ApiErrorResponse::InternalServerError)
                        .attach_printable("Failed to parse the Value to NextRequirements struct")
                })
                .transpose()?;
        bank_transfer_next_steps
    } else {
        None
    };
    Ok(bank_transfer_next_step)
}

pub fn voucher_next_steps_check(
    payment_attempt: storage::PaymentAttempt,
) -> RouterResult<Option<api_models::payments::VoucherNextStepData>> {
    let voucher_next_step = if let Some(diesel_models::enums::PaymentMethod::Voucher) =
        payment_attempt.payment_method
    {
        let voucher_next_steps: Option<api_models::payments::VoucherNextStepData> = payment_attempt
            .connector_metadata
            .map(|metadata| {
                metadata
                    .parse_value("NextStepsRequirements")
                    .change_context(errors::ApiErrorResponse::InternalServerError)
                    .attach_printable("Failed to parse the Value to NextRequirements struct")
            })
            .transpose()?;
        voucher_next_steps
    } else {
        None
    };
    Ok(voucher_next_step)
}

pub fn change_order_details_to_new_type(
    order_amount: i64,
    order_details: api_models::payments::OrderDetails,
) -> Option<Vec<api_models::payments::OrderDetailsWithAmount>> {
    Some(vec![api_models::payments::OrderDetailsWithAmount {
        product_name: order_details.product_name,
        quantity: order_details.quantity,
        amount: order_amount,
        product_img_link: order_details.product_img_link,
        requires_shipping: order_details.requires_shipping,
        product_id: order_details.product_id,
        category: order_details.category,
        brand: order_details.brand,
        product_type: order_details.product_type,
    }])
}

#[derive(Clone)]
pub struct PaymentAdditionalData<'a, F>
where
    F: Clone,
{
    router_base_url: String,
    connector_name: String,
    payment_data: PaymentData<F>,
    state: &'a AppState,
}
impl<F: Clone> TryFrom<PaymentAdditionalData<'_, F>> for types::PaymentsAuthorizeData {
    type Error = error_stack::Report<errors::ApiErrorResponse>;

    fn try_from(additional_data: PaymentAdditionalData<'_, F>) -> Result<Self, Self::Error> {
        let payment_data = additional_data.payment_data.clone();
        let router_base_url = &additional_data.router_base_url;
        let connector_name = &additional_data.connector_name;
        let attempt = &payment_data.payment_attempt;
        let browser_info: Option<types::BrowserInformation> = attempt
            .browser_info
            .clone()
            .map(|b| b.parse_value("BrowserInformation"))
            .transpose()
            .change_context(errors::ApiErrorResponse::InvalidDataValue {
                field_name: "browser_info",
            })?;

        let order_category = additional_data
            .payment_data
            .payment_intent
            .connector_metadata
            .map(|cm| {
                cm.parse_value::<api_models::payments::ConnectorMetadata>("ConnectorMetadata")
                    .change_context(errors::ApiErrorResponse::InternalServerError)
                    .attach_printable("Failed parsing ConnectorMetadata")
            })
            .transpose()?
            .and_then(|cm| cm.noon.and_then(|noon| noon.order_category));

        let order_details = additional_data
            .payment_data
            .payment_intent
            .order_details
            .map(|order_details| {
                order_details
                    .iter()
                    .map(|data| {
                        data.to_owned()
                            .parse_value("OrderDetailsWithAmount")
                            .change_context(errors::ApiErrorResponse::InvalidDataValue {
                                field_name: "OrderDetailsWithAmount",
                            })
                            .attach_printable("Unable to parse OrderDetailsWithAmount")
                    })
                    .collect::<Result<Vec<_>, _>>()
            })
            .transpose()?;

        let complete_authorize_url = Some(helpers::create_complete_authorize_url(
            router_base_url,
            attempt,
            connector_name,
        ));

        let webhook_url = Some(helpers::create_webhook_url(
            router_base_url,
            &attempt.merchant_id,
            connector_name,
        ));
        let router_return_url = Some(helpers::create_redirect_url(
            router_base_url,
            attempt,
            connector_name,
            payment_data.creds_identifier.as_deref(),
        ));

        // payment_method_data is not required during recurring mandate payment, in such case keep default PaymentMethodData as MandatePayment
        let payment_method_data = payment_data.payment_method_data.or_else(|| {
            if payment_data.mandate_id.is_some() {
                Some(api_models::payments::PaymentMethodData::MandatePayment)
            } else {
                None
            }
        });
        let amount = payment_data
            .surcharge_details
            .as_ref()
            .map(|surcharge_details| surcharge_details.final_amount)
            .unwrap_or(payment_data.amount.into());
        Ok(Self {
            payment_method_data: payment_method_data.get_required_value("payment_method_data")?,
            setup_future_usage: payment_data.payment_intent.setup_future_usage,
            mandate_id: payment_data.mandate_id.clone(),
            off_session: payment_data.mandate_id.as_ref().map(|_| true),
            setup_mandate_details: payment_data.setup_mandate.clone(),
            confirm: payment_data.payment_attempt.confirm,
            statement_descriptor_suffix: payment_data.payment_intent.statement_descriptor_suffix,
            statement_descriptor: payment_data.payment_intent.statement_descriptor_name,
            capture_method: payment_data.payment_attempt.capture_method,
            amount,
            currency: payment_data.currency,
            browser_info,
            email: payment_data.email,
            payment_experience: payment_data.payment_attempt.payment_experience,
            order_details,
            order_category,
            session_token: None,
            enrolled_for_3ds: true,
            related_transaction_id: None,
            payment_method_type: payment_data.payment_attempt.payment_method_type,
            router_return_url,
            webhook_url,
            complete_authorize_url,
            customer_id: None,
            surcharge_details: payment_data.surcharge_details,
            request_incremental_authorization: matches!(
                payment_data
                    .payment_intent
                    .request_incremental_authorization,
                Some(RequestIncrementalAuthorization::True)
                    | Some(RequestIncrementalAuthorization::Default)
            ),
            metadata: additional_data.payment_data.payment_intent.metadata,
        })
    }
}

impl<F: Clone> TryFrom<PaymentAdditionalData<'_, F>> for types::PaymentsSyncData {
    type Error = errors::ApiErrorResponse;

    fn try_from(additional_data: PaymentAdditionalData<'_, F>) -> Result<Self, Self::Error> {
        let payment_data = additional_data.payment_data;
        Ok(Self {
            mandate_id: payment_data.mandate_id.clone(),
            connector_transaction_id: match payment_data.payment_attempt.connector_transaction_id {
                Some(connector_txn_id) => {
                    types::ResponseId::ConnectorTransactionId(connector_txn_id)
                }
                None => types::ResponseId::NoResponseId,
            },
            encoded_data: payment_data.payment_attempt.encoded_data,
            capture_method: payment_data.payment_attempt.capture_method,
            connector_meta: payment_data.payment_attempt.connector_metadata,
            sync_type: match payment_data.multiple_capture_data {
                Some(multiple_capture_data) => types::SyncRequestType::MultipleCaptureSync(
                    multiple_capture_data.get_pending_connector_capture_ids(),
                ),
                None => types::SyncRequestType::SinglePaymentSync,
            },
        })
    }
}

impl<F: Clone> TryFrom<PaymentAdditionalData<'_, F>>
    for types::PaymentsIncrementalAuthorizationData
{
    type Error = error_stack::Report<errors::ApiErrorResponse>;

    fn try_from(additional_data: PaymentAdditionalData<'_, F>) -> Result<Self, Self::Error> {
        let payment_data = additional_data.payment_data;
        let connector = api::ConnectorData::get_connector_by_name(
            &additional_data.state.conf.connectors,
            &additional_data.connector_name,
            api::GetToken::Connector,
            payment_data.payment_attempt.merchant_connector_id.clone(),
        )?;
        Ok(Self {
            total_amount: payment_data
                .incremental_authorization_details
                .clone()
                .map(|details| details.total_amount)
                .ok_or(
                    report!(errors::ApiErrorResponse::InternalServerError).attach_printable(
                        "missing incremental_authorization_details in payment_data",
                    ),
                )?,
            additional_amount: payment_data
                .incremental_authorization_details
                .clone()
                .map(|details| details.additional_amount)
                .ok_or(
                    report!(errors::ApiErrorResponse::InternalServerError).attach_printable(
                        "missing incremental_authorization_details in payment_data",
                    ),
                )?,
            reason: payment_data
                .incremental_authorization_details
                .and_then(|details| details.reason),
            currency: payment_data.currency,
            connector_transaction_id: connector
                .connector
                .connector_transaction_id(payment_data.payment_attempt.clone())?
                .ok_or(errors::ApiErrorResponse::ResourceIdNotFound)?,
        })
    }
}

impl api::ConnectorTransactionId for Helcim {
    fn connector_transaction_id(
        &self,
        payment_attempt: storage::PaymentAttempt,
    ) -> Result<Option<String>, errors::ApiErrorResponse> {
        if payment_attempt.connector_transaction_id.is_none() {
            let metadata =
                Self::connector_transaction_id(self, &payment_attempt.connector_metadata);
            metadata.map_err(|_| errors::ApiErrorResponse::ResourceIdNotFound)
        } else {
            Ok(payment_attempt.connector_transaction_id)
        }
    }
}

impl api::ConnectorTransactionId for Nexinets {
    fn connector_transaction_id(
        &self,
        payment_attempt: storage::PaymentAttempt,
    ) -> Result<Option<String>, errors::ApiErrorResponse> {
        let metadata = Self::connector_transaction_id(self, &payment_attempt.connector_metadata);
        metadata.map_err(|_| errors::ApiErrorResponse::ResourceIdNotFound)
    }
}

impl<F: Clone> TryFrom<PaymentAdditionalData<'_, F>> for types::PaymentsCaptureData {
    type Error = error_stack::Report<errors::ApiErrorResponse>;

    fn try_from(additional_data: PaymentAdditionalData<'_, F>) -> Result<Self, Self::Error> {
        let payment_data = additional_data.payment_data;
        let connector = api::ConnectorData::get_connector_by_name(
            &additional_data.state.conf.connectors,
            &additional_data.connector_name,
            api::GetToken::Connector,
            payment_data.payment_attempt.merchant_connector_id.clone(),
        )?;
        let amount_to_capture: i64 = payment_data
            .payment_attempt
            .amount_to_capture
            .map_or(payment_data.amount.into(), |capture_amount| capture_amount);
        let browser_info: Option<types::BrowserInformation> = payment_data
            .payment_attempt
            .browser_info
            .clone()
            .map(|b| b.parse_value("BrowserInformation"))
            .transpose()
            .change_context(errors::ApiErrorResponse::InvalidDataValue {
                field_name: "browser_info",
            })?;

        Ok(Self {
            amount_to_capture,
            currency: payment_data.currency,
            connector_transaction_id: connector
                .connector
                .connector_transaction_id(payment_data.payment_attempt.clone())?
                .ok_or(errors::ApiErrorResponse::ResourceIdNotFound)?,
            payment_amount: payment_data.amount.into(),
            connector_meta: payment_data.payment_attempt.connector_metadata,
            multiple_capture_data: match payment_data.multiple_capture_data {
                Some(multiple_capture_data) => Some(MultipleCaptureRequestData {
                    capture_sequence: multiple_capture_data.get_captures_count()?,
                    capture_reference: multiple_capture_data
                        .get_latest_capture()
                        .capture_id
                        .clone(),
                }),
                None => None,
            },
            browser_info,
        })
    }
}

impl<F: Clone> TryFrom<PaymentAdditionalData<'_, F>> for types::PaymentsCancelData {
    type Error = error_stack::Report<errors::ApiErrorResponse>;

    fn try_from(additional_data: PaymentAdditionalData<'_, F>) -> Result<Self, Self::Error> {
        let payment_data = additional_data.payment_data;
        let connector = api::ConnectorData::get_connector_by_name(
            &additional_data.state.conf.connectors,
            &additional_data.connector_name,
            api::GetToken::Connector,
            payment_data.payment_attempt.merchant_connector_id.clone(),
        )?;
        let browser_info: Option<types::BrowserInformation> = payment_data
            .payment_attempt
            .browser_info
            .clone()
            .map(|b| b.parse_value("BrowserInformation"))
            .transpose()
            .change_context(errors::ApiErrorResponse::InvalidDataValue {
                field_name: "browser_info",
            })?;
        Ok(Self {
            amount: Some(payment_data.amount.into()),
            currency: Some(payment_data.currency),
            connector_transaction_id: connector
                .connector
                .connector_transaction_id(payment_data.payment_attempt.clone())?
                .ok_or(errors::ApiErrorResponse::ResourceIdNotFound)?,
            cancellation_reason: payment_data.payment_attempt.cancellation_reason,
            connector_meta: payment_data.payment_attempt.connector_metadata,
            browser_info,
        })
    }
}

impl<F: Clone> TryFrom<PaymentAdditionalData<'_, F>> for types::PaymentsApproveData {
    type Error = error_stack::Report<errors::ApiErrorResponse>;

    fn try_from(additional_data: PaymentAdditionalData<'_, F>) -> Result<Self, Self::Error> {
        let payment_data = additional_data.payment_data;
        Ok(Self {
            amount: Some(payment_data.amount.into()),
            currency: Some(payment_data.currency),
        })
    }
}

impl<F: Clone> TryFrom<PaymentAdditionalData<'_, F>> for types::PaymentsRejectData {
    type Error = error_stack::Report<errors::ApiErrorResponse>;

    fn try_from(additional_data: PaymentAdditionalData<'_, F>) -> Result<Self, Self::Error> {
        let payment_data = additional_data.payment_data;
        Ok(Self {
            amount: Some(payment_data.amount.into()),
            currency: Some(payment_data.currency),
        })
    }
}

impl<F: Clone> TryFrom<PaymentAdditionalData<'_, F>> for types::PaymentsSessionData {
    type Error = error_stack::Report<errors::ApiErrorResponse>;

    fn try_from(additional_data: PaymentAdditionalData<'_, F>) -> Result<Self, Self::Error> {
        let payment_data = additional_data.payment_data.clone();

        let order_details = additional_data
            .payment_data
            .payment_intent
            .order_details
            .map(|order_details| {
                order_details
                    .iter()
                    .map(|data| {
                        data.to_owned()
                            .parse_value("OrderDetailsWithAmount")
                            .change_context(errors::ApiErrorResponse::InvalidDataValue {
                                field_name: "OrderDetailsWithAmount",
                            })
                            .attach_printable("Unable to parse OrderDetailsWithAmount")
                    })
                    .collect::<Result<Vec<_>, _>>()
            })
            .transpose()?;
        let amount = payment_data
            .surcharge_details
            .as_ref()
            .map(|surcharge_details| surcharge_details.final_amount)
            .unwrap_or(payment_data.amount.into());

        Ok(Self {
            amount,
            currency: payment_data.currency,
            country: payment_data.address.billing.and_then(|billing_address| {
                billing_address.address.and_then(|address| address.country)
            }),
            order_details,
            surcharge_details: payment_data.surcharge_details,
        })
    }
}

impl<F: Clone> TryFrom<PaymentAdditionalData<'_, F>> for types::SetupMandateRequestData {
    type Error = error_stack::Report<errors::ApiErrorResponse>;

    fn try_from(additional_data: PaymentAdditionalData<'_, F>) -> Result<Self, Self::Error> {
        let payment_data = additional_data.payment_data;
        let router_base_url = &additional_data.router_base_url;
        let connector_name = &additional_data.connector_name;
        let attempt = &payment_data.payment_attempt;
        let router_return_url = Some(helpers::create_redirect_url(
            router_base_url,
            attempt,
            connector_name,
            payment_data.creds_identifier.as_deref(),
        ));
        let browser_info: Option<types::BrowserInformation> = attempt
            .browser_info
            .clone()
            .map(|b| b.parse_value("BrowserInformation"))
            .transpose()
            .change_context(errors::ApiErrorResponse::InvalidDataValue {
                field_name: "browser_info",
            })?;
        Ok(Self {
            currency: payment_data.currency,
            confirm: true,
            amount: Some(payment_data.amount.into()),
            payment_method_data: payment_data
                .payment_method_data
                .get_required_value("payment_method_data")?,
            statement_descriptor_suffix: payment_data.payment_intent.statement_descriptor_suffix,
            setup_future_usage: payment_data.payment_intent.setup_future_usage,
            off_session: payment_data.mandate_id.as_ref().map(|_| true),
            mandate_id: payment_data.mandate_id.clone(),
            setup_mandate_details: payment_data.setup_mandate,
            router_return_url,
            email: payment_data.email,
            return_url: payment_data.payment_intent.return_url,
            browser_info,
            payment_method_type: attempt.payment_method_type,
            request_incremental_authorization: matches!(
                payment_data
                    .payment_intent
                    .request_incremental_authorization,
                Some(RequestIncrementalAuthorization::True)
                    | Some(RequestIncrementalAuthorization::Default)
            ),
        })
    }
}

impl TryFrom<types::CaptureSyncResponse> for storage::CaptureUpdate {
    type Error = error_stack::Report<errors::ApiErrorResponse>;

    fn try_from(capture_sync_response: types::CaptureSyncResponse) -> Result<Self, Self::Error> {
        match capture_sync_response {
            types::CaptureSyncResponse::Success {
                resource_id,
                status,
                connector_response_reference_id,
                ..
            } => {
                let connector_capture_id = match resource_id {
                    types::ResponseId::ConnectorTransactionId(id) => Some(id),
                    types::ResponseId::EncodedData(_) | types::ResponseId::NoResponseId => None,
                };
                Ok(Self::ResponseUpdate {
                    status: enums::CaptureStatus::foreign_try_from(status)?,
                    connector_capture_id,
                    connector_response_reference_id,
                })
            }
            types::CaptureSyncResponse::Error {
                code,
                message,
                reason,
                status_code,
                ..
            } => Ok(Self::ErrorUpdate {
                status: match status_code {
                    500..=511 => storage::enums::CaptureStatus::Pending,
                    _ => storage::enums::CaptureStatus::Failed,
                },
                error_code: Some(code),
                error_message: Some(message),
                error_reason: reason,
            }),
        }
    }
}

impl<F: Clone> TryFrom<PaymentAdditionalData<'_, F>> for types::CompleteAuthorizeData {
    type Error = error_stack::Report<errors::ApiErrorResponse>;

    fn try_from(additional_data: PaymentAdditionalData<'_, F>) -> Result<Self, Self::Error> {
        let payment_data = additional_data.payment_data;
        let browser_info: Option<types::BrowserInformation> = payment_data
            .payment_attempt
            .browser_info
            .clone()
            .map(|b| b.parse_value("BrowserInformation"))
            .transpose()
            .change_context(errors::ApiErrorResponse::InvalidDataValue {
                field_name: "browser_info",
            })?;

        let redirect_response = payment_data.redirect_response.map(|redirect| {
            types::CompleteAuthorizeRedirectResponse {
                params: redirect.param,
                payload: redirect.json_payload,
            }
        });
        let amount = payment_data
            .surcharge_details
            .as_ref()
            .map(|surcharge_details| surcharge_details.final_amount)
            .unwrap_or(payment_data.amount.into());

        Ok(Self {
            setup_future_usage: payment_data.payment_intent.setup_future_usage,
            mandate_id: payment_data.mandate_id.clone(),
            off_session: payment_data.mandate_id.as_ref().map(|_| true),
            setup_mandate_details: payment_data.setup_mandate.clone(),
            confirm: payment_data.payment_attempt.confirm,
            statement_descriptor_suffix: payment_data.payment_intent.statement_descriptor_suffix,
            capture_method: payment_data.payment_attempt.capture_method,
            amount,
            currency: payment_data.currency,
            browser_info,
            email: payment_data.email,
            payment_method_data: payment_data.payment_method_data,
            connector_transaction_id: payment_data.payment_attempt.connector_transaction_id,
            redirect_response,
            connector_meta: payment_data.payment_attempt.connector_metadata,
        })
    }
}

impl<F: Clone> TryFrom<PaymentAdditionalData<'_, F>> for types::PaymentsPreProcessingData {
    type Error = error_stack::Report<errors::ApiErrorResponse>;

    fn try_from(additional_data: PaymentAdditionalData<'_, F>) -> Result<Self, Self::Error> {
        let payment_data = additional_data.payment_data;
        let payment_method_data = payment_data.payment_method_data;
        let router_base_url = &additional_data.router_base_url;
        let attempt = &payment_data.payment_attempt;
        let connector_name = &additional_data.connector_name;

        let order_details = payment_data
            .payment_intent
            .order_details
            .map(|order_details| {
                order_details
                    .iter()
                    .map(|data| {
                        data.to_owned()
                            .parse_value("OrderDetailsWithAmount")
                            .change_context(errors::ApiErrorResponse::InvalidDataValue {
                                field_name: "OrderDetailsWithAmount",
                            })
                            .attach_printable("Unable to parse OrderDetailsWithAmount")
                    })
                    .collect::<Result<Vec<_>, _>>()
            })
            .transpose()?;

        let webhook_url = Some(helpers::create_webhook_url(
            router_base_url,
            &attempt.merchant_id,
            connector_name,
        ));
        let router_return_url = Some(helpers::create_redirect_url(
            router_base_url,
            attempt,
            connector_name,
            payment_data.creds_identifier.as_deref(),
        ));
        let complete_authorize_url = Some(helpers::create_complete_authorize_url(
            router_base_url,
            attempt,
            connector_name,
        ));
        let browser_info: Option<types::BrowserInformation> = payment_data
            .payment_attempt
            .browser_info
            .clone()
            .map(|b| b.parse_value("BrowserInformation"))
            .transpose()
            .change_context(errors::ApiErrorResponse::InvalidDataValue {
                field_name: "browser_info",
            })?;
        let amount = payment_data
            .surcharge_details
            .as_ref()
            .map(|surcharge_details| surcharge_details.final_amount)
            .unwrap_or(payment_data.amount.into());

        Ok(Self {
            payment_method_data,
            email: payment_data.email,
            currency: Some(payment_data.currency),
            amount: Some(amount),
            payment_method_type: payment_data.payment_attempt.payment_method_type,
            setup_mandate_details: payment_data.setup_mandate,
            capture_method: payment_data.payment_attempt.capture_method,
            order_details,
            router_return_url,
            webhook_url,
            complete_authorize_url,
            browser_info,
            surcharge_details: payment_data.surcharge_details,
            connector_transaction_id: payment_data.payment_attempt.connector_transaction_id,
        })
    }
}

impl ForeignFrom<payments::FraudCheck> for FrmMessage {
    fn foreign_from(fraud_check: payments::FraudCheck) -> Self {
        Self {
            frm_name: fraud_check.frm_name,
            frm_transaction_id: fraud_check.frm_transaction_id,
            frm_transaction_type: Some(fraud_check.frm_transaction_type.to_string()),
            frm_status: Some(fraud_check.frm_status.to_string()),
            frm_score: fraud_check.frm_score,
            frm_reason: fraud_check.frm_reason,
            frm_error: fraud_check.frm_error,
        }
    }
}<|MERGE_RESOLUTION|>--- conflicted
+++ resolved
@@ -565,11 +565,7 @@
                 });
                 services::ApplicationResponse::JsonWithHeaders((
                     response
-<<<<<<< HEAD
                         .set_net_amount(payment_attempt.amount.get_authorize_amount())
-=======
-                        .set_net_amount(payment_attempt.net_amount)
->>>>>>> 71044a14
                         .set_payment_id(Some(payment_attempt.payment_id))
                         .set_merchant_id(Some(payment_attempt.merchant_id))
                         .set_status(payment_intent.status)
@@ -719,11 +715,7 @@
         }
         None => services::ApplicationResponse::JsonWithHeaders((
             api::PaymentsResponse {
-<<<<<<< HEAD
                 net_amount: payment_attempt.amount.get_authorize_amount(),
-=======
-                net_amount: payment_attempt.net_amount,
->>>>>>> 71044a14
                 payment_id: Some(payment_attempt.payment_id),
                 merchant_id: Some(payment_attempt.merchant_id),
                 status: payment_intent.status,
