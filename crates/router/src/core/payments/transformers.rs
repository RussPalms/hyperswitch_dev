use std::{fmt::Debug, marker::PhantomData};

use error_stack::{IntoReport, ResultExt};
use masking::Secret;
use router_env::{instrument, tracing};

use super::{flows::Feature, PaymentAddress, PaymentData};
use crate::{
    configs::settings::Server,
    connector::Paypal,
    core::{
        errors::{self, RouterResponse, RouterResult},
        payments::{self, helpers},
    },
    routes::AppState,
    services::{self, RedirectForm},
    types::{
        self, api,
        storage::{self, enums},
        transformers::{ForeignFrom, ForeignInto},
    },
    utils::{OptionExt, ValueExt},
};

#[instrument(skip_all)]
pub async fn construct_payment_router_data<'a, F, T>(
    state: &'a AppState,
    payment_data: PaymentData<F>,
    connector_id: &str,
    merchant_account: &storage::MerchantAccount,
    customer: &Option<storage::Customer>,
) -> RouterResult<types::RouterData<F, T, types::PaymentsResponseData>>
where
    T: TryFrom<PaymentAdditionalData<'a, F>>,
    types::RouterData<F, T, types::PaymentsResponseData>: Feature<F, T>,
    F: Clone,
    error_stack::Report<errors::ApiErrorResponse>:
        From<<T as TryFrom<PaymentAdditionalData<'a, F>>>::Error>,
{
    let (merchant_connector_account, payment_method, router_data);
    let connector_label = helpers::get_connector_label(
        payment_data.payment_intent.business_country,
        &payment_data.payment_intent.business_label,
        payment_data.payment_attempt.business_sub_label.as_ref(),
        connector_id,
    );

    let db = &*state.store;
    merchant_connector_account = helpers::get_merchant_connector_account(
        db,
        merchant_account.merchant_id.as_str(),
        &connector_label,
        payment_data.creds_identifier.to_owned(),
    )
    .await?;

    let auth_type: types::ConnectorAuthType = merchant_connector_account
        .get_connector_account_details()
        .parse_value("ConnectorAuthType")
        .change_context(errors::ApiErrorResponse::InternalServerError)
        .attach_printable("Failed while parsing value for ConnectorAuthType")?;

    payment_method = payment_data
        .payment_attempt
        .payment_method
        .or(payment_data.payment_attempt.payment_method)
        .get_required_value("payment_method_type")?;

    // [#44]: why should response be filled during request
    let response = payment_data
        .payment_attempt
        .connector_transaction_id
        .as_ref()
        .map(|id| types::PaymentsResponseData::TransactionResponse {
            resource_id: types::ResponseId::ConnectorTransactionId(id.to_string()),
            redirection_data: None,
            mandate_reference: None,
            connector_metadata: None,
            network_txn_id: None,
        });

    let additional_data = PaymentAdditionalData {
        router_base_url: state.conf.server.base_url.clone(),
        connector_name: connector_id.to_string(),
        payment_data: payment_data.clone(),
        state,
    };

    let customer_id = customer.to_owned().map(|customer| customer.customer_id);

    router_data = types::RouterData {
        flow: PhantomData,
        merchant_id: merchant_account.merchant_id.clone(),
        customer_id,
        connector: connector_id.to_owned(),
        payment_id: payment_data.payment_attempt.payment_id.clone(),
        attempt_id: payment_data.payment_attempt.attempt_id.clone(),
        status: payment_data.payment_attempt.status,
        payment_method,
        connector_auth_type: auth_type,
        description: payment_data.payment_intent.description.clone(),
        return_url: payment_data.payment_intent.return_url.clone(),
        payment_method_id: payment_data.payment_attempt.payment_method_id.clone(),
        address: payment_data.address.clone(),
        auth_type: payment_data
            .payment_attempt
            .authentication_type
            .unwrap_or_default(),
        connector_meta_data: merchant_connector_account.get_metadata(),
        request: T::try_from(additional_data)?,
        response: response.map_or_else(|| Err(types::ErrorResponse::default()), Ok),
        amount_captured: payment_data.payment_intent.amount_captured,
        access_token: None,
        session_token: None,
        reference_id: None,
        payment_method_token: payment_data.pm_token,
        connector_customer: payment_data.connector_customer_id,
    };

    Ok(router_data)
}

pub trait ToResponse<Req, D, Op>
where
    Self: Sized,
    Op: Debug,
{
    fn generate_response(
        req: Option<Req>,
        data: D,
        customer: Option<storage::Customer>,
        auth_flow: services::AuthFlow,
        server: &Server,
        operation: Op,
    ) -> RouterResponse<Self>;
}

impl<F, Req, Op> ToResponse<Req, PaymentData<F>, Op> for api::PaymentsResponse
where
    F: Clone,
    Op: Debug,
{
    fn generate_response(
        req: Option<Req>,
        payment_data: PaymentData<F>,
        customer: Option<storage::Customer>,
        auth_flow: services::AuthFlow,
        server: &Server,
        operation: Op,
    ) -> RouterResponse<Self> {
        payments_to_payments_response(
            req,
            payment_data.payment_attempt,
            payment_data.payment_intent,
            payment_data.refunds,
            payment_data.payment_method_data,
            customer,
            auth_flow,
            payment_data.address,
            server,
            payment_data.connector_response.authentication_data,
            operation,
        )
    }
}

impl<F, Req, Op> ToResponse<Req, PaymentData<F>, Op> for api::PaymentsSessionResponse
where
    Self: From<Req>,
    F: Clone,
    Op: Debug,
{
    fn generate_response(
        _req: Option<Req>,
        payment_data: PaymentData<F>,
        _customer: Option<storage::Customer>,
        _auth_flow: services::AuthFlow,
        _server: &Server,
        _operation: Op,
    ) -> RouterResponse<Self> {
        Ok(services::ApplicationResponse::Json(Self {
            session_token: payment_data.sessions_token,
            payment_id: payment_data.payment_attempt.payment_id,
            client_secret: payment_data
                .payment_intent
                .client_secret
                .get_required_value("client_secret")?
                .into(),
        }))
    }
}

impl<F, Req, Op> ToResponse<Req, PaymentData<F>, Op> for api::VerifyResponse
where
    Self: From<Req>,
    F: Clone,
    Op: Debug,
{
    fn generate_response(
        _req: Option<Req>,
        data: PaymentData<F>,
        customer: Option<storage::Customer>,
        _auth_flow: services::AuthFlow,
        _server: &Server,
        _operation: Op,
    ) -> RouterResponse<Self> {
        Ok(services::ApplicationResponse::Json(Self {
            verify_id: Some(data.payment_intent.payment_id),
            merchant_id: Some(data.payment_intent.merchant_id),
            client_secret: data.payment_intent.client_secret.map(masking::Secret::new),
            customer_id: customer.as_ref().map(|x| x.customer_id.clone()),
            email: customer
                .as_ref()
                .and_then(|cus| cus.email.as_ref().map(|s| s.to_owned())),
            name: customer
                .as_ref()
                .and_then(|cus| cus.name.as_ref().map(|s| s.to_owned().into())),
            phone: customer
                .as_ref()
                .and_then(|cus| cus.phone.as_ref().map(|s| s.to_owned())),
            mandate_id: data.mandate_id.map(|mandate_ids| mandate_ids.mandate_id),
            payment_method: data
                .payment_attempt
                .payment_method
                .map(ForeignInto::foreign_into),
            payment_method_data: data
                .payment_method_data
                .map(api::PaymentMethodDataResponse::from),
            payment_token: data.token,
            error_code: data.payment_attempt.error_code,
            error_message: data.payment_attempt.error_message,
        }))
    }
}

#[instrument(skip_all)]
// try to use router data here so that already validated things , we don't want to repeat the validations.
// Add internal value not found and external value not found so that we can give 500 / Internal server error for internal value not found
#[allow(clippy::too_many_arguments)]
pub fn payments_to_payments_response<R, Op>(
    payment_request: Option<R>,
    payment_attempt: storage::PaymentAttempt,
    payment_intent: storage::PaymentIntent,
    refunds: Vec<storage::Refund>,
    payment_method_data: Option<api::PaymentMethodData>,
    customer: Option<storage::Customer>,
    auth_flow: services::AuthFlow,
    address: PaymentAddress,
    server: &Server,
    redirection_data: Option<serde_json::Value>,
    operation: Op,
) -> RouterResponse<api::PaymentsResponse>
where
    Op: Debug,
{
    let currency = payment_attempt
        .currency
        .as_ref()
        .get_required_value("currency")?
        .to_string();
    let mandate_id = payment_attempt.mandate_id.clone();
    let refunds_response = if refunds.is_empty() {
        None
    } else {
        Some(refunds.into_iter().map(ForeignInto::foreign_into).collect())
    };

    Ok(match payment_request {
        Some(_request) => {
            if payments::is_start_pay(&operation) && redirection_data.is_some() {
                let redirection_data = redirection_data.get_required_value("redirection_data")?;
                let form: RedirectForm = serde_json::from_value(redirection_data)
                    .map_err(|_| errors::ApiErrorResponse::InternalServerError)?;
                services::ApplicationResponse::Form(form)
            } else {
                let mut next_action_response = None;
                if payment_intent.status == enums::IntentStatus::RequiresCustomerAction {
                    next_action_response = Some(api::NextAction {
                        next_action_type: api::NextActionType::RedirectToUrl,
                        redirect_to_url: Some(helpers::create_startpay_url(
                            server,
                            &payment_attempt,
                            &payment_intent,
                        )),
                    })
                }
                let mut response: api::PaymentsResponse = Default::default();
                let routed_through = payment_attempt.connector.clone();

                let connector_label = routed_through.as_ref().map(|connector_name| {
                    helpers::get_connector_label(
                        payment_intent.business_country,
                        &payment_intent.business_label,
                        payment_attempt.business_sub_label.as_ref(),
                        connector_name,
                    )
                });
                let parsed_metadata: Option<api_models::payments::Metadata> = payment_intent
                    .metadata
                    .clone()
                    .map(|metadata_value| {
                        metadata_value
                            .parse_value("metadata")
                            .change_context(errors::ApiErrorResponse::InvalidDataValue {
                                field_name: "metadata",
                            })
                            .attach_printable("unable to parse metadata")
                    })
                    .transpose()
                    .unwrap_or_default();
                services::ApplicationResponse::Json(
                    response
                        .set_payment_id(Some(payment_attempt.payment_id))
                        .set_merchant_id(Some(payment_attempt.merchant_id))
                        .set_status(payment_intent.status.foreign_into())
                        .set_amount(payment_attempt.amount)
                        .set_amount_capturable(None)
                        .set_amount_received(payment_intent.amount_captured)
                        .set_connector(routed_through)
                        .set_client_secret(payment_intent.client_secret.map(masking::Secret::new))
                        .set_created(Some(payment_intent.created_at))
                        .set_currency(currency)
                        .set_customer_id(customer.as_ref().map(|cus| cus.clone().customer_id))
                        .set_email(
                            customer
                                .as_ref()
                                .and_then(|cus| cus.email.as_ref().map(|s| s.to_owned())),
                        )
                        .set_name(
                            customer
                                .as_ref()
                                .and_then(|cus| cus.name.as_ref().map(|s| s.to_owned().into())),
                        )
                        .set_phone(
                            customer
                                .as_ref()
                                .and_then(|cus| cus.phone.as_ref().map(|s| s.to_owned())),
                        )
                        .set_mandate_id(mandate_id)
                        .set_description(payment_intent.description)
                        .set_refunds(refunds_response) // refunds.iter().map(refund_to_refund_response),
                        .set_payment_method(
                            payment_attempt
                                .payment_method
                                .map(ForeignInto::foreign_into),
                            auth_flow == services::AuthFlow::Merchant,
                        )
                        .set_payment_method_data(
                            payment_method_data.map(api::PaymentMethodDataResponse::from),
                            auth_flow == services::AuthFlow::Merchant,
                        )
                        .set_payment_token(payment_attempt.payment_token)
                        .set_error_message(payment_attempt.error_message)
                        .set_error_code(payment_attempt.error_code)
                        .set_shipping(address.shipping)
                        .set_billing(address.billing)
                        .set_next_action(next_action_response)
                        .set_return_url(payment_intent.return_url)
                        .set_cancellation_reason(payment_attempt.cancellation_reason)
                        .set_authentication_type(
                            payment_attempt
                                .authentication_type
                                .map(ForeignInto::foreign_into),
                        )
                        .set_statement_descriptor_name(payment_intent.statement_descriptor_name)
                        .set_statement_descriptor_suffix(payment_intent.statement_descriptor_suffix)
                        .set_setup_future_usage(
                            payment_intent
                                .setup_future_usage
                                .map(ForeignInto::foreign_into),
                        )
                        .set_capture_method(
                            payment_attempt
                                .capture_method
                                .map(ForeignInto::foreign_into),
                        )
                        .set_payment_experience(
                            payment_attempt
                                .payment_experience
                                .map(ForeignInto::foreign_into),
                        )
                        .set_payment_method_type(
                            payment_attempt
                                .payment_method_type
                                .map(ForeignInto::foreign_into),
                        )
                        .set_metadata(payment_intent.metadata)
                        .set_connector_label(connector_label)
                        .set_business_country(payment_intent.business_country)
                        .set_business_label(payment_intent.business_label)
                        .set_business_sub_label(payment_attempt.business_sub_label)
                        .set_allowed_payment_method_types(
                            parsed_metadata
                                .and_then(|metadata| metadata.allowed_payment_method_types),
                        )
                        .to_owned(),
                )
            }
        }
        None => services::ApplicationResponse::Json(api::PaymentsResponse {
            payment_id: Some(payment_attempt.payment_id),
            merchant_id: Some(payment_attempt.merchant_id),
            status: payment_intent.status.foreign_into(),
            amount: payment_attempt.amount,
            amount_capturable: None,
            amount_received: payment_intent.amount_captured,
            client_secret: payment_intent.client_secret.map(masking::Secret::new),
            created: Some(payment_intent.created_at),
            currency,
            customer_id: payment_intent.customer_id,
            description: payment_intent.description,
            refunds: refunds_response,
            payment_method: payment_attempt
                .payment_method
                .map(ForeignInto::foreign_into),
            capture_method: payment_attempt
                .capture_method
                .map(ForeignInto::foreign_into),
            error_message: payment_attempt.error_message,
            error_code: payment_attempt.error_code,
            payment_method_data: payment_method_data.map(api::PaymentMethodDataResponse::from),
            email: customer
                .as_ref()
                .and_then(|cus| cus.email.as_ref().map(|s| s.to_owned())),
            name: customer
                .as_ref()
                .and_then(|cus| cus.name.as_ref().map(|s| s.to_owned().into())),
            phone: customer
                .as_ref()
                .and_then(|cus| cus.phone.as_ref().map(|s| s.to_owned())),
            mandate_id,
            shipping: address.shipping,
            billing: address.billing,
            cancellation_reason: payment_attempt.cancellation_reason,
            payment_token: payment_attempt.payment_token,
            metadata: payment_intent.metadata,
            ..Default::default()
        }),
    })
}

impl ForeignFrom<(storage::PaymentIntent, storage::PaymentAttempt)> for api::PaymentsResponse {
    fn foreign_from(item: (storage::PaymentIntent, storage::PaymentAttempt)) -> Self {
        let pi = item.0;
        let pa = item.1;
        Self {
            payment_id: Some(pi.payment_id),
            merchant_id: Some(pi.merchant_id),
            status: pi.status.foreign_into(),
            amount: pi.amount,
            amount_capturable: pi.amount_captured,
            client_secret: pi.client_secret.map(|s| s.into()),
            created: Some(pi.created_at),
            currency: pi.currency.map(|c| c.to_string()).unwrap_or_default(),
            description: pi.description,
            metadata: pi.metadata,
            customer_id: pi.customer_id,
            connector: pa.connector,
            payment_method: pa.payment_method.map(ForeignInto::foreign_into),
            payment_method_type: pa.payment_method_type.map(ForeignInto::foreign_into),
            ..Default::default()
        }
    }
}

#[derive(Clone)]
pub struct PaymentAdditionalData<'a, F>
where
    F: Clone,
{
    router_base_url: String,
    connector_name: String,
    payment_data: PaymentData<F>,
    state: &'a AppState,
}
impl<F: Clone> TryFrom<PaymentAdditionalData<'_, F>> for types::PaymentsAuthorizeData {
    type Error = error_stack::Report<errors::ApiErrorResponse>;

    fn try_from(additional_data: PaymentAdditionalData<'_, F>) -> Result<Self, Self::Error> {
        let payment_data = additional_data.payment_data;
        let router_base_url = &additional_data.router_base_url;
        let connector_name = &additional_data.connector_name;
        let attempt = &payment_data.payment_attempt;
        let browser_info: Option<types::BrowserInformation> = attempt
            .browser_info
            .clone()
            .map(|b| b.parse_value("BrowserInformation"))
            .transpose()
            .change_context(errors::ApiErrorResponse::InvalidDataValue {
                field_name: "browser_info",
            })?;

        let parsed_metadata: Option<api_models::payments::Metadata> = payment_data
            .payment_intent
            .metadata
            .map(|metadata_value| {
                metadata_value
                    .parse_value("metadata")
                    .change_context(errors::ApiErrorResponse::InvalidDataValue {
                        field_name: "metadata",
                    })
                    .attach_printable("unable to parse metadata")
            })
            .transpose()
            .unwrap_or_default();

        let order_details = parsed_metadata.and_then(|data| data.order_details);
        let complete_authorize_url = Some(helpers::create_complete_authorize_url(
            router_base_url,
            attempt,
            connector_name,
        ));
        let webhook_url = Some(helpers::create_webhook_url(
            router_base_url,
            attempt,
            connector_name,
        ));
        let router_return_url = Some(helpers::create_redirect_url(
            router_base_url,
            attempt,
            connector_name,
            payment_data.creds_identifier.as_deref(),
        ));

        Ok(Self {
<<<<<<< HEAD
            payment_method_data: payment_data.payment_method_data.unwrap_or(
                //WIP: remove this hardcoding of payment_method_data as it is not required in mandate scenarios and make it optional
                api::payments::PaymentMethodData::Card(api::payments::Card {
                    card_number: Secret::new("5424000000000015".to_string()),
                    card_exp_month: Secret::new("10".to_string()),
                    card_exp_year: Secret::new("2025".to_string()),
                    card_holder_name: Secret::new("John Doe".to_string()),
                    card_cvc: Secret::new("999".to_string()),
                    card_issuer: None,
                    card_network: None,
                }),
            ),
=======
            // payment_method_data is not required during recurring mandate payment, in such case keep default as PaymentMethodData as MandatePayment
            payment_method_data: payment_data
                .payment_method_data
                .unwrap_or(api_models::payments::PaymentMethodData::MandatePayment),
>>>>>>> 7785bd93
            setup_future_usage: payment_data.payment_intent.setup_future_usage,
            mandate_id: payment_data.mandate_id.clone(),
            off_session: payment_data.mandate_id.as_ref().map(|_| true),
            setup_mandate_details: payment_data.setup_mandate.clone(),
            confirm: payment_data.payment_attempt.confirm,
            statement_descriptor_suffix: payment_data.payment_intent.statement_descriptor_suffix,
            statement_descriptor: payment_data.payment_intent.statement_descriptor_name,
            capture_method: payment_data.payment_attempt.capture_method,
            amount: payment_data.amount.into(),
            currency: payment_data.currency,
            browser_info,
            email: payment_data.email,
            payment_experience: payment_data.payment_attempt.payment_experience,
            order_details,
            session_token: None,
            enrolled_for_3ds: true,
            related_transaction_id: None,
            payment_method_type: payment_data.payment_attempt.payment_method_type,
            router_return_url,
            webhook_url,
            complete_authorize_url,
        })
    }
}

impl<F: Clone> TryFrom<PaymentAdditionalData<'_, F>> for types::PaymentsSyncData {
    type Error = errors::ApiErrorResponse;

    fn try_from(additional_data: PaymentAdditionalData<'_, F>) -> Result<Self, Self::Error> {
        let payment_data = additional_data.payment_data;
        Ok(Self {
            connector_transaction_id: match payment_data.payment_attempt.connector_transaction_id {
                Some(connector_txn_id) => {
                    types::ResponseId::ConnectorTransactionId(connector_txn_id)
                }
                None => types::ResponseId::NoResponseId,
            },
            encoded_data: payment_data.connector_response.encoded_data,
            capture_method: payment_data.payment_attempt.capture_method,
            connector_meta: payment_data.payment_attempt.connector_metadata,
        })
    }
}

impl api::ConnectorTransactionId for Paypal {
    fn connector_transaction_id(
        &self,
        payment_attempt: storage::PaymentAttempt,
    ) -> Result<Option<String>, errors::ApiErrorResponse> {
        let payment_method = payment_attempt.payment_method;
        let metadata = Self::connector_transaction_id(
            self,
            payment_method,
            &payment_attempt.connector_metadata,
        );
        match metadata {
            Ok(data) => Ok(data),
            _ => Err(errors::ApiErrorResponse::ResourceIdNotFound),
        }
    }
}

impl<F: Clone> TryFrom<PaymentAdditionalData<'_, F>> for types::PaymentsCaptureData {
    type Error = error_stack::Report<errors::ApiErrorResponse>;

    fn try_from(additional_data: PaymentAdditionalData<'_, F>) -> Result<Self, Self::Error> {
        let payment_data = additional_data.payment_data;
        let connector = api::ConnectorData::get_connector_by_name(
            &additional_data.state.conf.connectors,
            &additional_data.connector_name,
            api::GetToken::Connector,
        )?;
        let amount_to_capture: i64 = payment_data
            .payment_attempt
            .amount_to_capture
            .map_or(payment_data.amount.into(), |capture_amount| capture_amount);
        Ok(Self {
            amount_to_capture,
            currency: payment_data.currency,
            connector_transaction_id: connector
                .connector
                .connector_transaction_id(payment_data.payment_attempt.clone())?
                .ok_or(errors::ApiErrorResponse::ResourceIdNotFound)?,
            payment_amount: payment_data.amount.into(),
            connector_meta: payment_data.payment_attempt.connector_metadata,
        })
    }
}

impl<F: Clone> TryFrom<PaymentAdditionalData<'_, F>> for types::PaymentsCancelData {
    type Error = error_stack::Report<errors::ApiErrorResponse>;

    fn try_from(additional_data: PaymentAdditionalData<'_, F>) -> Result<Self, Self::Error> {
        let payment_data = additional_data.payment_data;
        let connector = api::ConnectorData::get_connector_by_name(
            &additional_data.state.conf.connectors,
            &additional_data.connector_name,
            api::GetToken::Connector,
        )?;
        Ok(Self {
            amount: Some(payment_data.amount.into()),
            currency: Some(payment_data.currency),
            connector_transaction_id: connector
                .connector
                .connector_transaction_id(payment_data.payment_attempt.clone())?
                .ok_or(errors::ApiErrorResponse::ResourceIdNotFound)?,
            cancellation_reason: payment_data.payment_attempt.cancellation_reason,
            connector_meta: payment_data.payment_attempt.connector_metadata,
        })
    }
}

impl<F: Clone> TryFrom<PaymentAdditionalData<'_, F>> for types::PaymentsSessionData {
    type Error = error_stack::Report<errors::ApiErrorResponse>;

    fn try_from(additional_data: PaymentAdditionalData<'_, F>) -> Result<Self, Self::Error> {
        let payment_data = additional_data.payment_data;
        let parsed_metadata: Option<api_models::payments::Metadata> = payment_data
            .payment_intent
            .metadata
            .map(|metadata_value| {
                metadata_value
                    .parse_value("metadata")
                    .change_context(errors::ApiErrorResponse::InvalidDataValue {
                        field_name: "metadata",
                    })
                    .attach_printable("unable to parse metadata")
            })
            .transpose()
            .unwrap_or_default();

        let order_details = parsed_metadata.and_then(|data| data.order_details);

        Ok(Self {
            amount: payment_data.amount.into(),
            currency: payment_data.currency,
            country: payment_data.address.billing.and_then(|billing_address| {
                billing_address.address.and_then(|address| address.country)
            }),
            order_details,
        })
    }
}

impl<F: Clone> TryFrom<PaymentAdditionalData<'_, F>> for types::VerifyRequestData {
    type Error = error_stack::Report<errors::ApiErrorResponse>;

    fn try_from(additional_data: PaymentAdditionalData<'_, F>) -> Result<Self, Self::Error> {
        let payment_data = additional_data.payment_data;
        Ok(Self {
            currency: payment_data.currency,
            confirm: true,
            payment_method_data: payment_data
                .payment_method_data
                .get_required_value("payment_method_data")?,
            statement_descriptor_suffix: payment_data.payment_intent.statement_descriptor_suffix,
            setup_future_usage: payment_data.payment_intent.setup_future_usage,
            off_session: payment_data.mandate_id.as_ref().map(|_| true),
            mandate_id: payment_data.mandate_id.clone(),
            setup_mandate_details: payment_data.setup_mandate,
        })
    }
}

impl<F: Clone> TryFrom<PaymentAdditionalData<'_, F>> for types::CompleteAuthorizeData {
    type Error = error_stack::Report<errors::ApiErrorResponse>;

    fn try_from(additional_data: PaymentAdditionalData<'_, F>) -> Result<Self, Self::Error> {
        let payment_data = additional_data.payment_data;
        let browser_info: Option<types::BrowserInformation> = payment_data
            .payment_attempt
            .browser_info
            .clone()
            .map(|b| b.parse_value("BrowserInformation"))
            .transpose()
            .change_context(errors::ApiErrorResponse::InvalidDataValue {
                field_name: "browser_info",
            })?;

        let json_payload = payment_data
            .connector_response
            .encoded_data
            .map(|s| serde_json::from_str::<serde_json::Value>(&s))
            .transpose()
            .into_report()
            .change_context(errors::ApiErrorResponse::InternalServerError)?;
        Ok(Self {
            setup_future_usage: payment_data.payment_intent.setup_future_usage,
            mandate_id: payment_data.mandate_id.clone(),
            off_session: payment_data.mandate_id.as_ref().map(|_| true),
            setup_mandate_details: payment_data.setup_mandate.clone(),
            confirm: payment_data.payment_attempt.confirm,
            statement_descriptor_suffix: payment_data.payment_intent.statement_descriptor_suffix,
            capture_method: payment_data.payment_attempt.capture_method,
            amount: payment_data.amount.into(),
            currency: payment_data.currency,
            browser_info,
            email: payment_data.email,
            payment_method_data: payment_data.payment_method_data,
            connector_transaction_id: payment_data.connector_response.connector_transaction_id,
            payload: json_payload,
            connector_meta: payment_data.payment_attempt.connector_metadata,
        })
    }
}<|MERGE_RESOLUTION|>--- conflicted
+++ resolved
@@ -1,7 +1,6 @@
 use std::{fmt::Debug, marker::PhantomData};
 
 use error_stack::{IntoReport, ResultExt};
-use masking::Secret;
 use router_env::{instrument, tracing};
 
 use super::{flows::Feature, PaymentAddress, PaymentData};
@@ -523,25 +522,10 @@
         ));
 
         Ok(Self {
-<<<<<<< HEAD
-            payment_method_data: payment_data.payment_method_data.unwrap_or(
-                //WIP: remove this hardcoding of payment_method_data as it is not required in mandate scenarios and make it optional
-                api::payments::PaymentMethodData::Card(api::payments::Card {
-                    card_number: Secret::new("5424000000000015".to_string()),
-                    card_exp_month: Secret::new("10".to_string()),
-                    card_exp_year: Secret::new("2025".to_string()),
-                    card_holder_name: Secret::new("John Doe".to_string()),
-                    card_cvc: Secret::new("999".to_string()),
-                    card_issuer: None,
-                    card_network: None,
-                }),
-            ),
-=======
-            // payment_method_data is not required during recurring mandate payment, in such case keep default as PaymentMethodData as MandatePayment
+            // payment_method_data is not required during recurring mandate payment, in such case keep default PaymentMethodData as MandatePayment
             payment_method_data: payment_data
                 .payment_method_data
                 .unwrap_or(api_models::payments::PaymentMethodData::MandatePayment),
->>>>>>> 7785bd93
             setup_future_usage: payment_data.payment_intent.setup_future_usage,
             mandate_id: payment_data.mandate_id.clone(),
             off_session: payment_data.mandate_id.as_ref().map(|_| true),
