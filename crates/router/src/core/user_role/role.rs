--- conflicted
+++ resolved
@@ -237,29 +237,6 @@
         .collect::<Vec<_>>();
 
     let user_role_entity = user_role_info.get_entity_type();
-<<<<<<< HEAD
-    let custom_roles = match user_role_entity {
-        EntityType::Organization => state
-            .store
-            .list_roles_for_org_by_parameters(&user_from_token.org_id, None, None, None)
-            .await
-            .change_context(UserErrors::InternalServerError)
-            .attach_printable("Failed to get roles")?,
-        EntityType::Merchant => state
-            .store
-            .list_roles_for_org_by_parameters(
-                &user_from_token.org_id,
-                Some(&user_from_token.merchant_id),
-                None,
-                None,
-            )
-            .await
-            .change_context(UserErrors::InternalServerError)
-            .attach_printable("Failed to get roles")?,
-        // TODO: Populate this from Db function when support for profile id and profile level custom roles is added
-        EntityType::Profile => Vec::new(),
-    };
-=======
     let custom_roles =
         match utils::user_role::get_min_entity(user_role_entity, request.entity_type)? {
             EntityType::Organization => state
@@ -286,14 +263,7 @@
                 .attach_printable("Failed to get roles")?,
             // TODO: Populate this from Db function when support for profile id and profile level custom roles is added
             EntityType::Profile => Vec::new(),
-            EntityType::Internal => {
-                return Err(UserErrors::InvalidRoleOperationWithMessage(
-                    "Internal roles are not allowed for this operation".to_string(),
-                )
-                .into());
-            }
         };
->>>>>>> 3ddfe538
 
     role_info_vec.extend(custom_roles.into_iter().map(roles::RoleInfo::from));
 
