use common_enums::DecoupledAuthenticationType;
use common_utils::ext_traits::{Encode, ValueExt};
use error_stack::ResultExt;

use super::types::AuthenticationData;
use crate::{
    consts,
    core::{
        errors::{ApiErrorResponse, ConnectorErrorExt, StorageErrorExt},
        payments,
    },
    errors::RouterResult,
    routes::AppState,
    services::{self, execute_connector_processing_step},
    types::{
        self as router_types,
<<<<<<< HEAD
        api::ConnectorCallType,
        authentication::{AuthNFlowType, AuthenticationResponseData},
        domain,
        storage::{self, enums as storage_enums},
        transformers::ForeignFrom,
        ConnectorAuthType, PaymentAddress, RouterData,
=======
        api::{self, ConnectorCallType},
        authentication::AuthenticationResponseData,
        storage,
        transformers::ForeignFrom,
        RouterData,
>>>>>>> 7d5e3f9c
    },
};
pub fn is_separate_authn_supported_connector(connector: router_types::Connector) -> bool {
    match connector {
        api_models::enums::Connector::DummyConnector1
        | api_models::enums::Connector::DummyConnector2
        | api_models::enums::Connector::DummyConnector3
        | api_models::enums::Connector::DummyConnector4
        | api_models::enums::Connector::DummyConnector5
        | api_models::enums::Connector::DummyConnector6
        | api_models::enums::Connector::DummyConnector7
        | api_models::enums::Connector::Aci
        | api_models::enums::Connector::Adyen
        | api_models::enums::Connector::Airwallex
        | api_models::enums::Connector::Authorizedotnet
        | api_models::enums::Connector::Bambora
        | api_models::enums::Connector::Bankofamerica
        | api_models::enums::Connector::Bitpay
        | api_models::enums::Connector::Bluesnap
        | api_models::enums::Connector::Boku
        | api_models::enums::Connector::Braintree
        | api_models::enums::Connector::Cashtocode
        | api_models::enums::Connector::Coinbase
        | api_models::enums::Connector::Cryptopay
        | api_models::enums::Connector::Dlocal
        | api_models::enums::Connector::Fiserv
        | api_models::enums::Connector::Forte
        | api_models::enums::Connector::Globalpay
        | api_models::enums::Connector::Globepay
        | api_models::enums::Connector::Gocardless
        | api_models::enums::Connector::Helcim
        | api_models::enums::Connector::Iatapay
        | api_models::enums::Connector::Klarna
        | api_models::enums::Connector::Mollie
        | api_models::enums::Connector::Multisafepay
        | api_models::enums::Connector::Nexinets
        | api_models::enums::Connector::Nmi
        | api_models::enums::Connector::Nuvei
        | api_models::enums::Connector::Opennode
        | api_models::enums::Connector::Payme
        | api_models::enums::Connector::Paypal
        | api_models::enums::Connector::Payu
        | api_models::enums::Connector::Placetopay
        | api_models::enums::Connector::Powertranz
        | api_models::enums::Connector::Prophetpay
        | api_models::enums::Connector::Rapyd
        | api_models::enums::Connector::Shift4
        | api_models::enums::Connector::Square
        | api_models::enums::Connector::Stax
        | api_models::enums::Connector::Trustpay
        | api_models::enums::Connector::Tsys
        | api_models::enums::Connector::Volt
        | api_models::enums::Connector::Wise
        | api_models::enums::Connector::Worldline
        | api_models::enums::Connector::Worldpay
        | api_models::enums::Connector::Zen
        | api_models::enums::Connector::Signifyd
        | api_models::enums::Connector::Plaid
        | api_models::enums::Connector::Riskified
        | api_models::enums::Connector::Threedsecureio
        | api_models::enums::Connector::Tokenex
        | api_models::enums::Connector::Cybersource
        | api_models::enums::Connector::Noon
        | api_models::enums::Connector::Stripe => false,
        api_models::enums::Connector::Checkout => true,
    }
}

pub fn is_separate_authn_supported(connector_call_type: &ConnectorCallType) -> bool {
    match connector_call_type {
        ConnectorCallType::PreDetermined(connector_data) => {
            is_separate_authn_supported_connector(connector_data.connector_name)
        }
        ConnectorCallType::Retryable(connectors) => connectors
            .first()
            .map(|connector_data| {
                is_separate_authn_supported_connector(connector_data.connector_name)
            })
            .unwrap_or(false),
        ConnectorCallType::SessionMultiple(_) => false,
    }
}

pub async fn update_trackers<F: Clone, Req>(
    state: &AppState,
    router_data: RouterData<F, Req, AuthenticationResponseData>,
    authentication: storage::Authentication,
    token: Option<String>,
) -> RouterResult<(storage::Authentication, AuthenticationData)> {
    let mut authentication_data = authentication
        .authentication_data
        .as_ref()
        .map(|authentication_data| {
            authentication_data
                .to_owned()
                .parse_value::<AuthenticationData>("AuthenticationData")
                .change_context(ApiErrorResponse::InternalServerError)
        })
        .transpose()?
        .unwrap_or_default();

    AuthenticationData::default();
    let authentication_update = match router_data.response {
        Ok(response) => Some(match response {
            AuthenticationResponseData::PreAuthNResponse {
                threeds_server_transaction_id,
                maximum_supported_3ds_version,
                authentication_connector_id,
                three_ds_method_data,
                three_ds_method_url,
                message_version,
            } => {
                authentication_data.maximum_supported_version = maximum_supported_3ds_version;
                authentication_data.threeds_server_transaction_id = threeds_server_transaction_id;
                authentication_data
                    .three_ds_method_data
                    .three_ds_method_data = three_ds_method_data;
                authentication_data
                    .three_ds_method_data
                    .three_ds_method_data_submission = three_ds_method_url.is_some();
                authentication_data.three_ds_method_data.three_ds_method_url = three_ds_method_url;
                authentication_data.message_version = message_version;

                storage::AuthenticationUpdate::AuthenticationDataUpdate {
                    authentication_data: Some(
                        Encode::<AuthenticationData>::encode_to_value(&authentication_data)
                            .change_context(ApiErrorResponse::InternalServerError)?,
                    ),
                    authentication_connector_id: Some(authentication_connector_id),
                    payment_method_id: token,
                    authentication_type: None,
                    authentication_status: Some(common_enums::AuthenticationStatus::Started),
                    authentication_lifecycle_status: None,
                }
            }
            AuthenticationResponseData::AuthNResponse {
                authn_flow_type,
                cavv,
                trans_status,
            } => {
                authentication_data.authn_flow_type = Some(authn_flow_type.clone());
                authentication_data.cavv = cavv.or(authentication_data.cavv);
                storage::AuthenticationUpdate::AuthenticationDataUpdate {
                    authentication_data: Some(
                        Encode::<AuthenticationData>::encode_to_value(&authentication_data)
                            .change_context(ApiErrorResponse::InternalServerError)?,
                    ),
                    authentication_connector_id: None,
                    payment_method_id: None,
                    authentication_type: Some(match authn_flow_type {
                        AuthNFlowType::Challenge { .. } => DecoupledAuthenticationType::Challenge,
                        AuthNFlowType::Frictionless => DecoupledAuthenticationType::Frictionless,
                    }),
                    authentication_status: match trans_status.as_str() {
                        "Y" => Some(common_enums::AuthenticationStatus::Success),
                        "N" => Some(common_enums::AuthenticationStatus::Failed),
                        _ => Some(common_enums::AuthenticationStatus::Pending),
                    },
                    authentication_lifecycle_status: None,
                }
            }
            AuthenticationResponseData::PostAuthNResponse {
                trans_status,
                authentication_value,
                eci,
            } => {
                authentication_data.cavv = authentication_value;
                authentication_data.eci = eci;
                authentication_data.trans_status = trans_status;
                storage::AuthenticationUpdate::AuthenticationDataUpdate {
                    authentication_data: Some(
                        Encode::<AuthenticationData>::encode_to_value(&authentication_data)
                            .change_context(ApiErrorResponse::InternalServerError)?,
                    ),
                    authentication_connector_id: None,
                    payment_method_id: None,
                    authentication_type: None,
                    authentication_status: Some(common_enums::AuthenticationStatus::Success),
                    authentication_lifecycle_status: None,
                }
            }
        }),
        Err(_error) => Some(storage::AuthenticationUpdate::AuthenticationDataUpdate {
            authentication_data: None,
            authentication_connector_id: None,
            payment_method_id: None,
            authentication_type: None,
            authentication_status: Some(common_enums::AuthenticationStatus::Failed),
            authentication_lifecycle_status: None,
        }),
    };
    let authentication_result = if let Some(authentication_update) = authentication_update {
        state
            .store
            .update_authentication_by_merchant_id_authentication_id(
                authentication,
                authentication_update,
            )
            .await
            .change_context(ApiErrorResponse::InternalServerError)
    } else {
        Ok(authentication)
    };
    authentication_result.map(|authentication| (authentication, authentication_data))
}

impl ForeignFrom<common_enums::AuthenticationStatus> for common_enums::AttemptStatus {
    fn foreign_from(from: common_enums::AuthenticationStatus) -> Self {
        match from {
            common_enums::AuthenticationStatus::Started
            | common_enums::AuthenticationStatus::Pending => Self::AuthenticationPending,
            common_enums::AuthenticationStatus::Success => Self::AuthenticationSuccessful,
            common_enums::AuthenticationStatus::Failed => Self::AuthenticationFailed,
        }
    }
}

pub async fn create_new_authentication(
    state: &AppState,
    merchant_id: String,
    authentication_connector: String,
) -> RouterResult<storage::Authentication> {
    let authentication_id =
        common_utils::generate_id_with_default_len(consts::AUTHENTICATION_ID_PREFIX);
    let new_authorization = storage::AuthenticationNew {
        authentication_id: authentication_id.clone(),
        merchant_id,
        authentication_connector,
        authentication_connector_id: None,
        authentication_data: None,
        payment_method_id: "".into(),
        authentication_type: None,
        authentication_status: common_enums::AuthenticationStatus::Started,
        authentication_lifecycle_status: common_enums::AuthenticationLifecycleStatus::Unused,
    };
    state
        .store
        .insert_authentication(new_authorization)
        .await
        .to_duplicate_response(ApiErrorResponse::GenericDuplicateError {
            message: format!(
                "Authentication with authentication_id {} already exists",
                authentication_id
            ),
        })
}

pub async fn do_auth_connector_call<F, Req, Res>(
    state: &AppState,
    authentication_connector_name: String,
    router_data: RouterData<F, Req, Res>,
) -> RouterResult<RouterData<F, Req, Res>>
where
    Req: std::fmt::Debug + Clone + 'static,
    Res: std::fmt::Debug + Clone + 'static,
    F: std::fmt::Debug + Clone + 'static,
    dyn api::Connector + Sync: services::api::ConnectorIntegration<F, Req, Res>,
{
    let connector_data =
        api::AuthenticationConnectorData::get_connector_by_name(&authentication_connector_name)?;
    let connector_integration: services::BoxedConnectorIntegration<'_, F, Req, Res> =
        connector_data.connector.get_connector_integration();
    let router_data = execute_connector_processing_step(
        state,
        connector_integration,
        &router_data,
        payments::CallConnectorAction::Trigger,
        None,
    )
    .await
    .to_payment_failed_response()?;
    Ok(router_data)
}<|MERGE_RESOLUTION|>--- conflicted
+++ resolved
@@ -14,20 +14,11 @@
     services::{self, execute_connector_processing_step},
     types::{
         self as router_types,
-<<<<<<< HEAD
-        api::ConnectorCallType,
+        api::{self, ConnectorCallType},
         authentication::{AuthNFlowType, AuthenticationResponseData},
-        domain,
-        storage::{self, enums as storage_enums},
-        transformers::ForeignFrom,
-        ConnectorAuthType, PaymentAddress, RouterData,
-=======
-        api::{self, ConnectorCallType},
-        authentication::AuthenticationResponseData,
         storage,
         transformers::ForeignFrom,
         RouterData,
->>>>>>> 7d5e3f9c
     },
 };
 pub fn is_separate_authn_supported_connector(connector: router_types::Connector) -> bool {
@@ -170,6 +161,7 @@
             } => {
                 authentication_data.authn_flow_type = Some(authn_flow_type.clone());
                 authentication_data.cavv = cavv.or(authentication_data.cavv);
+                authentication_data.trans_status = trans_status.clone();
                 storage::AuthenticationUpdate::AuthenticationDataUpdate {
                     authentication_data: Some(
                         Encode::<AuthenticationData>::encode_to_value(&authentication_data)
@@ -181,9 +173,13 @@
                         AuthNFlowType::Challenge { .. } => DecoupledAuthenticationType::Challenge,
                         AuthNFlowType::Frictionless => DecoupledAuthenticationType::Frictionless,
                     }),
-                    authentication_status: match trans_status.as_str() {
-                        "Y" => Some(common_enums::AuthenticationStatus::Success),
-                        "N" => Some(common_enums::AuthenticationStatus::Failed),
+                    authentication_status: match trans_status.clone() {
+                        api_models::payments::TransStatus::Y => {
+                            Some(common_enums::AuthenticationStatus::Success)
+                        }
+                        api_models::payments::TransStatus::N => {
+                            Some(common_enums::AuthenticationStatus::Failed)
+                        }
                         _ => Some(common_enums::AuthenticationStatus::Pending),
                     },
                     authentication_lifecycle_status: None,
