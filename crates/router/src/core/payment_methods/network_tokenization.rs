#[cfg(all(feature = "v2", feature = "payment_methods_v2"))]
use std::fmt::Debug;

use api_models::payment_methods as api_payment_methods;
#[cfg(all(feature = "v2", feature = "payment_methods_v2"))]
use cards::{CardNumber, NetworkToken};
use common_utils::{
    errors::CustomResult,
    ext_traits::{BytesExt, Encode},
    id_type,
    metrics::utils::record_operation_time,
    request::RequestContent,
};
#[cfg(all(
    any(feature = "v1", feature = "v2"),
    not(feature = "payment_methods_v2")
))]
use error_stack::ResultExt;
#[cfg(all(feature = "v2", feature = "payment_methods_v2"))]
use error_stack::{report, ResultExt};
#[cfg(all(feature = "v2", feature = "payment_methods_v2"))]
use hyperswitch_domain_models::payment_method_data::NetworkTokenDetails;
use josekit::jwe;
use masking::{ExposeInterface, Mask, PeekInterface, Secret};

use super::transformers::DeleteCardResp;
use crate::{
    core::{errors, payment_methods, payments::helpers},
    headers, logger,
    routes::{self, metrics},
    services::{self, encryption},
    settings,
    types::{api, domain},
};

<<<<<<< HEAD
#[derive(Debug, Serialize, Deserialize)]
#[serde(rename_all = "camelCase")]
pub struct CardData {
    card_number: CardNumber,
    exp_month: Secret<String>,
    exp_year: Secret<String>,
    card_security_code: Option<Secret<String>>,
}
=======
pub const NETWORK_TOKEN_SERVICE: &str = "NETWORK_TOKEN";
>>>>>>> 90fbb62e

#[cfg(all(
    any(feature = "v1", feature = "v2"),
    not(feature = "payment_methods_v2")
))]
pub async fn mk_tokenization_req(
    state: &routes::SessionState,
    payload_bytes: &[u8],
    customer_id: id_type::CustomerId,
    tokenization_service: &settings::NetworkTokenizationService,
) -> CustomResult<
    (domain::CardNetworkTokenResponsePayload, Option<String>),
    errors::NetworkTokenizationError,
> {
    let enc_key = tokenization_service.public_key.peek().clone();

    let key_id = tokenization_service.key_id.clone();

    let jwt = encryption::encrypt_jwe(
        payload_bytes,
        enc_key,
        services::EncryptionAlgorithm::A128GCM,
        Some(key_id.as_str()),
    )
    .await
    .change_context(errors::NetworkTokenizationError::SaveNetworkTokenFailed)
    .attach_printable("Error on jwe encrypt")?;

    let order_data = domain::OrderData {
        consent_id: uuid::Uuid::new_v4().to_string(),
        customer_id,
    };

    let api_payload = domain::ApiPayload {
        service: NETWORK_TOKEN_SERVICE.to_string(),
        card_data: Secret::new(jwt),
        order_data,
        key_id,
        should_send_token: true,
    };

    let mut request = services::Request::new(
        services::Method::Post,
        tokenization_service.generate_token_url.as_str(),
    );
    request.add_header(headers::CONTENT_TYPE, "application/json".into());
    request.add_header(
        headers::AUTHORIZATION,
        tokenization_service
            .token_service_api_key
            .peek()
            .clone()
            .into_masked(),
    );
    request.add_default_headers();

    request.set_body(RequestContent::Json(Box::new(api_payload)));

    logger::info!("Request to generate token: {:?}", request);

    let response = services::call_connector_api(state, request, "generate_token")
        .await
        .change_context(errors::NetworkTokenizationError::ApiError);

    let res = response
        .change_context(errors::NetworkTokenizationError::ResponseDeserializationFailed)
        .attach_printable("Error while receiving response")
        .and_then(|inner| match inner {
            Err(err_res) => {
                let parsed_error: domain::NetworkTokenErrorResponse = err_res
                    .response
                    .parse_struct("Card Network Tokenization Response")
                    .change_context(
                        errors::NetworkTokenizationError::ResponseDeserializationFailed,
                    )?;
                logger::error!(
                    error_code = %parsed_error.error_info.code,
                    developer_message = %parsed_error.error_info.developer_message,
                    "Network tokenization error: {}",
                    parsed_error.error_message
                );
                Err(errors::NetworkTokenizationError::ResponseDeserializationFailed)
                    .attach_printable(format!("Response Deserialization Failed: {err_res:?}"))
            }
            Ok(res) => Ok(res),
        })
        .inspect_err(|err| {
            logger::error!("Error while deserializing response: {:?}", err);
        })?;

    let network_response: domain::CardNetworkTokenResponse = res
        .response
        .parse_struct("Card Network Tokenization Response")
        .change_context(errors::NetworkTokenizationError::ResponseDeserializationFailed)?;

    let dec_key = tokenization_service.private_key.peek().clone();

    let card_network_token_response = services::decrypt_jwe(
        network_response.payload.peek(),
        services::KeyIdCheck::SkipKeyIdCheck,
        dec_key,
        jwe::RSA_OAEP_256,
    )
    .await
    .change_context(errors::NetworkTokenizationError::SaveNetworkTokenFailed)
    .attach_printable(
        "Failed to decrypt the tokenization response from the tokenization service",
    )?;

    let cn_response: domain::CardNetworkTokenResponsePayload =
        serde_json::from_str(&card_network_token_response)
            .change_context(errors::NetworkTokenizationError::ResponseDeserializationFailed)?;
    Ok((cn_response.clone(), Some(cn_response.card_reference)))
}

#[cfg(all(feature = "v2", feature = "payment_methods_v2"))]
pub async fn generate_network_token(
    state: &routes::SessionState,
    payload_bytes: &[u8],
    customer_id: id_type::GlobalCustomerId,
    tokenization_service: &settings::NetworkTokenizationService,
) -> CustomResult<
    (domain::GenerateNetworkTokenResponsePayload, String),
    errors::NetworkTokenizationError,
> {
    let enc_key = tokenization_service.public_key.peek().clone();

    let key_id = tokenization_service.key_id.clone();

    let jwt = encryption::encrypt_jwe(
        payload_bytes,
        enc_key,
        services::EncryptionAlgorithm::A128GCM,
        Some(key_id.as_str()),
    )
    .await
    .change_context(errors::NetworkTokenizationError::SaveNetworkTokenFailed)
    .attach_printable("Error on jwe encrypt")?;

    let order_data = domain::OrderData {
        consent_id: uuid::Uuid::new_v4().to_string(),
        customer_id,
    };

    let api_payload = domain::ApiPayload {
        service: NETWORK_TOKEN_SERVICE.to_string(),
        card_data: Secret::new(jwt),
        order_data,
        key_id,
        should_send_token: true,
    };

    let mut request = services::Request::new(
        services::Method::Post,
        tokenization_service.generate_token_url.as_str(),
    );
    request.add_header(headers::CONTENT_TYPE, "application/json".into());
    request.add_header(
        headers::AUTHORIZATION,
        tokenization_service
            .token_service_api_key
            .peek()
            .clone()
            .into_masked(),
    );
    request.add_default_headers();

    request.set_body(RequestContent::Json(Box::new(api_payload)));

    logger::info!("Request to generate token: {:?}", request);

    let response = services::call_connector_api(state, request, "generate_token")
        .await
        .change_context(errors::NetworkTokenizationError::ApiError);

    let res = response
        .change_context(errors::NetworkTokenizationError::ResponseDeserializationFailed)
        .attach_printable("Error while receiving response")
        .and_then(|inner| match inner {
            Err(err_res) => {
                let parsed_error: domain::NetworkTokenErrorResponse = err_res
                    .response
                    .parse_struct("Card Network Tokenization Response")
                    .change_context(
                        errors::NetworkTokenizationError::ResponseDeserializationFailed,
                    )?;
                logger::error!(
                    error_code = %parsed_error.error_info.code,
                    developer_message = %parsed_error.error_info.developer_message,
                    "Network tokenization error: {}",
                    parsed_error.error_message
                );
                Err(errors::NetworkTokenizationError::ResponseDeserializationFailed)
                    .attach_printable(format!("Response Deserialization Failed: {err_res:?}"))
            }
            Ok(res) => Ok(res),
        })
        .inspect_err(|err| {
            logger::error!("Error while deserializing response: {:?}", err);
        })?;

    let network_response: domain::CardNetworkTokenResponse = res
        .response
        .parse_struct("Card Network Tokenization Response")
        .change_context(errors::NetworkTokenizationError::ResponseDeserializationFailed)?;
    logger::debug!("Network Token Response: {:?}", network_response);

    let dec_key = tokenization_service.private_key.peek().clone();

    let card_network_token_response = services::decrypt_jwe(
        network_response.payload.peek(),
        services::KeyIdCheck::SkipKeyIdCheck,
        dec_key,
        jwe::RSA_OAEP_256,
    )
    .await
    .change_context(errors::NetworkTokenizationError::SaveNetworkTokenFailed)
    .attach_printable(
        "Failed to decrypt the tokenization response from the tokenization service",
    )?;

    let cn_response: domain::GenerateNetworkTokenResponsePayload =
        serde_json::from_str(&card_network_token_response)
            .change_context(errors::NetworkTokenizationError::ResponseDeserializationFailed)?;
    Ok((cn_response.clone(), cn_response.card_reference))
}

#[cfg(all(
    any(feature = "v1", feature = "v2"),
    not(feature = "payment_methods_v2")
))]
pub async fn make_card_network_tokenization_request(
    state: &routes::SessionState,
    card: &domain::CardDetail,
    optional_cvc: Option<Secret<String>>,
    customer_id: &id_type::CustomerId,
) -> CustomResult<
    (domain::CardNetworkTokenResponsePayload, Option<String>),
    errors::NetworkTokenizationError,
> {
    let card_data = domain::CardData {
        card_number: card.card_number.clone(),
        exp_month: card.card_exp_month.clone(),
        exp_year: card.card_exp_year.clone(),
        card_security_code: optional_cvc,
    };

    let payload = card_data
        .encode_to_string_of_json()
        .and_then(|x| x.encode_to_string_of_json())
        .change_context(errors::NetworkTokenizationError::RequestEncodingFailed)?;

    let payload_bytes = payload.as_bytes();
    if let Some(network_tokenization_service) = &state.conf.network_tokenization_service {
        record_operation_time(
            async {
                mk_tokenization_req(
                    state,
                    payload_bytes,
                    customer_id.clone(),
                    network_tokenization_service.get_inner(),
                )
                .await
                .inspect_err(
                    |e| logger::error!(error=?e, "Error while making tokenization request"),
                )
            },
            &metrics::GENERATE_NETWORK_TOKEN_TIME,
            router_env::metric_attributes!(("locker", "rust")),
        )
        .await
    } else {
        Err(errors::NetworkTokenizationError::NetworkTokenizationServiceNotConfigured)
            .inspect_err(|_| {
                logger::error!("Network Tokenization Service not configured");
            })
            .attach_printable("Network Tokenization Service not configured")
    }
}

#[cfg(all(feature = "v2", feature = "payment_methods_v2"))]
pub async fn make_card_network_tokenization_request(
    state: &routes::SessionState,
    card: &api_payment_methods::CardDetail,
    customer_id: &id_type::GlobalCustomerId,
) -> CustomResult<(NetworkTokenDetails, String), errors::NetworkTokenizationError> {
    let card_data = domain::CardData {
        card_number: card.card_number.clone(),
        exp_month: card.card_exp_month.clone(),
        exp_year: card.card_exp_year.clone(),
        card_security_code: None,
    };

    let payload = card_data
        .encode_to_string_of_json()
        .and_then(|x| x.encode_to_string_of_json())
        .change_context(errors::NetworkTokenizationError::RequestEncodingFailed)?;

    let payload_bytes = payload.as_bytes();
    let network_tokenization_service = match &state.conf.network_tokenization_service {
        Some(nt_service) => Ok(nt_service.get_inner()),
        None => Err(report!(
            errors::NetworkTokenizationError::NetworkTokenizationServiceNotConfigured
        )),
    }?;

    let (resp, network_token_req_ref_id) = record_operation_time(
        async {
            generate_network_token(
                state,
                payload_bytes,
                customer_id.clone(),
                network_tokenization_service,
            )
            .await
            .inspect_err(|e| logger::error!(error=?e, "Error while making tokenization request"))
        },
        &metrics::GENERATE_NETWORK_TOKEN_TIME,
        router_env::metric_attributes!(("locker", "rust")),
    )
    .await?;

    let network_token_details = NetworkTokenDetails {
        network_token: resp.token,
        network_token_exp_month: resp.token_expiry_month,
        network_token_exp_year: resp.token_expiry_year,
        card_issuer: card.card_issuer.clone(),
        card_network: Some(resp.card_brand),
        card_type: card.card_type.clone(),
        card_issuing_country: card.card_issuing_country,
        card_holder_name: card.card_holder_name.clone(),
        nick_name: card.nick_name.clone(),
    };
    Ok((network_token_details, network_token_req_ref_id))
}

#[cfg(feature = "v1")]
pub async fn get_network_token(
    state: &routes::SessionState,
    customer_id: id_type::CustomerId,
    network_token_requestor_ref_id: String,
    tokenization_service: &settings::NetworkTokenizationService,
) -> CustomResult<domain::TokenResponse, errors::NetworkTokenizationError> {
    let mut request = services::Request::new(
        services::Method::Post,
        tokenization_service.fetch_token_url.as_str(),
    );
    let payload = domain::GetCardToken {
        card_reference: network_token_requestor_ref_id,
        customer_id,
    };

    request.add_header(headers::CONTENT_TYPE, "application/json".into());
    request.add_header(
        headers::AUTHORIZATION,
        tokenization_service
            .token_service_api_key
            .clone()
            .peek()
            .clone()
            .into_masked(),
    );
    request.add_default_headers();
    request.set_body(RequestContent::Json(Box::new(payload)));

    logger::info!("Request to fetch network token: {:?}", request);

    // Send the request using `call_connector_api`
    let response = services::call_connector_api(state, request, "get network token")
        .await
        .change_context(errors::NetworkTokenizationError::ApiError);

    let res = response
        .change_context(errors::NetworkTokenizationError::ResponseDeserializationFailed)
        .attach_printable("Error while receiving response")
        .and_then(|inner| match inner {
            Err(err_res) => {
                let parsed_error: domain::NetworkTokenErrorResponse = err_res
                    .response
                    .parse_struct("Card Network Tokenization Response")
                    .change_context(
                        errors::NetworkTokenizationError::ResponseDeserializationFailed,
                    )?;
                logger::error!(
                    error_code = %parsed_error.error_info.code,
                    developer_message = %parsed_error.error_info.developer_message,
                    "Network tokenization error: {}",
                    parsed_error.error_message
                );
                Err(errors::NetworkTokenizationError::ResponseDeserializationFailed)
                    .attach_printable(format!("Response Deserialization Failed: {err_res:?}"))
            }
            Ok(res) => Ok(res),
        })?;

    let token_response: domain::TokenResponse = res
        .response
        .parse_struct("Get Network Token Response")
        .change_context(errors::NetworkTokenizationError::ResponseDeserializationFailed)?;
    logger::info!("Fetch Network Token Response: {:?}", token_response);

    Ok(token_response)
}

#[cfg(all(feature = "v2", feature = "payment_methods_v2"))]
pub async fn get_network_token(
    state: &routes::SessionState,
    customer_id: &id_type::GlobalCustomerId,
    network_token_requestor_ref_id: String,
    tokenization_service: &settings::NetworkTokenizationService,
) -> CustomResult<domain::TokenResponse, errors::NetworkTokenizationError> {
    let mut request = services::Request::new(
        services::Method::Post,
        tokenization_service.fetch_token_url.as_str(),
    );
    let payload = domain::GetCardToken {
        card_reference: network_token_requestor_ref_id,
        customer_id: customer_id.clone(),
    };

    request.add_header(headers::CONTENT_TYPE, "application/json".into());
    request.add_header(
        headers::AUTHORIZATION,
        tokenization_service
            .token_service_api_key
            .clone()
            .peek()
            .clone()
            .into_masked(),
    );
    request.add_default_headers();
    request.set_body(RequestContent::Json(Box::new(payload)));

    logger::info!("Request to fetch network token: {:?}", request);

    // Send the request using `call_connector_api`
    let response = services::call_connector_api(state, request, "get network token")
        .await
        .change_context(errors::NetworkTokenizationError::ApiError);

    let res = response
        .change_context(errors::NetworkTokenizationError::ResponseDeserializationFailed)
        .attach_printable("Error while receiving response")
        .and_then(|inner| match inner {
            Err(err_res) => {
                let parsed_error: domain::NetworkTokenErrorResponse = err_res
                    .response
                    .parse_struct("Card Network Tokenization Response")
                    .change_context(
                        errors::NetworkTokenizationError::ResponseDeserializationFailed,
                    )?;
                logger::error!(
                    error_code = %parsed_error.error_info.code,
                    developer_message = %parsed_error.error_info.developer_message,
                    "Network tokenization error: {}",
                    parsed_error.error_message
                );
                Err(errors::NetworkTokenizationError::ResponseDeserializationFailed)
                    .attach_printable(format!("Response Deserialization Failed: {err_res:?}"))
            }
            Ok(res) => Ok(res),
        })?;

    let token_response: domain::TokenResponse = res
        .response
        .parse_struct("Get Network Token Response")
        .change_context(errors::NetworkTokenizationError::ResponseDeserializationFailed)?;
    logger::info!("Fetch Network Token Response: {:?}", token_response);

    Ok(token_response)
}

#[cfg(feature = "v1")]
pub async fn get_token_from_tokenization_service(
    state: &routes::SessionState,
    network_token_requestor_ref_id: String,
    pm_data: &domain::PaymentMethod,
) -> errors::RouterResult<domain::NetworkTokenData> {
    let token_response =
        if let Some(network_tokenization_service) = &state.conf.network_tokenization_service {
            record_operation_time(
                async {
                    get_network_token(
                state,
                pm_data.customer_id.clone(),
                network_token_requestor_ref_id,
                network_tokenization_service.get_inner(),
            )
            .await
            .inspect_err(
                |e| logger::error!(error=?e, "Error while fetching token from tokenization service")
            )
            .change_context(errors::ApiErrorResponse::InternalServerError)
            .attach_printable("Fetch network token failed")
                },
                &metrics::FETCH_NETWORK_TOKEN_TIME,
                &[],
            )
            .await
        } else {
            Err(errors::NetworkTokenizationError::NetworkTokenizationServiceNotConfigured)
                .inspect_err(|err| {
                    logger::error!(error=? err);
                })
                .change_context(errors::ApiErrorResponse::InternalServerError)
        }?;

    let token_decrypted = pm_data
        .network_token_payment_method_data
        .clone()
        .map(|x| x.into_inner().expose())
        .and_then(|v| serde_json::from_value::<api_payment_methods::PaymentMethodsData>(v).ok())
        .and_then(|pmd| match pmd {
            api_payment_methods::PaymentMethodsData::Card(token) => {
                Some(api::CardDetailFromLocker::from(token))
            }
            _ => None,
        })
        .ok_or(errors::ApiErrorResponse::InternalServerError)
        .attach_printable("Failed to obtain decrypted token object from db")?;

    let network_token_data = domain::NetworkTokenData {
        token_number: token_response.authentication_details.token,
        token_cryptogram: Some(token_response.authentication_details.cryptogram),
        token_exp_month: token_decrypted
            .expiry_month
            .unwrap_or(token_response.token_details.exp_month),
        token_exp_year: token_decrypted
            .expiry_year
            .unwrap_or(token_response.token_details.exp_year),
        nick_name: token_decrypted.card_holder_name,
        card_issuer: None,
        card_network: Some(token_response.network),
        card_type: None,
        card_issuing_country: None,
        bank_code: None,
        eci: None,
    };
    Ok(network_token_data)
}

#[cfg(feature = "v1")]
pub async fn do_status_check_for_network_token(
    state: &routes::SessionState,
    payment_method_info: &domain::PaymentMethod,
) -> CustomResult<(Option<Secret<String>>, Option<Secret<String>>), errors::ApiErrorResponse> {
    let network_token_data_decrypted = payment_method_info
        .network_token_payment_method_data
        .clone()
        .map(|x| x.into_inner().expose())
        .and_then(|v| serde_json::from_value::<api_payment_methods::PaymentMethodsData>(v).ok())
        .and_then(|pmd| match pmd {
            api_payment_methods::PaymentMethodsData::Card(token) => {
                Some(api::CardDetailFromLocker::from(token))
            }
            _ => None,
        });
    let network_token_requestor_reference_id = payment_method_info
        .network_token_requestor_reference_id
        .clone();
    if network_token_data_decrypted
        .and_then(|token_data| token_data.expiry_month.zip(token_data.expiry_year))
        .and_then(|(exp_month, exp_year)| helpers::validate_card_expiry(&exp_month, &exp_year).ok())
        .is_none()
    {
        if let Some(ref_id) = network_token_requestor_reference_id {
            if let Some(network_tokenization_service) = &state.conf.network_tokenization_service {
                let (token_exp_month, token_exp_year) = record_operation_time(
                    async {
                        check_token_status_with_tokenization_service(
                            state,
                            &payment_method_info.customer_id.clone(),
                            ref_id,
                            network_tokenization_service.get_inner(),
                        )
                        .await
                        .inspect_err(
                            |e| logger::error!(error=?e, "Error while fetching token from tokenization service")
                        )
                        .change_context(errors::ApiErrorResponse::InternalServerError)
                        .attach_printable(
                            "Check network token status with tokenization service failed",
                        )
                    },
                    &metrics::CHECK_NETWORK_TOKEN_STATUS_TIME,

                    &[],
                )
                .await?;
                Ok((token_exp_month, token_exp_year))
            } else {
                Err(errors::NetworkTokenizationError::NetworkTokenizationServiceNotConfigured)
                    .change_context(errors::ApiErrorResponse::InternalServerError)
                    .inspect_err(|_| {
                        logger::error!("Network Tokenization Service not configured");
                    })
            }
        } else {
            Err(errors::NetworkTokenizationError::FetchNetworkTokenFailed)
                .change_context(errors::ApiErrorResponse::InternalServerError)
                .attach_printable("Check network token status failed")?
        }
    } else {
        Ok((None, None))
    }
}

#[cfg(all(
    any(feature = "v1", feature = "v2"),
    not(feature = "payment_methods_v2")
))]
pub async fn check_token_status_with_tokenization_service(
    state: &routes::SessionState,
    customer_id: &id_type::CustomerId,
    network_token_requestor_reference_id: String,
    tokenization_service: &settings::NetworkTokenizationService,
) -> CustomResult<(Option<Secret<String>>, Option<Secret<String>>), errors::NetworkTokenizationError>
{
    let mut request = services::Request::new(
        services::Method::Post,
        tokenization_service.check_token_status_url.as_str(),
    );
    let payload = domain::CheckTokenStatus {
        card_reference: network_token_requestor_reference_id,
        customer_id: customer_id.clone(),
    };

    request.add_header(headers::CONTENT_TYPE, "application/json".into());
    request.add_header(
        headers::AUTHORIZATION,
        tokenization_service
            .token_service_api_key
            .clone()
            .peek()
            .clone()
            .into_masked(),
    );
    request.add_default_headers();
    request.set_body(RequestContent::Json(Box::new(payload)));

    // Send the request using `call_connector_api`
    let response = services::call_connector_api(state, request, "Check Network token Status")
        .await
        .change_context(errors::NetworkTokenizationError::ApiError);
    let res = response
        .change_context(errors::NetworkTokenizationError::ResponseDeserializationFailed)
        .attach_printable("Error while receiving response")
        .and_then(|inner| match inner {
            Err(err_res) => {
                let parsed_error: domain::NetworkTokenErrorResponse = err_res
                    .response
                    .parse_struct("Delete Network Tokenization Response")
                    .change_context(
                        errors::NetworkTokenizationError::ResponseDeserializationFailed,
                    )?;
                logger::error!(
                    error_code = %parsed_error.error_info.code,
                    developer_message = %parsed_error.error_info.developer_message,
                    "Network tokenization error: {}",
                    parsed_error.error_message
                );
                Err(errors::NetworkTokenizationError::ResponseDeserializationFailed)
                    .attach_printable(format!("Response Deserialization Failed: {err_res:?}"))
            }
            Ok(res) => Ok(res),
        })
        .inspect_err(|err| {
            logger::error!("Error while deserializing response: {:?}", err);
        })?;

    let check_token_status_response: domain::CheckTokenStatusResponse = res
        .response
        .parse_struct("Delete Network Tokenization Response")
        .change_context(errors::NetworkTokenizationError::ResponseDeserializationFailed)?;

    match check_token_status_response.payload.token_status {
        domain::TokenStatus::Active => Ok((
            Some(check_token_status_response.payload.token_expiry_month),
            Some(check_token_status_response.payload.token_expiry_year),
        )),
        domain::TokenStatus::Inactive => Ok((None, None)),
    }
}

#[cfg(all(feature = "v2", feature = "payment_methods_v2"))]
pub async fn check_token_status_with_tokenization_service(
    _state: &routes::SessionState,
    _customer_id: &id_type::GlobalCustomerId,
    _network_token_requestor_reference_id: String,
    _tokenization_service: &settings::NetworkTokenizationService,
) -> CustomResult<(Option<Secret<String>>, Option<Secret<String>>), errors::NetworkTokenizationError>
{
    todo!()
}

#[cfg(all(
    any(feature = "v1", feature = "v2"),
    not(feature = "payment_methods_v2")
))]
pub async fn delete_network_token_from_locker_and_token_service(
    state: &routes::SessionState,
    customer_id: &id_type::CustomerId,
    merchant_id: &id_type::MerchantId,
    payment_method_id: String,
    network_token_locker_id: Option<String>,
    network_token_requestor_reference_id: String,
) -> errors::RouterResult<DeleteCardResp> {
    //deleting network token from locker
    let resp = payment_methods::cards::delete_card_from_locker(
        state,
        customer_id,
        merchant_id,
        network_token_locker_id
            .as_ref()
            .unwrap_or(&payment_method_id),
    )
    .await?;
    if let Some(tokenization_service) = &state.conf.network_tokenization_service {
        let delete_token_resp = record_operation_time(
            async {
                delete_network_token_from_tokenization_service(
                    state,
                    network_token_requestor_reference_id,
                    customer_id,
                    tokenization_service.get_inner(),
                )
                .await
            },
            &metrics::DELETE_NETWORK_TOKEN_TIME,
            &[],
        )
        .await;
        match delete_token_resp {
            Ok(_) => logger::info!("Token From Tokenization Service deleted Successfully!"),
            Err(e) => {
                logger::error!(error=?e, "Error while deleting Token From Tokenization Service!")
            }
        };
    };

    Ok(resp)
}

#[cfg(all(
    any(feature = "v1", feature = "v2"),
    not(feature = "payment_methods_v2")
))]
pub async fn delete_network_token_from_tokenization_service(
    state: &routes::SessionState,
    network_token_requestor_reference_id: String,
    customer_id: &id_type::CustomerId,
    tokenization_service: &settings::NetworkTokenizationService,
) -> CustomResult<bool, errors::NetworkTokenizationError> {
    let mut request = services::Request::new(
        services::Method::Post,
        tokenization_service.delete_token_url.as_str(),
    );
    let payload = domain::DeleteCardToken {
        card_reference: network_token_requestor_reference_id,
        customer_id: customer_id.clone(),
    };

    request.add_header(headers::CONTENT_TYPE, "application/json".into());
    request.add_header(
        headers::AUTHORIZATION,
        tokenization_service
            .token_service_api_key
            .clone()
            .peek()
            .clone()
            .into_masked(),
    );
    request.add_default_headers();
    request.set_body(RequestContent::Json(Box::new(payload)));

    logger::info!("Request to delete network token: {:?}", request);

    // Send the request using `call_connector_api`
    let response = services::call_connector_api(state, request, "delete network token")
        .await
        .change_context(errors::NetworkTokenizationError::ApiError);
    let res = response
        .change_context(errors::NetworkTokenizationError::ResponseDeserializationFailed)
        .attach_printable("Error while receiving response")
        .and_then(|inner| match inner {
            Err(err_res) => {
                let parsed_error: domain::NetworkTokenErrorResponse = err_res
                    .response
                    .parse_struct("Delete Network Tokenization Response")
                    .change_context(
                        errors::NetworkTokenizationError::ResponseDeserializationFailed,
                    )?;
                logger::error!(
                    error_code = %parsed_error.error_info.code,
                    developer_message = %parsed_error.error_info.developer_message,
                    "Network tokenization error: {}",
                    parsed_error.error_message
                );
                Err(errors::NetworkTokenizationError::ResponseDeserializationFailed)
                    .attach_printable(format!("Response Deserialization Failed: {err_res:?}"))
            }
            Ok(res) => Ok(res),
        })
        .inspect_err(|err| {
            logger::error!("Error while deserializing response: {:?}", err);
        })?;

    let delete_token_response: domain::DeleteNetworkTokenResponse = res
        .response
        .parse_struct("Delete Network Tokenization Response")
        .change_context(errors::NetworkTokenizationError::ResponseDeserializationFailed)?;

    logger::info!("Delete Network Token Response: {:?}", delete_token_response);

    if delete_token_response.status == domain::DeleteNetworkTokenStatus::Success {
        Ok(true)
    } else {
        Err(errors::NetworkTokenizationError::DeleteNetworkTokenFailed)
            .attach_printable("Delete Token at Token service failed")
    }
}

#[cfg(all(feature = "v2", feature = "payment_methods_v2"))]
pub async fn delete_network_token_from_locker_and_token_service(
    _state: &routes::SessionState,
    _customer_id: &id_type::GlobalCustomerId,
    _merchant_id: &id_type::MerchantId,
    _payment_method_id: String,
    _network_token_locker_id: Option<String>,
    _network_token_requestor_reference_id: String,
) -> errors::RouterResult<DeleteCardResp> {
    todo!()
}<|MERGE_RESOLUTION|>--- conflicted
+++ resolved
@@ -33,18 +33,7 @@
     types::{api, domain},
 };
 
-<<<<<<< HEAD
-#[derive(Debug, Serialize, Deserialize)]
-#[serde(rename_all = "camelCase")]
-pub struct CardData {
-    card_number: CardNumber,
-    exp_month: Secret<String>,
-    exp_year: Secret<String>,
-    card_security_code: Option<Secret<String>>,
-}
-=======
 pub const NETWORK_TOKEN_SERVICE: &str = "NETWORK_TOKEN";
->>>>>>> 90fbb62e
 
 #[cfg(all(
     any(feature = "v1", feature = "v2"),
