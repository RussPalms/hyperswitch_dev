use std::{
    collections::{HashMap, HashSet},
    fmt::Debug,
    str::FromStr,
};

use api_models::{
    admin::{self, PaymentMethodsEnabled},
    enums::{self as api_enums},
    payment_methods::{
        BankAccountTokenData, Card, CardDetailUpdate, CardDetailsPaymentMethod, CardNetworkTypes,
        CountryCodeWithName, CustomerDefaultPaymentMethodResponse, ListCountriesCurrenciesRequest,
        ListCountriesCurrenciesResponse, MaskedBankDetails, PaymentExperienceTypes,
        PaymentMethodsData, RequestPaymentMethodTypes, RequiredFieldInfo,
        ResponsePaymentMethodIntermediate, ResponsePaymentMethodTypes,
        ResponsePaymentMethodsEnabled,
    },
    payments::BankCodeResponse,
    pm_auth::PaymentMethodAuthConfig,
    surcharge_decision_configs as api_surcharge_decision_configs,
};
use common_enums::enums::MerchantStorageScheme;
use common_utils::{
    consts,
    ext_traits::{AsyncExt, Encode, StringExt, ValueExt},
    generate_id, id_type,
    types::MinorUnit,
};
use diesel_models::{
    business_profile::BusinessProfile, encryption::Encryption, enums as storage_enums,
    payment_method,
};
use domain::CustomerUpdate;
use error_stack::{report, ResultExt};
use masking::Secret;
use router_env::{instrument, metrics::add_attributes, tracing};
use strum::IntoEnumIterator;

use super::surcharge_decision_configs::{
    perform_surcharge_decision_management_for_payment_method_list,
    perform_surcharge_decision_management_for_saved_cards,
};
#[cfg(not(feature = "connector_choice_mca_id"))]
use crate::core::utils::get_connector_label;
use crate::{
    configs::settings,
    core::{
        errors::{self, StorageErrorExt},
        payment_methods::{
            add_payment_method_status_update_task, transformers as payment_methods, vault,
        },
        payments::{
            helpers,
            routing::{self, SessionFlowRoutingInput},
        },
        utils as core_utils,
    },
    db, logger,
    pii::prelude::*,
    routes::{self, app::SessionStateInfo, metrics, payment_methods::ParentPaymentMethodToken},
    services,
    types::{
        api::{self, routing as routing_types, PaymentMethodCreateExt},
        domain::{
            self,
            types::{decrypt, encrypt_optional, AsyncLift},
        },
        storage::{self, enums, PaymentMethodListContext, PaymentTokenData},
        transformers::ForeignFrom,
    },
    utils::{self, ConnectorResponseExt, OptionExt},
};

#[instrument(skip_all)]
#[allow(clippy::too_many_arguments)]
pub async fn create_payment_method(
    db: &dyn db::StorageInterface,
    req: &api::PaymentMethodCreate,
    customer_id: &id_type::CustomerId,
    payment_method_id: &str,
    locker_id: Option<String>,
    merchant_id: &str,
    pm_metadata: Option<serde_json::Value>,
    customer_acceptance: Option<serde_json::Value>,
    payment_method_data: Option<Encryption>,
    key_store: &domain::MerchantKeyStore,
    connector_mandate_details: Option<serde_json::Value>,
    status: Option<enums::PaymentMethodStatus>,
    network_transaction_id: Option<String>,
    storage_scheme: MerchantStorageScheme,
    payment_method_billing_address: Option<Encryption>,
) -> errors::CustomResult<storage::PaymentMethod, errors::ApiErrorResponse> {
    let customer = db
        .find_customer_by_customer_id_merchant_id(
            customer_id,
            merchant_id,
            key_store,
            storage_scheme,
        )
        .await
        .to_not_found_response(errors::ApiErrorResponse::CustomerNotFound)?;

    let client_secret = generate_id(
        consts::ID_LENGTH,
        format!("{payment_method_id}_secret").as_str(),
    );

    let current_time = common_utils::date_time::now();

    let response = db
        .insert_payment_method(
            storage::PaymentMethodNew {
                customer_id: customer_id.to_owned(),
                merchant_id: merchant_id.to_string(),
                payment_method_id: payment_method_id.to_string(),
                locker_id,
                payment_method: req.payment_method,
                payment_method_type: req.payment_method_type,
                payment_method_issuer: req.payment_method_issuer.clone(),
                scheme: req.card_network.clone(),
                metadata: pm_metadata.map(Secret::new),
                payment_method_data,
                connector_mandate_details,
                customer_acceptance: customer_acceptance.map(Secret::new),
                client_secret: Some(client_secret),
                status: status.unwrap_or(enums::PaymentMethodStatus::Active),
                network_transaction_id: network_transaction_id.to_owned(),
                payment_method_issuer_code: None,
                accepted_currency: None,
                token: None,
                cardholder_name: None,
                issuer_name: None,
                issuer_country: None,
                payer_country: None,
                is_stored: None,
                swift_code: None,
                direct_debit_token: None,
                created_at: current_time,
                last_modified: current_time,
                last_used_at: current_time,
                payment_method_billing_address,
                updated_by: None,
            },
            storage_scheme,
        )
        .await
        .change_context(errors::ApiErrorResponse::InternalServerError)
        .attach_printable("Failed to add payment method in db")?;

    if customer.default_payment_method_id.is_none() && req.payment_method.is_some() {
        let _ = set_default_payment_method(
            db,
            merchant_id.to_string(),
            key_store.clone(),
            customer_id,
            payment_method_id.to_owned(),
            storage_scheme,
        )
        .await
        .map_err(|err| logger::error!(error=?err,"Failed to set the payment method as default"));
    }
    Ok(response)
}

pub fn store_default_payment_method(
    req: &api::PaymentMethodCreate,
    customer_id: &id_type::CustomerId,
    merchant_id: &String,
) -> (
    api::PaymentMethodResponse,
    Option<payment_methods::DataDuplicationCheck>,
) {
    let pm_id = generate_id(consts::ID_LENGTH, "pm");
    let payment_method_response = api::PaymentMethodResponse {
        merchant_id: merchant_id.to_string(),
        customer_id: Some(customer_id.to_owned()),
        payment_method_id: pm_id,
        payment_method: req.payment_method,
        payment_method_type: req.payment_method_type,
        #[cfg(feature = "payouts")]
        bank_transfer: None,
        card: None,
        metadata: req.metadata.clone(),
        created: Some(common_utils::date_time::now()),
        recurring_enabled: false,           //[#219]
        installment_payment_enabled: false, //[#219]
        payment_experience: Some(vec![api_models::enums::PaymentExperience::RedirectToUrl]),
        last_used_at: Some(common_utils::date_time::now()),
        client_secret: None,
    };

    (payment_method_response, None)
}
#[instrument(skip_all)]
pub async fn get_or_insert_payment_method(
    db: &dyn db::StorageInterface,
    req: api::PaymentMethodCreate,
    resp: &mut api::PaymentMethodResponse,
    merchant_account: &domain::MerchantAccount,
    customer_id: &id_type::CustomerId,
    key_store: &domain::MerchantKeyStore,
) -> errors::RouterResult<diesel_models::PaymentMethod> {
    let mut payment_method_id = resp.payment_method_id.clone();
    let mut locker_id = None;
    let payment_method = {
        let existing_pm_by_pmid = db
            .find_payment_method(&payment_method_id, merchant_account.storage_scheme)
            .await;

        if let Err(err) = existing_pm_by_pmid {
            if err.current_context().is_db_not_found() {
                locker_id = Some(payment_method_id.clone());
                let existing_pm_by_locker_id = db
                    .find_payment_method_by_locker_id(
                        &payment_method_id,
                        merchant_account.storage_scheme,
                    )
                    .await;

                match &existing_pm_by_locker_id {
                    Ok(pm) => payment_method_id.clone_from(&pm.payment_method_id),
                    Err(_) => payment_method_id = generate_id(consts::ID_LENGTH, "pm"),
                };
                existing_pm_by_locker_id
            } else {
                Err(err)
            }
        } else {
            existing_pm_by_pmid
        }
    };
    payment_method_id.clone_into(&mut resp.payment_method_id);

    match payment_method {
        Ok(pm) => Ok(pm),
        Err(err) => {
            if err.current_context().is_db_not_found() {
                insert_payment_method(
                    db,
                    resp,
                    req,
                    key_store,
                    &merchant_account.merchant_id,
                    customer_id,
                    resp.metadata.clone().map(|val| val.expose()),
                    None,
                    locker_id,
                    None,
                    None,
                    merchant_account.storage_scheme,
                    None,
                )
                .await
            } else {
                Err(err)
                    .change_context(errors::ApiErrorResponse::InternalServerError)
                    .attach_printable("Error while finding payment method")
            }
        }
    }
}

#[instrument(skip_all)]
pub async fn get_client_secret_or_add_payment_method(
    state: routes::SessionState,
    req: api::PaymentMethodCreate,
    merchant_account: &domain::MerchantAccount,
    key_store: &domain::MerchantKeyStore,
) -> errors::RouterResponse<api::PaymentMethodResponse> {
    let db = &*state.store;
    let merchant_id = &merchant_account.merchant_id;
    let customer_id = req.customer_id.clone().get_required_value("customer_id")?;

    #[cfg(not(feature = "payouts"))]
    let condition = req.card.is_some();
    #[cfg(feature = "payouts")]
    let condition = req.card.is_some() || req.bank_transfer.is_some() || req.wallet.is_some();

    if condition {
        Box::pin(add_payment_method(state, req, merchant_account, key_store)).await
    } else {
        let payment_method_id = generate_id(consts::ID_LENGTH, "pm");

        let res = create_payment_method(
            db,
            &req,
            &customer_id,
            payment_method_id.as_str(),
            None,
            merchant_id.as_str(),
            None,
            None,
            None,
            key_store,
            None,
            Some(enums::PaymentMethodStatus::AwaitingData),
            None,
            merchant_account.storage_scheme,
            None,
        )
        .await?;

        if res.status == enums::PaymentMethodStatus::AwaitingData {
            add_payment_method_status_update_task(
                db,
                &res,
                enums::PaymentMethodStatus::AwaitingData,
                enums::PaymentMethodStatus::Inactive,
                merchant_id,
            )
            .await
            .change_context(errors::ApiErrorResponse::InternalServerError)
            .attach_printable(
                "Failed to add payment method status update task in process tracker",
            )?;
        }

        Ok(services::api::ApplicationResponse::Json(
            api::PaymentMethodResponse::foreign_from(res),
        ))
    }
}

#[instrument(skip_all)]
pub fn authenticate_pm_client_secret_and_check_expiry(
    req_client_secret: &String,
    payment_method: &diesel_models::PaymentMethod,
) -> errors::CustomResult<bool, errors::ApiErrorResponse> {
    let stored_client_secret = payment_method
        .client_secret
        .clone()
        .get_required_value("client_secret")
        .change_context(errors::ApiErrorResponse::MissingRequiredField {
            field_name: "client_secret",
        })
        .attach_printable("client secret not found in db")?;

    if req_client_secret != &stored_client_secret {
        Err((errors::ApiErrorResponse::ClientSecretInvalid).into())
    } else {
        let current_timestamp = common_utils::date_time::now();
        let session_expiry = payment_method
            .created_at
            .saturating_add(time::Duration::seconds(consts::DEFAULT_SESSION_EXPIRY));

        let expired = current_timestamp > session_expiry;

        Ok(expired)
    }
}

#[instrument(skip_all)]
pub async fn add_payment_method_data(
    state: routes::SessionState,
    req: api::PaymentMethodCreate,
    merchant_account: domain::MerchantAccount,
    key_store: domain::MerchantKeyStore,
    pm_id: String,
) -> errors::RouterResponse<api::PaymentMethodResponse> {
    let db = &*state.store;

    let pmd = req
        .payment_method_data
        .clone()
        .get_required_value("payment_method_data")?;
    req.payment_method.get_required_value("payment_method")?;
    let client_secret = req
        .client_secret
        .clone()
        .get_required_value("client_secret")?;
    let payment_method = db
        .find_payment_method(pm_id.as_str(), merchant_account.storage_scheme)
        .await
        .change_context(errors::ApiErrorResponse::PaymentMethodNotFound)
        .attach_printable("Unable to find payment method")?;

    if payment_method.status != enums::PaymentMethodStatus::AwaitingData {
        return Err((errors::ApiErrorResponse::ClientSecretExpired).into());
    }

    let customer_id = payment_method.customer_id.clone();
    let customer = db
        .find_customer_by_customer_id_merchant_id(
            &customer_id,
            &merchant_account.merchant_id,
            &key_store,
            merchant_account.storage_scheme,
        )
        .await
        .to_not_found_response(errors::ApiErrorResponse::CustomerNotFound)?;

    let client_secret_expired =
        authenticate_pm_client_secret_and_check_expiry(&client_secret, &payment_method)?;

    if client_secret_expired {
        return Err((errors::ApiErrorResponse::ClientSecretExpired).into());
    };

    match pmd {
        api_models::payment_methods::PaymentMethodCreateData::Card(card) => {
            helpers::validate_card_expiry(&card.card_exp_month, &card.card_exp_year)?;
            let resp = Box::pin(add_card_to_locker(
                &state,
                req.clone(),
                &card,
                &customer_id,
                &merchant_account,
                None,
            ))
            .await
            .change_context(errors::ApiErrorResponse::InternalServerError);

            match resp {
                Ok((mut pm_resp, duplication_check)) => {
                    if duplication_check.is_some() {
                        let pm_update = storage::PaymentMethodUpdate::StatusUpdate {
                            status: Some(enums::PaymentMethodStatus::Inactive),
                        };

                        db.update_payment_method(
                            payment_method,
                            pm_update,
                            merchant_account.storage_scheme,
                        )
                        .await
                        .change_context(errors::ApiErrorResponse::InternalServerError)
                        .attach_printable("Failed to add payment method in db")?;

                        get_or_insert_payment_method(
                            db,
                            req.clone(),
                            &mut pm_resp,
                            &merchant_account,
                            &customer_id,
                            &key_store,
                        )
                        .await?;

                        return Ok(services::ApplicationResponse::Json(pm_resp));
                    } else {
                        let locker_id = pm_resp.payment_method_id.clone();
                        pm_resp.payment_method_id.clone_from(&pm_id);
                        pm_resp.client_secret = Some(client_secret.clone());

                        let card_isin = card.card_number.get_card_isin();

                        let card_info = db
                            .get_card_info(card_isin.as_str())
                            .await
                            .change_context(errors::ApiErrorResponse::InternalServerError)
                            .attach_printable("Failed to get card info")?;

                        let updated_card = CardDetailsPaymentMethod {
                            issuer_country: card_info
                                .as_ref()
                                .and_then(|ci| ci.card_issuing_country.clone()),
                            last4_digits: Some(card.card_number.get_last4()),
                            expiry_month: Some(card.card_exp_month),
                            expiry_year: Some(card.card_exp_year),
                            nick_name: card.nick_name,
                            card_holder_name: card.card_holder_name,
                            card_network: card_info.as_ref().and_then(|ci| ci.card_network.clone()),
                            card_isin: Some(card_isin),
                            card_issuer: card_info.as_ref().and_then(|ci| ci.card_issuer.clone()),
                            card_type: card_info.as_ref().and_then(|ci| ci.card_type.clone()),
                            saved_to_locker: true,
                        };

                        let updated_pmd = Some(PaymentMethodsData::Card(updated_card));
                        let pm_data_encrypted =
                            create_encrypted_data(&key_store, updated_pmd).await;

                        let pm_update = storage::PaymentMethodUpdate::AdditionalDataUpdate {
                            payment_method_data: pm_data_encrypted,
                            status: Some(enums::PaymentMethodStatus::Active),
                            locker_id: Some(locker_id),
                            payment_method: req.payment_method,
                            payment_method_issuer: req.payment_method_issuer,
                            payment_method_type: req.payment_method_type,
                        };

                        db.update_payment_method(
                            payment_method,
                            pm_update,
                            merchant_account.storage_scheme,
                        )
                        .await
                        .change_context(errors::ApiErrorResponse::InternalServerError)
                        .attach_printable("Failed to add payment method in db")?;

                        if customer.default_payment_method_id.is_none() {
                            let _ = set_default_payment_method(
                                db,
                                merchant_account.merchant_id.clone(),
                                key_store.clone(),
                                &customer_id,
                               pm_id,
                               merchant_account.storage_scheme,
                            )
                            .await
                            .map_err(|err| logger::error!(error=?err,"Failed to set the payment method as default"));
                        }

                        return Ok(services::ApplicationResponse::Json(pm_resp));
                    }
                }
                Err(e) => {
                    let pm_update = storage::PaymentMethodUpdate::StatusUpdate {
                        status: Some(enums::PaymentMethodStatus::Inactive),
                    };

                    db.update_payment_method(
                        payment_method,
                        pm_update,
                        merchant_account.storage_scheme,
                    )
                    .await
                    .change_context(errors::ApiErrorResponse::InternalServerError)
                    .attach_printable("Failed to update payment method in db")?;

                    return Err(e.attach_printable("Failed to add card to locker"));
                }
            }
        }
    }
}

#[instrument(skip_all)]
pub async fn add_payment_method(
    state: routes::SessionState,
    req: api::PaymentMethodCreate,
    merchant_account: &domain::MerchantAccount,
    key_store: &domain::MerchantKeyStore,
) -> errors::RouterResponse<api::PaymentMethodResponse> {
    req.validate()?;
    let db = &*state.store;
    let merchant_id = &merchant_account.merchant_id;
    let customer_id = req.customer_id.clone().get_required_value("customer_id")?;
    let payment_method = req.payment_method.get_required_value("payment_method")?;

    let response = match payment_method {
        #[cfg(feature = "payouts")]
        api_enums::PaymentMethod::BankTransfer => match req.bank_transfer.clone() {
            Some(bank) => add_bank_to_locker(
                &state,
                req.clone(),
                merchant_account,
                key_store,
                &bank,
                &customer_id,
            )
            .await
            .change_context(errors::ApiErrorResponse::InternalServerError)
            .attach_printable("Add PaymentMethod Failed"),
            _ => Ok(store_default_payment_method(
                &req,
                &customer_id,
                merchant_id,
            )),
        },
        api_enums::PaymentMethod::Card => match req.card.clone() {
            Some(card) => {
                helpers::validate_card_expiry(&card.card_exp_month, &card.card_exp_year)?;
                Box::pin(add_card_to_locker(
                    &state,
                    req.clone(),
                    &card,
                    &customer_id,
                    merchant_account,
                    None,
                ))
                .await
                .change_context(errors::ApiErrorResponse::InternalServerError)
                .attach_printable("Add Card Failed")
            }
            _ => Ok(store_default_payment_method(
                &req,
                &customer_id,
                merchant_id,
            )),
        },
        _ => Ok(store_default_payment_method(
            &req,
            &customer_id,
            merchant_id,
        )),
    };

    let (mut resp, duplication_check) = response?;

    match duplication_check {
        Some(duplication_check) => match duplication_check {
            payment_methods::DataDuplicationCheck::Duplicated => {
                let existing_pm = get_or_insert_payment_method(
                    db,
                    req.clone(),
                    &mut resp,
                    merchant_account,
                    &customer_id,
                    key_store,
                )
                .await?;

                resp.client_secret = existing_pm.client_secret;
            }
            payment_methods::DataDuplicationCheck::MetaDataChanged => {
                if let Some(card) = req.card.clone() {
                    let existing_pm = get_or_insert_payment_method(
                        db,
                        req.clone(),
                        &mut resp,
                        merchant_account,
                        &customer_id,
                        key_store,
                    )
                    .await?;

                    let client_secret = existing_pm.client_secret.clone();

                    delete_card_from_locker(
                        &state,
                        &customer_id,
                        merchant_id,
                        existing_pm
                            .locker_id
                            .as_ref()
                            .unwrap_or(&existing_pm.payment_method_id),
                    )
                    .await?;

                    let add_card_resp = add_card_hs(
                        &state,
                        req.clone(),
                        &card,
                        &customer_id,
                        merchant_account,
                        api::enums::LockerChoice::HyperswitchCardVault,
                        Some(
                            existing_pm
                                .locker_id
                                .as_ref()
                                .unwrap_or(&existing_pm.payment_method_id),
                        ),
                    )
                    .await;

                    if let Err(err) = add_card_resp {
                        logger::error!(vault_err=?err);
                        db.delete_payment_method_by_merchant_id_payment_method_id(
                            merchant_id,
                            &resp.payment_method_id,
                        )
                        .await
                        .to_not_found_response(errors::ApiErrorResponse::PaymentMethodNotFound)?;

                        Err(report!(errors::ApiErrorResponse::InternalServerError)
                            .attach_printable("Failed while updating card metadata changes"))?
                    };

                    let updated_card = Some(api::CardDetailFromLocker {
                        scheme: existing_pm.scheme.clone(),
                        last4_digits: Some(card.card_number.get_last4()),
                        issuer_country: card.card_issuing_country,
                        card_isin: Some(card.card_number.get_card_isin()),
                        card_number: Some(card.card_number),
                        expiry_month: Some(card.card_exp_month),
                        expiry_year: Some(card.card_exp_year),
                        card_token: None,
                        card_fingerprint: None,
                        card_holder_name: card.card_holder_name,
                        nick_name: card.nick_name,
                        card_network: card.card_network,
                        card_issuer: card.card_issuer,
                        card_type: card.card_type,
                        saved_to_locker: true,
                    });

                    let updated_pmd = updated_card.as_ref().map(|card| {
                        PaymentMethodsData::Card(CardDetailsPaymentMethod::from(card.clone()))
                    });
                    let pm_data_encrypted = create_encrypted_data(key_store, updated_pmd).await;

                    let pm_update = storage::PaymentMethodUpdate::PaymentMethodDataUpdate {
                        payment_method_data: pm_data_encrypted,
                    };

                    db.update_payment_method(
                        existing_pm,
                        pm_update,
                        merchant_account.storage_scheme,
                    )
                    .await
                    .change_context(errors::ApiErrorResponse::InternalServerError)
                    .attach_printable("Failed to add payment method in db")?;

                    resp.client_secret = client_secret;
                }
            }
        },
        None => {
            let pm_metadata = resp.metadata.as_ref().map(|data| data.peek());

            let locker_id = if resp.payment_method == Some(api_enums::PaymentMethod::Card)
                || resp.payment_method == Some(api_enums::PaymentMethod::BankTransfer)
            {
                Some(resp.payment_method_id)
            } else {
                None
            };
            resp.payment_method_id = generate_id(consts::ID_LENGTH, "pm");
            let pm = insert_payment_method(
                db,
                &resp,
                req,
                key_store,
                merchant_id,
                &customer_id,
                pm_metadata.cloned(),
                None,
                locker_id,
                None,
                None,
                merchant_account.storage_scheme,
                None,
            )
            .await?;

            resp.client_secret = pm.client_secret;
        }
    }

    Ok(services::ApplicationResponse::Json(resp))
}

#[allow(clippy::too_many_arguments)]
pub async fn insert_payment_method(
    db: &dyn db::StorageInterface,
    resp: &api::PaymentMethodResponse,
    req: api::PaymentMethodCreate,
    key_store: &domain::MerchantKeyStore,
    merchant_id: &str,
    customer_id: &id_type::CustomerId,
    pm_metadata: Option<serde_json::Value>,
    customer_acceptance: Option<serde_json::Value>,
    locker_id: Option<String>,
    connector_mandate_details: Option<serde_json::Value>,
    network_transaction_id: Option<String>,
    storage_scheme: MerchantStorageScheme,
    payment_method_billing_address: Option<Encryption>,
) -> errors::RouterResult<diesel_models::PaymentMethod> {
    let pm_card_details = resp
        .card
        .as_ref()
        .map(|card| PaymentMethodsData::Card(CardDetailsPaymentMethod::from(card.clone())));
    let pm_data_encrypted = create_encrypted_data(key_store, pm_card_details).await;
    create_payment_method(
        db,
        &req,
        customer_id,
        &resp.payment_method_id,
        locker_id,
        merchant_id,
        pm_metadata,
        customer_acceptance,
        pm_data_encrypted,
        key_store,
        connector_mandate_details,
        None,
        network_transaction_id,
        storage_scheme,
        payment_method_billing_address,
    )
    .await
}

#[instrument(skip_all)]
pub async fn update_customer_payment_method(
    state: routes::SessionState,
    merchant_account: domain::MerchantAccount,
    req: api::PaymentMethodUpdate,
    payment_method_id: &str,
    key_store: domain::MerchantKeyStore,
) -> errors::RouterResponse<api::PaymentMethodResponse> {
    // Currently update is supported only for cards
    if let Some(card_update) = req.card.clone() {
        let db = state.store.as_ref();

        let pm = db
            .find_payment_method(payment_method_id, merchant_account.storage_scheme)
            .await
            .to_not_found_response(errors::ApiErrorResponse::PaymentMethodNotFound)?;

        if let Some(cs) = &req.client_secret {
            let is_client_secret_expired = authenticate_pm_client_secret_and_check_expiry(cs, &pm)?;

            if is_client_secret_expired {
                return Err((errors::ApiErrorResponse::ClientSecretExpired).into());
            };
        };

        if pm.status == enums::PaymentMethodStatus::AwaitingData {
            return Err(report!(errors::ApiErrorResponse::NotSupported {
                message: "Payment method is awaiting data so it cannot be updated".into()
            }));
        }

        if pm.payment_method_data.is_none() {
            return Err(report!(errors::ApiErrorResponse::GenericNotFoundError {
                message: "payment_method_data not found".to_string()
            }));
        }

        // Fetch the existing payment method data from db
        let existing_card_data = decrypt::<serde_json::Value, masking::WithType>(
            pm.payment_method_data.clone(),
            key_store.key.get_inner().peek(),
        )
        .await
        .change_context(errors::ApiErrorResponse::InternalServerError)
        .attach_printable("Failed to decrypt card details")?
        .map(|x| x.into_inner().expose())
        .map(
            |value| -> Result<PaymentMethodsData, error_stack::Report<errors::ApiErrorResponse>> {
                value
                    .parse_value::<PaymentMethodsData>("PaymentMethodsData")
                    .change_context(errors::ApiErrorResponse::InternalServerError)
                    .attach_printable("Failed to deserialize payment methods data")
            },
        )
        .transpose()?
        .and_then(|pmd| match pmd {
            PaymentMethodsData::Card(crd) => Some(api::CardDetailFromLocker::from(crd)),
            _ => None,
        })
        .ok_or(errors::ApiErrorResponse::InternalServerError)
        .attach_printable("Failed to obtain decrypted card object from db")?;

        let is_card_updation_required =
            validate_payment_method_update(card_update.clone(), existing_card_data.clone());

        let response = if is_card_updation_required {
            // Fetch the existing card data from locker for getting card number
            let card_data_from_locker = get_card_from_locker(
                &state,
                &pm.customer_id,
                &pm.merchant_id,
                pm.locker_id.as_ref().unwrap_or(&pm.payment_method_id),
            )
            .await
            .change_context(errors::ApiErrorResponse::InternalServerError)
            .attach_printable("Error getting card from locker")?;

            if card_update.card_exp_month.is_some() || card_update.card_exp_year.is_some() {
                helpers::validate_card_expiry(
                    card_update
                        .card_exp_month
                        .as_ref()
                        .unwrap_or(&card_data_from_locker.card_exp_month),
                    card_update
                        .card_exp_year
                        .as_ref()
                        .unwrap_or(&card_data_from_locker.card_exp_year),
                )?;
            }

            let updated_card_details = card_update.apply(card_data_from_locker.clone());

            // Construct new payment method object from request
            let new_pm = api::PaymentMethodCreate {
                payment_method: pm.payment_method,
                payment_method_type: pm.payment_method_type,
                payment_method_issuer: pm.payment_method_issuer.clone(),
                payment_method_issuer_code: pm.payment_method_issuer_code,
                #[cfg(feature = "payouts")]
                bank_transfer: None,
                card: Some(updated_card_details.clone()),
                #[cfg(feature = "payouts")]
                wallet: None,
                metadata: None,
                customer_id: Some(pm.customer_id.clone()),
                client_secret: pm.client_secret.clone(),
                payment_method_data: None,
                card_network: None,
            };
            new_pm.validate()?;

            // Delete old payment method from locker
            delete_card_from_locker(
                &state,
                &pm.customer_id,
                &pm.merchant_id,
                pm.locker_id.as_ref().unwrap_or(&pm.payment_method_id),
            )
            .await?;

            // Add the updated payment method data to locker
            let (mut add_card_resp, _) = Box::pin(add_card_to_locker(
                &state,
                new_pm.clone(),
                &updated_card_details,
                &pm.customer_id,
                &merchant_account,
                Some(pm.locker_id.as_ref().unwrap_or(&pm.payment_method_id)),
            ))
            .await
            .change_context(errors::ApiErrorResponse::InternalServerError)
            .attach_printable("Failed to add updated payment method to locker")?;

            // Construct new updated card object. Consider a field if passed in request or else populate it with the existing value from existing_card_data
            let updated_card = Some(api::CardDetailFromLocker {
                scheme: existing_card_data.scheme,
                last4_digits: Some(card_data_from_locker.card_number.get_last4()),
                issuer_country: existing_card_data.issuer_country,
                card_number: existing_card_data.card_number,
                expiry_month: card_update
                    .card_exp_month
                    .or(existing_card_data.expiry_month),
                expiry_year: card_update.card_exp_year.or(existing_card_data.expiry_year),
                card_token: existing_card_data.card_token,
                card_fingerprint: existing_card_data.card_fingerprint,
                card_holder_name: card_update
                    .card_holder_name
                    .or(existing_card_data.card_holder_name),
                nick_name: card_update.nick_name.or(existing_card_data.nick_name),
                card_network: existing_card_data.card_network,
                card_isin: existing_card_data.card_isin,
                card_issuer: existing_card_data.card_issuer,
                card_type: existing_card_data.card_type,
                saved_to_locker: true,
            });

            let updated_pmd = updated_card
                .as_ref()
                .map(|card| PaymentMethodsData::Card(CardDetailsPaymentMethod::from(card.clone())));
            let pm_data_encrypted = create_encrypted_data(&key_store, updated_pmd).await;

            let pm_update = storage::PaymentMethodUpdate::PaymentMethodDataUpdate {
                payment_method_data: pm_data_encrypted,
            };

            add_card_resp
                .payment_method_id
                .clone_from(&pm.payment_method_id);

            db.update_payment_method(pm, pm_update, merchant_account.storage_scheme)
                .await
                .change_context(errors::ApiErrorResponse::InternalServerError)
                .attach_printable("Failed to update payment method in db")?;

            add_card_resp
        } else {
            // Return existing payment method data as response without any changes
            api::PaymentMethodResponse {
                merchant_id: pm.merchant_id.to_owned(),
                customer_id: Some(pm.customer_id),
                payment_method_id: pm.payment_method_id,
                payment_method: pm.payment_method,
                payment_method_type: pm.payment_method_type,
                #[cfg(feature = "payouts")]
                bank_transfer: None,
                card: Some(existing_card_data),
                metadata: pm.metadata,
                created: Some(pm.created_at),
                recurring_enabled: false,
                installment_payment_enabled: false,
                payment_experience: Some(vec![api_models::enums::PaymentExperience::RedirectToUrl]),
                last_used_at: Some(common_utils::date_time::now()),
                client_secret: pm.client_secret.clone(),
            }
        };

        Ok(services::ApplicationResponse::Json(response))
    } else {
        Err(report!(errors::ApiErrorResponse::NotSupported {
            message: "Payment method update for the given payment method is not supported".into()
        }))
    }
}

pub fn validate_payment_method_update(
    card_updation_obj: CardDetailUpdate,
    existing_card_data: api::CardDetailFromLocker,
) -> bool {
    // Return true If any one of the below condition returns true,
    // If a field is not passed in the update request, return false.
    // If the field is present, it depends on the existing field data:
    // - If existing field data is not present, or if it is present and doesn't match
    //   the update request data, then return true.
    // - Or else return false
    card_updation_obj
        .card_exp_month
        .map(|exp_month| exp_month.expose())
        .map_or(false, |new_exp_month| {
            existing_card_data
                .expiry_month
                .map(|exp_month| exp_month.expose())
                .map_or(true, |old_exp_month| new_exp_month != old_exp_month)
        })
        || card_updation_obj
            .card_exp_year
            .map(|exp_year| exp_year.expose())
            .map_or(false, |new_exp_year| {
                existing_card_data
                    .expiry_year
                    .map(|exp_year| exp_year.expose())
                    .map_or(true, |old_exp_year| new_exp_year != old_exp_year)
            })
        || card_updation_obj
            .card_holder_name
            .map(|name| name.expose())
            .map_or(false, |new_card_holder_name| {
                existing_card_data
                    .card_holder_name
                    .map(|name| name.expose())
                    .map_or(true, |old_card_holder_name| {
                        new_card_holder_name != old_card_holder_name
                    })
            })
        || card_updation_obj
            .nick_name
            .map(|nick_name| nick_name.expose())
            .map_or(false, |new_nick_name| {
                existing_card_data
                    .nick_name
                    .map(|nick_name| nick_name.expose())
                    .map_or(true, |old_nick_name| new_nick_name != old_nick_name)
            })
}

// Wrapper function to switch lockers

#[cfg(feature = "payouts")]
pub async fn add_bank_to_locker(
    state: &routes::SessionState,
    req: api::PaymentMethodCreate,
    merchant_account: &domain::MerchantAccount,
    key_store: &domain::MerchantKeyStore,
    bank: &api::BankPayout,
    customer_id: &id_type::CustomerId,
) -> errors::CustomResult<
    (
        api::PaymentMethodResponse,
        Option<payment_methods::DataDuplicationCheck>,
    ),
    errors::VaultError,
> {
    let key = key_store.key.get_inner().peek();
    let payout_method_data = api::PayoutMethodData::Bank(bank.clone());
    let enc_data = async {
        serde_json::to_value(payout_method_data.to_owned())
            .map_err(|err| {
                logger::error!("Error while encoding payout method data: {}", err);
                errors::VaultError::SavePaymentMethodFailed
            })
            .change_context(errors::VaultError::SavePaymentMethodFailed)
            .attach_printable("Unable to encode payout method data")
            .ok()
            .map(|v| {
                let secret: Secret<String> = Secret::new(v.to_string());
                secret
            })
            .async_lift(|inner| encrypt_optional(inner, key))
            .await
    }
    .await
    .change_context(errors::VaultError::SavePaymentMethodFailed)
    .attach_printable("Failed to encrypt payout method data")?
    .map(Encryption::from)
    .map(|e| e.into_inner())
    .map_or(Err(errors::VaultError::SavePaymentMethodFailed), |e| {
        Ok(hex::encode(e.peek()))
    })?;

    let payload =
        payment_methods::StoreLockerReq::LockerGeneric(payment_methods::StoreGenericReq {
            merchant_id: &merchant_account.merchant_id,
            merchant_customer_id: customer_id.to_owned(),
            enc_data,
            ttl: state.conf.locker.ttl_for_storage_in_secs,
        });
    let store_resp = call_to_locker_hs(
        state,
        &payload,
        customer_id,
        api_enums::LockerChoice::HyperswitchCardVault,
    )
    .await?;
    let payment_method_resp = payment_methods::mk_add_bank_response_hs(
        bank.clone(),
        store_resp.card_reference,
        req,
        &merchant_account.merchant_id,
    );
    Ok((payment_method_resp, store_resp.duplication_check))
}

/// The response will be the tuple of PaymentMethodResponse and the duplication check of payment_method
pub async fn add_card_to_locker(
    state: &routes::SessionState,
    req: api::PaymentMethodCreate,
    card: &api::CardDetail,
    customer_id: &id_type::CustomerId,
    merchant_account: &domain::MerchantAccount,
    card_reference: Option<&str>,
) -> errors::CustomResult<
    (
        api::PaymentMethodResponse,
        Option<payment_methods::DataDuplicationCheck>,
    ),
    errors::VaultError,
> {
    metrics::STORED_TO_LOCKER.add(&metrics::CONTEXT, 1, &[]);
    let add_card_to_hs_resp = common_utils::metrics::utils::record_operation_time(
        async {
            add_card_hs(
                state,
                req.clone(),
                card,
                customer_id,
                merchant_account,
                api_enums::LockerChoice::HyperswitchCardVault,
                card_reference,
            )
            .await
            .map_err(|error| {
                metrics::CARD_LOCKER_FAILURES.add(
                    &metrics::CONTEXT,
                    1,
                    &[
                        router_env::opentelemetry::KeyValue::new("locker", "rust"),
                        router_env::opentelemetry::KeyValue::new("operation", "add"),
                    ],
                );
                error
            })
        },
        &metrics::CARD_ADD_TIME,
        &metrics::CONTEXT,
        &[router_env::opentelemetry::KeyValue::new("locker", "rust")],
    )
    .await?;

    logger::debug!("card added to hyperswitch-card-vault");
    Ok(add_card_to_hs_resp)
}

pub async fn get_card_from_locker(
    state: &routes::SessionState,
    customer_id: &id_type::CustomerId,
    merchant_id: &str,
    card_reference: &str,
) -> errors::RouterResult<Card> {
    metrics::GET_FROM_LOCKER.add(&metrics::CONTEXT, 1, &[]);

    let get_card_from_rs_locker_resp = common_utils::metrics::utils::record_operation_time(
        async {
            get_card_from_hs_locker(
                state,
                customer_id,
                merchant_id,
                card_reference,
                api_enums::LockerChoice::HyperswitchCardVault,
            )
            .await
            .change_context(errors::ApiErrorResponse::InternalServerError)
            .attach_printable("Failed while getting card from hyperswitch card vault")
            .map_err(|error| {
                metrics::CARD_LOCKER_FAILURES.add(
                    &metrics::CONTEXT,
                    1,
                    &[
                        router_env::opentelemetry::KeyValue::new("locker", "rust"),
                        router_env::opentelemetry::KeyValue::new("operation", "get"),
                    ],
                );
                error
            })
        },
        &metrics::CARD_GET_TIME,
        &metrics::CONTEXT,
        &[router_env::opentelemetry::KeyValue::new("locker", "rust")],
    )
    .await?;

    logger::debug!("card retrieved from rust locker");
    Ok(get_card_from_rs_locker_resp)
}

pub async fn delete_card_from_locker(
    state: &routes::SessionState,
    customer_id: &id_type::CustomerId,
    merchant_id: &str,
    card_reference: &str,
) -> errors::RouterResult<payment_methods::DeleteCardResp> {
    metrics::DELETE_FROM_LOCKER.add(&metrics::CONTEXT, 1, &[]);

    common_utils::metrics::utils::record_operation_time(
        async move {
            delete_card_from_hs_locker(state, customer_id, merchant_id, card_reference)
                .await
                .map_err(|error| {
                    metrics::CARD_LOCKER_FAILURES.add(&metrics::CONTEXT, 1, &[]);
                    error
                })
        },
        &metrics::CARD_DELETE_TIME,
        &metrics::CONTEXT,
        &[],
    )
    .await
}

#[instrument(skip_all)]
pub async fn add_card_hs(
    state: &routes::SessionState,
    req: api::PaymentMethodCreate,
    card: &api::CardDetail,
    customer_id: &id_type::CustomerId,
    merchant_account: &domain::MerchantAccount,
    locker_choice: api_enums::LockerChoice,
    card_reference: Option<&str>,
) -> errors::CustomResult<
    (
        api::PaymentMethodResponse,
        Option<payment_methods::DataDuplicationCheck>,
    ),
    errors::VaultError,
> {
    let payload = payment_methods::StoreLockerReq::LockerCard(payment_methods::StoreCardReq {
        merchant_id: &merchant_account.merchant_id,
        merchant_customer_id: customer_id.to_owned(),
        requestor_card_reference: card_reference.map(str::to_string),
        card: Card {
            card_number: card.card_number.to_owned(),
            name_on_card: card.card_holder_name.to_owned(),
            card_exp_month: card.card_exp_month.to_owned(),
            card_exp_year: card.card_exp_year.to_owned(),
            card_brand: card.card_network.as_ref().map(ToString::to_string),
            card_isin: None,
            nick_name: card.nick_name.as_ref().map(Secret::peek).cloned(),
        },
        ttl: state.conf.locker.ttl_for_storage_in_secs,
    });

    let store_card_payload = call_to_locker_hs(state, &payload, customer_id, locker_choice).await?;

    let payment_method_resp = payment_methods::mk_add_card_response_hs(
        card.clone(),
        store_card_payload.card_reference,
        req,
        &merchant_account.merchant_id,
    );
    Ok((payment_method_resp, store_card_payload.duplication_check))
}

#[instrument(skip_all)]
pub async fn decode_and_decrypt_locker_data(
    key_store: &domain::MerchantKeyStore,
    enc_card_data: String,
) -> errors::CustomResult<Secret<String>, errors::VaultError> {
    // Fetch key
    let key = key_store.key.get_inner().peek();
    // Decode
    let decoded_bytes = hex::decode(&enc_card_data)
        .change_context(errors::VaultError::ResponseDeserializationFailed)
        .attach_printable("Failed to decode hex string into bytes")?;
    // Decrypt
    decrypt(Some(Encryption::new(decoded_bytes.into())), key)
        .await
        .change_context(errors::VaultError::FetchPaymentMethodFailed)?
        .map_or(
            Err(report!(errors::VaultError::FetchPaymentMethodFailed)),
            |d| Ok(d.into_inner()),
        )
}

#[instrument(skip_all)]
pub async fn get_payment_method_from_hs_locker<'a>(
    state: &'a routes::SessionState,
    key_store: &domain::MerchantKeyStore,
    customer_id: &id_type::CustomerId,
    merchant_id: &str,
    payment_method_reference: &'a str,
    locker_choice: Option<api_enums::LockerChoice>,
) -> errors::CustomResult<Secret<String>, errors::VaultError> {
    let locker = &state.conf.locker;
    let jwekey = state.conf.jwekey.get_inner();

    let payment_method_data = if !locker.mock_locker {
        let request = payment_methods::mk_get_card_request_hs(
            jwekey,
            locker,
            customer_id,
            merchant_id,
            payment_method_reference,
            locker_choice,
        )
        .await
        .change_context(errors::VaultError::FetchPaymentMethodFailed)
        .attach_printable("Making get payment method request failed")?;
        let response = services::call_connector_api(state, request, "add_card_to_locker")
            .await
            .change_context(errors::VaultError::FetchPaymentMethodFailed)
            .attach_printable("Failed while executing call_connector_api for get_card");
        let jwe_body: services::JweBody = response
            .get_response_inner("JweBody")
            .change_context(errors::VaultError::FetchPaymentMethodFailed)?;
        let decrypted_payload =
            payment_methods::get_decrypted_response_payload(jwekey, jwe_body, locker_choice)
                .await
                .change_context(errors::VaultError::FetchPaymentMethodFailed)
                .attach_printable("Error getting decrypted response payload for get card")?;
        let get_card_resp: payment_methods::RetrieveCardResp = decrypted_payload
            .parse_struct("RetrieveCardResp")
            .change_context(errors::VaultError::FetchPaymentMethodFailed)
            .attach_printable("Failed to parse struct to RetrieveCardResp")?;
        let retrieve_card_resp = get_card_resp
            .payload
            .get_required_value("RetrieveCardRespPayload")
            .change_context(errors::VaultError::FetchPaymentMethodFailed)
            .attach_printable("Failed to retrieve field - payload from RetrieveCardResp")?;
        let enc_card_data = retrieve_card_resp
            .enc_card_data
            .get_required_value("enc_card_data")
            .change_context(errors::VaultError::FetchPaymentMethodFailed)
            .attach_printable(
                "Failed to retrieve field - enc_card_data from RetrieveCardRespPayload",
            )?;
        decode_and_decrypt_locker_data(key_store, enc_card_data.peek().to_string()).await?
    } else {
        mock_get_payment_method(&*state.store, key_store, payment_method_reference)
            .await?
            .payment_method
            .payment_method_data
    };
    Ok(payment_method_data)
}

#[instrument(skip_all)]
pub async fn call_to_locker_hs<'a>(
    state: &routes::SessionState,
    payload: &payment_methods::StoreLockerReq<'a>,
    customer_id: &id_type::CustomerId,
    locker_choice: api_enums::LockerChoice,
) -> errors::CustomResult<payment_methods::StoreCardRespPayload, errors::VaultError> {
    let locker = &state.conf.locker;
    let jwekey = state.conf.jwekey.get_inner();
    let db = &*state.store;
    let stored_card_response = if !locker.mock_locker {
        let request =
            payment_methods::mk_add_locker_request_hs(jwekey, locker, payload, locker_choice)
                .await?;
        let response = services::call_connector_api(state, request, "add_card_to_hs_locker")
            .await
            .change_context(errors::VaultError::SaveCardFailed);

        let jwe_body: services::JweBody = response
            .get_response_inner("JweBody")
            .change_context(errors::VaultError::FetchCardFailed)?;

        let decrypted_payload =
            payment_methods::get_decrypted_response_payload(jwekey, jwe_body, Some(locker_choice))
                .await
                .change_context(errors::VaultError::SaveCardFailed)
                .attach_printable("Error getting decrypted response payload")?;
        let stored_card_resp: payment_methods::StoreCardResp = decrypted_payload
            .parse_struct("StoreCardResp")
            .change_context(errors::VaultError::ResponseDeserializationFailed)?;
        stored_card_resp
    } else {
        let card_id = generate_id(consts::ID_LENGTH, "card");
        mock_call_to_locker_hs(db, &card_id, payload, None, None, Some(customer_id)).await?
    };

    let stored_card = stored_card_response
        .payload
        .get_required_value("StoreCardRespPayload")
        .change_context(errors::VaultError::SaveCardFailed)?;
    Ok(stored_card)
}

pub async fn update_payment_method(
    db: &dyn db::StorageInterface,
    pm: payment_method::PaymentMethod,
    pm_metadata: serde_json::Value,
    storage_scheme: MerchantStorageScheme,
) -> errors::CustomResult<(), errors::VaultError> {
    let pm_update = payment_method::PaymentMethodUpdate::MetadataUpdate {
        metadata: Some(pm_metadata),
    };
    db.update_payment_method(pm, pm_update, storage_scheme)
        .await
        .change_context(errors::VaultError::UpdateInPaymentMethodDataTableFailed)?;
    Ok(())
}

pub async fn update_payment_method_connector_mandate_details(
    db: &dyn db::StorageInterface,
    pm: payment_method::PaymentMethod,
    connector_mandate_details: Option<serde_json::Value>,
    storage_scheme: MerchantStorageScheme,
) -> errors::CustomResult<(), errors::VaultError> {
    let pm_update = payment_method::PaymentMethodUpdate::ConnectorMandateDetailsUpdate {
        connector_mandate_details,
    };

    db.update_payment_method(pm, pm_update, storage_scheme)
        .await
        .change_context(errors::VaultError::UpdateInPaymentMethodDataTableFailed)?;
    Ok(())
}
#[instrument(skip_all)]
pub async fn get_card_from_hs_locker<'a>(
    state: &'a routes::SessionState,
    customer_id: &id_type::CustomerId,
    merchant_id: &str,
    card_reference: &'a str,
    locker_choice: api_enums::LockerChoice,
) -> errors::CustomResult<Card, errors::VaultError> {
    let locker = &state.conf.locker;
    let jwekey = &state.conf.jwekey.get_inner();

    if !locker.mock_locker {
        let request = payment_methods::mk_get_card_request_hs(
            jwekey,
            locker,
            customer_id,
            merchant_id,
            card_reference,
            Some(locker_choice),
        )
        .await
        .change_context(errors::VaultError::FetchCardFailed)
        .attach_printable("Making get card request failed")?;
        let response = services::call_connector_api(state, request, "get_card_from_locker")
            .await
            .change_context(errors::VaultError::FetchCardFailed)
            .attach_printable("Failed while executing call_connector_api for get_card");
        let jwe_body: services::JweBody = response
            .get_response_inner("JweBody")
            .change_context(errors::VaultError::FetchCardFailed)?;
        let decrypted_payload =
            payment_methods::get_decrypted_response_payload(jwekey, jwe_body, Some(locker_choice))
                .await
                .change_context(errors::VaultError::FetchCardFailed)
                .attach_printable("Error getting decrypted response payload for get card")?;
        let get_card_resp: payment_methods::RetrieveCardResp = decrypted_payload
            .parse_struct("RetrieveCardResp")
            .change_context(errors::VaultError::FetchCardFailed)?;
        let retrieve_card_resp = get_card_resp
            .payload
            .get_required_value("RetrieveCardRespPayload")
            .change_context(errors::VaultError::FetchCardFailed)?;
        retrieve_card_resp
            .card
            .get_required_value("Card")
            .change_context(errors::VaultError::FetchCardFailed)
    } else {
        let (get_card_resp, _) = mock_get_card(&*state.store, card_reference).await?;
        payment_methods::mk_get_card_response(get_card_resp)
            .change_context(errors::VaultError::ResponseDeserializationFailed)
    }
}

#[instrument(skip_all)]
pub async fn delete_card_from_hs_locker<'a>(
    state: &routes::SessionState,
    customer_id: &id_type::CustomerId,
    merchant_id: &str,
    card_reference: &'a str,
) -> errors::RouterResult<payment_methods::DeleteCardResp> {
    let locker = &state.conf.locker;
    let jwekey = &state.conf.jwekey.get_inner();

    let request = payment_methods::mk_delete_card_request_hs(
        jwekey,
        locker,
        customer_id,
        merchant_id,
        card_reference,
    )
    .await
    .change_context(errors::ApiErrorResponse::InternalServerError)
    .attach_printable("Making delete card request failed")?;

    if !locker.mock_locker {
        let response = services::call_connector_api(state, request, "delete_card_from_locker")
            .await
            .change_context(errors::ApiErrorResponse::InternalServerError)
            .attach_printable("Failed while executing call_connector_api for delete card");
        let jwe_body: services::JweBody = response.get_response_inner("JweBody")?;
        let decrypted_payload = payment_methods::get_decrypted_response_payload(
            jwekey,
            jwe_body,
            Some(api_enums::LockerChoice::HyperswitchCardVault),
        )
        .await
        .change_context(errors::ApiErrorResponse::InternalServerError)
        .attach_printable("Error getting decrypted response payload for delete card")?;
        let delete_card_resp: payment_methods::DeleteCardResp = decrypted_payload
            .parse_struct("DeleteCardResp")
            .change_context(errors::ApiErrorResponse::InternalServerError)?;
        Ok(delete_card_resp)
    } else {
        Ok(mock_delete_card_hs(&*state.store, card_reference)
            .await
            .change_context(errors::ApiErrorResponse::InternalServerError)
            .attach_printable("card_delete_failure_message")?)
    }
}

///Mock api for local testing
pub async fn mock_call_to_locker_hs<'a>(
    db: &dyn db::StorageInterface,
    card_id: &str,
    payload: &payment_methods::StoreLockerReq<'a>,
    card_cvc: Option<String>,
    payment_method_id: Option<String>,
    customer_id: Option<&id_type::CustomerId>,
) -> errors::CustomResult<payment_methods::StoreCardResp, errors::VaultError> {
    let mut locker_mock_up = storage::LockerMockUpNew {
        card_id: card_id.to_string(),
        external_id: uuid::Uuid::new_v4().to_string(),
        card_fingerprint: uuid::Uuid::new_v4().to_string(),
        card_global_fingerprint: uuid::Uuid::new_v4().to_string(),
        merchant_id: "".to_string(),
        card_number: "4111111111111111".to_string(),
        card_exp_year: "2099".to_string(),
        card_exp_month: "12".to_string(),
        card_cvc,
        payment_method_id,
        customer_id: customer_id.map(ToOwned::to_owned),
        name_on_card: None,
        nickname: None,
        enc_card_data: None,
    };
    locker_mock_up = match payload {
        payment_methods::StoreLockerReq::LockerCard(store_card_req) => storage::LockerMockUpNew {
            merchant_id: store_card_req.merchant_id.to_string(),
            card_number: store_card_req.card.card_number.peek().to_string(),
            card_exp_year: store_card_req.card.card_exp_year.peek().to_string(),
            card_exp_month: store_card_req.card.card_exp_month.peek().to_string(),
            name_on_card: store_card_req.card.name_on_card.to_owned().expose_option(),
            nickname: store_card_req.card.nick_name.to_owned(),
            ..locker_mock_up
        },
        payment_methods::StoreLockerReq::LockerGeneric(store_generic_req) => {
            storage::LockerMockUpNew {
                merchant_id: store_generic_req.merchant_id.to_string(),
                enc_card_data: Some(store_generic_req.enc_data.to_owned()),
                ..locker_mock_up
            }
        }
    };

    let response = db
        .insert_locker_mock_up(locker_mock_up)
        .await
        .change_context(errors::VaultError::SaveCardFailed)?;
    let payload = payment_methods::StoreCardRespPayload {
        card_reference: response.card_id,
        duplication_check: None,
    };
    Ok(payment_methods::StoreCardResp {
        status: "Ok".to_string(),
        error_code: None,
        error_message: None,
        payload: Some(payload),
    })
}

#[instrument(skip_all)]
pub async fn mock_get_card<'a>(
    db: &dyn db::StorageInterface,
    card_id: &'a str,
) -> errors::CustomResult<(payment_methods::GetCardResponse, Option<String>), errors::VaultError> {
    let locker_mock_up = db
        .find_locker_by_card_id(card_id)
        .await
        .change_context(errors::VaultError::FetchCardFailed)?;
    let add_card_response = payment_methods::AddCardResponse {
        card_id: locker_mock_up
            .payment_method_id
            .unwrap_or(locker_mock_up.card_id),
        external_id: locker_mock_up.external_id,
        card_fingerprint: locker_mock_up.card_fingerprint.into(),
        card_global_fingerprint: locker_mock_up.card_global_fingerprint.into(),
        merchant_id: Some(locker_mock_up.merchant_id),
        card_number: cards::CardNumber::try_from(locker_mock_up.card_number)
            .change_context(errors::VaultError::ResponseDeserializationFailed)
            .attach_printable("Invalid card number format from the mock locker")
            .map(Some)?,
        card_exp_year: Some(locker_mock_up.card_exp_year.into()),
        card_exp_month: Some(locker_mock_up.card_exp_month.into()),
        name_on_card: locker_mock_up.name_on_card.map(|card| card.into()),
        nickname: locker_mock_up.nickname,
        customer_id: locker_mock_up.customer_id,
        duplicate: locker_mock_up.duplicate,
    };
    Ok((
        payment_methods::GetCardResponse {
            card: add_card_response,
        },
        locker_mock_up.card_cvc,
    ))
}

#[instrument(skip_all)]
pub async fn mock_get_payment_method<'a>(
    db: &dyn db::StorageInterface,
    key_store: &domain::MerchantKeyStore,
    card_id: &'a str,
) -> errors::CustomResult<payment_methods::GetPaymentMethodResponse, errors::VaultError> {
    let locker_mock_up = db
        .find_locker_by_card_id(card_id)
        .await
        .change_context(errors::VaultError::FetchPaymentMethodFailed)?;
    let dec_data = if let Some(e) = locker_mock_up.enc_card_data {
        decode_and_decrypt_locker_data(key_store, e).await
    } else {
        Err(report!(errors::VaultError::FetchPaymentMethodFailed))
    }?;
    let payment_method_response = payment_methods::AddPaymentMethodResponse {
        payment_method_id: locker_mock_up
            .payment_method_id
            .unwrap_or(locker_mock_up.card_id),
        external_id: locker_mock_up.external_id,
        merchant_id: Some(locker_mock_up.merchant_id),
        nickname: locker_mock_up.nickname,
        customer_id: locker_mock_up.customer_id,
        duplicate: locker_mock_up.duplicate,
        payment_method_data: dec_data,
    };
    Ok(payment_methods::GetPaymentMethodResponse {
        payment_method: payment_method_response,
    })
}

#[instrument(skip_all)]
pub async fn mock_delete_card_hs<'a>(
    db: &dyn db::StorageInterface,
    card_id: &'a str,
) -> errors::CustomResult<payment_methods::DeleteCardResp, errors::VaultError> {
    db.delete_locker_mock_up(card_id)
        .await
        .change_context(errors::VaultError::FetchCardFailed)?;
    Ok(payment_methods::DeleteCardResp {
        status: "Ok".to_string(),
        error_code: None,
        error_message: None,
    })
}

#[instrument(skip_all)]
pub async fn mock_delete_card<'a>(
    db: &dyn db::StorageInterface,
    card_id: &'a str,
) -> errors::CustomResult<payment_methods::DeleteCardResponse, errors::VaultError> {
    let locker_mock_up = db
        .delete_locker_mock_up(card_id)
        .await
        .change_context(errors::VaultError::FetchCardFailed)?;
    Ok(payment_methods::DeleteCardResponse {
        card_id: Some(locker_mock_up.card_id),
        external_id: Some(locker_mock_up.external_id),
        card_isin: None,
        status: "Ok".to_string(),
    })
}
//------------------------------------------------------------------------------
pub fn get_banks(
    state: &routes::SessionState,
    pm_type: common_enums::enums::PaymentMethodType,
    connectors: Vec<String>,
) -> Result<Vec<BankCodeResponse>, errors::ApiErrorResponse> {
    let mut bank_names_hm: HashMap<String, HashSet<common_enums::enums::BankNames>> =
        HashMap::new();

    if matches!(
        pm_type,
        api_enums::PaymentMethodType::Giropay | api_enums::PaymentMethodType::Sofort
    ) {
        Ok(vec![BankCodeResponse {
            bank_name: vec![],
            eligible_connectors: connectors,
        }])
    } else {
        let mut bank_code_responses = vec![];
        for connector in &connectors {
            if let Some(connector_bank_names) = state.conf.bank_config.0.get(&pm_type) {
                if let Some(connector_hash_set) = connector_bank_names.0.get(connector) {
                    bank_names_hm.insert(connector.clone(), connector_hash_set.banks.clone());
                } else {
                    logger::error!("Could not find any configured connectors for payment_method -> {pm_type} for connector -> {connector}");
                }
            } else {
                logger::error!("Could not find any configured banks for payment_method -> {pm_type} for connector -> {connector}");
            }
        }

        let vector_of_hashsets = bank_names_hm
            .values()
            .map(|bank_names_hashset| bank_names_hashset.to_owned())
            .collect::<Vec<_>>();

        let mut common_bank_names = HashSet::new();
        if let Some(first_element) = vector_of_hashsets.first() {
            common_bank_names = vector_of_hashsets
                .iter()
                .skip(1)
                .fold(first_element.to_owned(), |acc, hs| {
                    acc.intersection(hs).cloned().collect()
                });
        }

        if !common_bank_names.is_empty() {
            bank_code_responses.push(BankCodeResponse {
                bank_name: common_bank_names.clone().into_iter().collect(),
                eligible_connectors: connectors.clone(),
            });
        }

        for connector in connectors {
            if let Some(all_bank_codes_for_connector) = bank_names_hm.get(&connector) {
                let remaining_bank_codes: HashSet<_> = all_bank_codes_for_connector
                    .difference(&common_bank_names)
                    .collect();

                if !remaining_bank_codes.is_empty() {
                    bank_code_responses.push(BankCodeResponse {
                        bank_name: remaining_bank_codes
                            .into_iter()
                            .map(|ele| ele.to_owned())
                            .collect(),
                        eligible_connectors: vec![connector],
                    })
                }
            } else {
                logger::error!("Could not find any configured banks for payment_method -> {pm_type} for connector -> {connector}");
            }
        }
        Ok(bank_code_responses)
    }
}

fn get_val(str: String, val: &serde_json::Value) -> Option<String> {
    str.split('.')
        .try_fold(val, |acc, x| acc.get(x))
        .and_then(|v| v.as_str())
        .map(|s| s.to_string())
}

pub async fn list_payment_methods(
    state: routes::SessionState,
    merchant_account: domain::MerchantAccount,
    key_store: domain::MerchantKeyStore,
    mut req: api::PaymentMethodListRequest,
) -> errors::RouterResponse<api::PaymentMethodListResponse> {
    let db = &*state.store;
    let pm_config_mapping = &state.conf.pm_filters;

    let payment_intent = if let Some(cs) = &req.client_secret {
        if cs.starts_with("pm_") {
            validate_payment_method_and_client_secret(cs, db, &merchant_account).await?;
            None
        } else {
            helpers::verify_payment_intent_time_and_client_secret(
                db,
                &merchant_account,
                &key_store,
                req.client_secret.clone(),
            )
            .await?
        }
    } else {
        None
    };

    let shipping_address = payment_intent
        .as_ref()
        .async_map(|pi| async {
            helpers::get_address_by_id(
                db,
                pi.shipping_address_id.clone(),
                &key_store,
                &pi.payment_id,
                &merchant_account.merchant_id,
                merchant_account.storage_scheme,
            )
            .await
        })
        .await
        .transpose()?
        .flatten();

    let billing_address = payment_intent
        .as_ref()
        .async_map(|pi| async {
            helpers::get_address_by_id(
                db,
                pi.billing_address_id.clone(),
                &key_store,
                &pi.payment_id,
                &merchant_account.merchant_id,
                merchant_account.storage_scheme,
            )
            .await
        })
        .await
        .transpose()?
        .flatten();

    let customer = payment_intent
        .as_ref()
        .async_and_then(|pi| async {
            pi.customer_id
                .as_ref()
                .async_and_then(|cust| async {
                    db.find_customer_by_customer_id_merchant_id(
                        cust,
                        &pi.merchant_id,
                        &key_store,
                        merchant_account.storage_scheme,
                    )
                    .await
                    .to_not_found_response(errors::ApiErrorResponse::CustomerNotFound)
                    .ok()
                })
                .await
        })
        .await;

    let payment_attempt = payment_intent
        .as_ref()
        .async_map(|pi| async {
            db.find_payment_attempt_by_payment_id_merchant_id_attempt_id(
                &pi.payment_id,
                &pi.merchant_id,
                &pi.active_attempt.get_id(),
                merchant_account.storage_scheme,
            )
            .await
            .change_context(errors::ApiErrorResponse::PaymentNotFound)
        })
        .await
        .transpose()?;
    let setup_future_usage = payment_intent.as_ref().and_then(|pi| pi.setup_future_usage);
    let payment_type = payment_attempt.as_ref().map(|pa| {
        let amount = api::Amount::from(pa.amount);
        let mandate_type = if pa.mandate_id.is_some() {
            Some(api::MandateTransactionType::RecurringMandateTransaction)
        } else if pa.mandate_details.is_some()
            || setup_future_usage
                .map(|future_usage| future_usage == common_enums::enums::FutureUsage::OffSession)
                .unwrap_or(false)
        {
            Some(api::MandateTransactionType::NewMandateTransaction)
        } else {
            None
        };

        helpers::infer_payment_type(&amount, mandate_type.as_ref())
    });

    let all_mcas = db
        .find_merchant_connector_account_by_merchant_id_and_disabled_list(
            &merchant_account.merchant_id,
            false,
            &key_store,
        )
        .await
        .to_not_found_response(errors::ApiErrorResponse::MerchantAccountNotFound)?;

    let profile_id = payment_intent
        .as_ref()
        .async_map(|payment_intent| async {
            crate::core::utils::get_profile_id_from_business_details(
                payment_intent.business_country,
                payment_intent.business_label.as_ref(),
                &merchant_account,
                payment_intent.profile_id.as_ref(),
                db,
                false,
            )
            .await
            .attach_printable("Could not find profile id from business details")
        })
        .await
        .transpose()?;
    let business_profile = core_utils::validate_and_get_business_profile(
        db,
        profile_id.as_ref(),
        &merchant_account.merchant_id,
    )
    .await?;

    // filter out connectors based on the business country
    let filtered_mcas = helpers::filter_mca_based_on_business_profile(all_mcas, profile_id);

    logger::debug!(mca_before_filtering=?filtered_mcas);

    let mut response: Vec<ResponsePaymentMethodIntermediate> = vec![];
    for mca in &filtered_mcas {
        let payment_methods = match &mca.payment_methods_enabled {
            Some(pm) => pm.clone(),
            None => continue,
        };

        filter_payment_methods(
            payment_methods,
            &mut req,
            &mut response,
            payment_intent.as_ref(),
            payment_attempt.as_ref(),
            billing_address.as_ref(),
            mca.connector_name.clone(),
            pm_config_mapping,
            &state.conf.mandates.supported_payment_methods,
            &state.conf.mandates.update_mandate_supported,
            &state.conf.saved_payment_methods,
        )
        .await?;
    }

    // Filter out wallet payment method from mca if customer has already saved it
    customer
        .as_ref()
        .async_map(|customer| async {
            let wallet_pm_exists = response
                .iter()
                .any(|mca| mca.payment_method == enums::PaymentMethod::Wallet);
            if wallet_pm_exists {
                match db
                    .find_payment_method_by_customer_id_merchant_id_list(
                        &customer.customer_id,
                        &merchant_account.merchant_id,
                        None,
                    )
                    .await
                {
                    Ok(customer_payment_methods) => {
                        let customer_wallet_pm = customer_payment_methods
                            .iter()
                            .filter(|cust_pm| {
                                cust_pm.payment_method == Some(enums::PaymentMethod::Wallet)
                            })
                            .collect::<Vec<_>>();

                        response.retain(|mca| {
                            !(mca.payment_method == enums::PaymentMethod::Wallet
                                && customer_wallet_pm.iter().any(|cust_pm| {
                                    cust_pm.payment_method_type == Some(mca.payment_method_type)
                                }))
                        });
                        Ok(())
                    }
                    Err(error) => {
                        if error.current_context().is_db_not_found() {
                            Ok(())
                        } else {
                            Err(error)
                                .change_context(errors::ApiErrorResponse::InternalServerError)
                                .attach_printable("failed to find payment methods for a customer")
                        }
                    }
                }
            } else {
                Ok(())
            }
        })
        .await
        .transpose()?;

    let mut pmt_to_auth_connector = HashMap::new();

    if let Some((payment_attempt, payment_intent)) =
        payment_attempt.as_ref().zip(payment_intent.as_ref())
    {
        let routing_enabled_pms = HashSet::from([
            api_enums::PaymentMethod::BankTransfer,
            api_enums::PaymentMethod::BankDebit,
            api_enums::PaymentMethod::BankRedirect,
        ]);

        let routing_enabled_pm_types = HashSet::from([
            api_enums::PaymentMethodType::GooglePay,
            api_enums::PaymentMethodType::ApplePay,
            api_enums::PaymentMethodType::Klarna,
            api_enums::PaymentMethodType::Paypal,
        ]);

        let mut chosen = Vec::<api::SessionConnectorData>::new();
        for intermediate in &response {
            if routing_enabled_pm_types.contains(&intermediate.payment_method_type)
                || routing_enabled_pms.contains(&intermediate.payment_method)
            {
                let connector_data = api::ConnectorData::get_connector_by_name(
                    &state.clone().conf.connectors,
                    &intermediate.connector,
                    api::GetToken::from(intermediate.payment_method_type),
                    None,
                )
                .change_context(errors::ApiErrorResponse::InternalServerError)
                .attach_printable("invalid connector name received")?;

                chosen.push(api::SessionConnectorData {
                    payment_method_type: intermediate.payment_method_type,
                    connector: connector_data,
                    business_sub_label: None,
                });
            }
        }
        let sfr = SessionFlowRoutingInput {
            state: &state,
            country: shipping_address.clone().and_then(|ad| ad.country),
            key_store: &key_store,
            merchant_account: &merchant_account,
            payment_attempt,
            payment_intent,
            chosen,
        };
        let result = routing::perform_session_flow_routing(sfr, &enums::TransactionType::Payment)
            .await
            .change_context(errors::ApiErrorResponse::InternalServerError)
            .attach_printable("error performing session flow routing")?;

        response.retain(|intermediate| {
            if !routing_enabled_pm_types.contains(&intermediate.payment_method_type)
                && !routing_enabled_pms.contains(&intermediate.payment_method)
            {
                return true;
            }

            if let Some(choice) = result.get(&intermediate.payment_method_type) {
                if let Some(first_routable_connector) = choice.first() {
                    intermediate.connector
                        == first_routable_connector
                            .connector
                            .connector_name
                            .to_string()
                } else {
                    false
                }
            } else {
                false
            }
        });

        let mut routing_info: storage::PaymentRoutingInfo = payment_attempt
            .straight_through_algorithm
            .clone()
            .map(|val| val.parse_value("PaymentRoutingInfo"))
            .transpose()
            .change_context(errors::ApiErrorResponse::InternalServerError)
            .attach_printable("Invalid PaymentRoutingInfo format found in payment attempt")?
            .unwrap_or_else(|| storage::PaymentRoutingInfo {
                algorithm: None,
                pre_routing_results: None,
            });

        let mut pre_routing_results: HashMap<
            api_enums::PaymentMethodType,
            storage::PreRoutingConnectorChoice,
        > = HashMap::new();

        for (pm_type, routing_choice) in result {
            let mut routable_choice_list = vec![];
            for choice in routing_choice {
                let routable_choice = routing_types::RoutableConnectorChoice {
                    #[cfg(feature = "backwards_compatibility")]
                    choice_kind: routing_types::RoutableChoiceKind::FullStruct,
                    connector: choice
                        .connector
                        .connector_name
                        .to_string()
                        .parse::<api_enums::RoutableConnectors>()
                        .change_context(errors::ApiErrorResponse::InternalServerError)?,
                    #[cfg(feature = "connector_choice_mca_id")]
                    merchant_connector_id: choice.connector.merchant_connector_id.clone(),
                    #[cfg(not(feature = "connector_choice_mca_id"))]
                    sub_label: choice.sub_label,
                };
                routable_choice_list.push(routable_choice);
            }
            pre_routing_results.insert(
                pm_type,
                storage::PreRoutingConnectorChoice::Multiple(routable_choice_list),
            );
        }

        let redis_conn = db
            .get_redis_conn()
            .map_err(|redis_error| logger::error!(?redis_error))
            .ok();

        let mut val = Vec::new();

        for (payment_method_type, routable_connector_choice) in &pre_routing_results {
            let routable_connector_list = match routable_connector_choice {
                storage::PreRoutingConnectorChoice::Single(routable_connector) => {
                    vec![routable_connector.clone()]
                }
                storage::PreRoutingConnectorChoice::Multiple(routable_connector_list) => {
                    routable_connector_list.clone()
                }
            };

            let first_routable_connector = routable_connector_list
                .first()
                .ok_or(errors::ApiErrorResponse::IncorrectPaymentMethodConfiguration)?;

            #[cfg(not(feature = "connector_choice_mca_id"))]
            let connector_label = get_connector_label(
                payment_intent.business_country,
                payment_intent.business_label.as_ref(),
                #[cfg(not(feature = "connector_choice_mca_id"))]
                first_routable_connector.sub_label.as_ref(),
                #[cfg(feature = "connector_choice_mca_id")]
                None,
                first_routable_connector.connector.to_string().as_str(),
            );
            #[cfg(not(feature = "connector_choice_mca_id"))]
            let matched_mca = filtered_mcas
                .iter()
                .find(|m| connector_label == m.connector_label);

            #[cfg(feature = "connector_choice_mca_id")]
            let matched_mca = filtered_mcas.iter().find(|m| {
                first_routable_connector.merchant_connector_id.as_ref()
                    == Some(&m.merchant_connector_id)
            });

            if let Some(m) = matched_mca {
                let pm_auth_config = m
                    .pm_auth_config
                    .as_ref()
                    .map(|config| {
                        serde_json::from_value::<PaymentMethodAuthConfig>(config.clone())
                            .change_context(errors::StorageError::DeserializationFailed)
                            .attach_printable("Failed to deserialize Payment Method Auth config")
                    })
                    .transpose()
                    .unwrap_or_else(|err| {
                        logger::error!(error=?err);
                        None
                    });

                let matched_config = match pm_auth_config {
                    Some(config) => {
                        let internal_config = config
                            .enabled_payment_methods
                            .iter()
                            .find(|config| config.payment_method_type == *payment_method_type)
                            .cloned();

                        internal_config
                    }
                    None => None,
                };

                if let Some(config) = matched_config {
                    pmt_to_auth_connector
                        .insert(*payment_method_type, config.connector_name.clone());
                    val.push(config);
                }
            }
        }

        let pm_auth_key = format!("pm_auth_{}", payment_intent.payment_id);
        let redis_expiry = state.conf.payment_method_auth.get_inner().redis_expiry;

        if let Some(rc) = redis_conn {
            rc.serialize_and_set_key_with_expiry(pm_auth_key.as_str(), val, redis_expiry)
                .await
                .attach_printable("Failed to store pm auth data in redis")
                .unwrap_or_else(|err| {
                    logger::error!(error=?err);
                })
        };

        routing_info.pre_routing_results = Some(pre_routing_results);

        let encoded = routing_info
            .encode_to_value()
            .change_context(errors::ApiErrorResponse::InternalServerError)
            .attach_printable("Unable to serialize payment routing info to value")?;

        let attempt_update = storage::PaymentAttemptUpdate::UpdateTrackers {
            payment_token: None,
            connector: None,
            straight_through_algorithm: Some(encoded),
            amount_capturable: None,
            updated_by: merchant_account.storage_scheme.to_string(),
            merchant_connector_id: None,
            surcharge_amount: None,
            tax_amount: None,
        };

        state
            .store
            .update_payment_attempt_with_attempt_id(
                payment_attempt.clone(),
                attempt_update,
                merchant_account.storage_scheme,
            )
            .await
            .to_not_found_response(errors::ApiErrorResponse::PaymentNotFound)?;
    }

    // Check for `use_billing_as_payment_method_billing` config under business_profile
    // If this is disabled, then the billing details in required fields will be empty and have to be collected by the customer
    let billing_address_for_calculating_required_fields = business_profile
        .as_ref()
        .and_then(|business_profile| business_profile.use_billing_as_payment_method_billing)
        .unwrap_or(true)
        .then_some(billing_address.as_ref())
        .flatten();

    let req = api_models::payments::PaymentsRequest::foreign_from((
        payment_attempt.as_ref(),
        shipping_address.as_ref(),
        billing_address_for_calculating_required_fields,
        customer.as_ref(),
    ));
    let req_val = serde_json::to_value(req).ok();
    logger::debug!(filtered_payment_methods=?response);

    let mut payment_experiences_consolidated_hm: HashMap<
        api_enums::PaymentMethod,
        HashMap<api_enums::PaymentMethodType, HashMap<api_enums::PaymentExperience, Vec<String>>>,
    > = HashMap::new();

    let mut card_networks_consolidated_hm: HashMap<
        api_enums::PaymentMethod,
        HashMap<api_enums::PaymentMethodType, HashMap<api_enums::CardNetwork, Vec<String>>>,
    > = HashMap::new();

    let mut banks_consolidated_hm: HashMap<api_enums::PaymentMethodType, Vec<String>> =
        HashMap::new();

    let mut bank_debits_consolidated_hm =
        HashMap::<api_enums::PaymentMethodType, Vec<String>>::new();

    let mut bank_transfer_consolidated_hm =
        HashMap::<api_enums::PaymentMethodType, Vec<String>>::new();

    // All the required fields will be stored here and later filtered out based on business profile config
    let mut required_fields_hm = HashMap::<
        api_enums::PaymentMethod,
        HashMap<api_enums::PaymentMethodType, HashMap<String, RequiredFieldInfo>>,
    >::new();

    for element in response.clone() {
        let payment_method = element.payment_method;
        let payment_method_type = element.payment_method_type;
        let connector = element.connector.clone();

        let connector_variant = api_enums::Connector::from_str(connector.as_str())
            .change_context(errors::ConnectorError::InvalidConnectorName)
            .change_context(errors::ApiErrorResponse::InvalidDataValue {
                field_name: "connector",
            })
            .attach_printable_lazy(|| format!("unable to parse connector name {connector:?}"))?;
        state.conf.required_fields.0.get(&payment_method).map(
            |required_fields_hm_for_each_payment_method_type| {
                required_fields_hm_for_each_payment_method_type
                    .0
                    .get(&payment_method_type)
                    .map(|required_fields_hm_for_each_connector| {
                        required_fields_hm.entry(payment_method).or_default();
                        required_fields_hm_for_each_connector
                            .fields
                            .get(&connector_variant)
                            .map(|required_fields_final| {
                                let mut required_fields_hs = required_fields_final.common.clone();
                                if let Some(pa) = payment_attempt.as_ref() {
                                    if let Some(_mandate) = &pa.mandate_details {
                                        required_fields_hs
                                            .extend(required_fields_final.mandate.clone());
                                    } else {
                                        required_fields_hs
                                            .extend(required_fields_final.non_mandate.clone());
                                    }
                                }

                                let should_send_shipping_details =
                                    business_profile.clone().and_then(|business_profile| {
                                        business_profile
                                            .collect_shipping_details_from_wallet_connector
                                    });

                                // Remove shipping fields from required fields based on business profile configuration
                                if should_send_shipping_details != Some(true) {
                                    let shipping_variants =
                                        api_enums::FieldType::get_shipping_variants();

                                    let keys_to_be_removed = required_fields_hs
                                        .iter()
                                        .filter(|(_key, value)| {
                                            shipping_variants.contains(&value.field_type)
                                        })
                                        .map(|(key, _value)| key.to_string())
                                        .collect::<Vec<_>>();

                                    keys_to_be_removed.iter().for_each(|key_to_be_removed| {
                                        required_fields_hs.remove(key_to_be_removed);
                                    });
                                }

                                // get the config, check the enums while adding
                                {
                                    for (key, val) in &mut required_fields_hs {
                                        let temp = req_val
                                            .as_ref()
                                            .and_then(|r| get_val(key.to_owned(), r));
                                        if let Some(s) = temp {
                                            val.value = Some(s.into())
                                        };
                                    }
                                }

                                let existing_req_fields_hs = required_fields_hm
                                    .get_mut(&payment_method)
                                    .and_then(|inner_hm| inner_hm.get_mut(&payment_method_type));

                                // If payment_method_type already exist in required_fields_hm, extend the required_fields hs to existing hs.
                                if let Some(inner_hs) = existing_req_fields_hs {
                                    inner_hs.extend(required_fields_hs);
                                } else {
                                    required_fields_hm.get_mut(&payment_method).map(|inner_hm| {
                                        inner_hm.insert(payment_method_type, required_fields_hs)
                                    });
                                }
                            })
                    })
            },
        );

        if let Some(payment_experience) = element.payment_experience {
            if let Some(payment_method_hm) =
                payment_experiences_consolidated_hm.get_mut(&payment_method)
            {
                if let Some(payment_method_type_hm) =
                    payment_method_hm.get_mut(&payment_method_type)
                {
                    if let Some(vector_of_connectors) =
                        payment_method_type_hm.get_mut(&payment_experience)
                    {
                        vector_of_connectors.push(connector);
                    } else {
                        payment_method_type_hm.insert(payment_experience, vec![connector]);
                    }
                } else {
                    payment_method_hm.insert(
                        payment_method_type,
                        HashMap::from([(payment_experience, vec![connector])]),
                    );
                }
            } else {
                let inner_hm = HashMap::from([(payment_experience, vec![connector])]);
                let payment_method_type_hm = HashMap::from([(payment_method_type, inner_hm)]);
                payment_experiences_consolidated_hm.insert(payment_method, payment_method_type_hm);
            }
        }

        if let Some(card_networks) = element.card_networks {
            if let Some(payment_method_hm) = card_networks_consolidated_hm.get_mut(&payment_method)
            {
                if let Some(payment_method_type_hm) =
                    payment_method_hm.get_mut(&payment_method_type)
                {
                    for card_network in card_networks {
                        if let Some(vector_of_connectors) =
                            payment_method_type_hm.get_mut(&card_network)
                        {
                            let connector = element.connector.clone();
                            vector_of_connectors.push(connector);
                        } else {
                            let connector = element.connector.clone();
                            payment_method_type_hm.insert(card_network, vec![connector]);
                        }
                    }
                } else {
                    let mut inner_hashmap: HashMap<api_enums::CardNetwork, Vec<String>> =
                        HashMap::new();
                    for card_network in card_networks {
                        if let Some(vector_of_connectors) = inner_hashmap.get_mut(&card_network) {
                            let connector = element.connector.clone();
                            vector_of_connectors.push(connector);
                        } else {
                            let connector = element.connector.clone();
                            inner_hashmap.insert(card_network, vec![connector]);
                        }
                    }
                    payment_method_hm.insert(payment_method_type, inner_hashmap);
                }
            } else {
                let mut inner_hashmap: HashMap<api_enums::CardNetwork, Vec<String>> =
                    HashMap::new();
                for card_network in card_networks {
                    if let Some(vector_of_connectors) = inner_hashmap.get_mut(&card_network) {
                        let connector = element.connector.clone();
                        vector_of_connectors.push(connector);
                    } else {
                        let connector = element.connector.clone();
                        inner_hashmap.insert(card_network, vec![connector]);
                    }
                }
                let payment_method_type_hm = HashMap::from([(payment_method_type, inner_hashmap)]);
                card_networks_consolidated_hm.insert(payment_method, payment_method_type_hm);
            }
        }

        if element.payment_method == api_enums::PaymentMethod::BankRedirect {
            let connector = element.connector.clone();
            if let Some(vector_of_connectors) =
                banks_consolidated_hm.get_mut(&element.payment_method_type)
            {
                vector_of_connectors.push(connector);
            } else {
                banks_consolidated_hm.insert(element.payment_method_type, vec![connector]);
            }
        }

        if element.payment_method == api_enums::PaymentMethod::BankDebit {
            let connector = element.connector.clone();
            if let Some(vector_of_connectors) =
                bank_debits_consolidated_hm.get_mut(&element.payment_method_type)
            {
                vector_of_connectors.push(connector);
            } else {
                bank_debits_consolidated_hm.insert(element.payment_method_type, vec![connector]);
            }
        }

        if element.payment_method == api_enums::PaymentMethod::BankTransfer {
            let connector = element.connector.clone();
            if let Some(vector_of_connectors) =
                bank_transfer_consolidated_hm.get_mut(&element.payment_method_type)
            {
                vector_of_connectors.push(connector);
            } else {
                bank_transfer_consolidated_hm.insert(element.payment_method_type, vec![connector]);
            }
        }
    }

    let mut payment_method_responses: Vec<ResponsePaymentMethodsEnabled> = vec![];
    for key in payment_experiences_consolidated_hm.iter() {
        let mut payment_method_types = vec![];
        for payment_method_types_hm in key.1 {
            let mut payment_experience_types = vec![];
            for payment_experience_type in payment_method_types_hm.1 {
                payment_experience_types.push(PaymentExperienceTypes {
                    payment_experience_type: *payment_experience_type.0,
                    eligible_connectors: payment_experience_type.1.clone(),
                })
            }

            payment_method_types.push(ResponsePaymentMethodTypes {
                payment_method_type: *payment_method_types_hm.0,
                payment_experience: Some(payment_experience_types),
                card_networks: None,
                bank_names: None,
                bank_debits: None,
                bank_transfers: None,
                // Required fields for PayLater payment method
                required_fields: required_fields_hm
                    .get(key.0)
                    .and_then(|inner_hm| inner_hm.get(payment_method_types_hm.0))
                    .cloned(),
                surcharge_details: None,
                pm_auth_connector: pmt_to_auth_connector
                    .get(payment_method_types_hm.0)
                    .cloned(),
            })
        }

        payment_method_responses.push(ResponsePaymentMethodsEnabled {
            payment_method: *key.0,
            payment_method_types,
        })
    }

    for key in card_networks_consolidated_hm.iter() {
        let mut payment_method_types = vec![];
        for payment_method_types_hm in key.1 {
            let mut card_network_types = vec![];
            for card_network_type in payment_method_types_hm.1 {
                card_network_types.push(CardNetworkTypes {
                    card_network: card_network_type.0.clone(),
                    eligible_connectors: card_network_type.1.clone(),
                    surcharge_details: None,
                })
            }

            payment_method_types.push(ResponsePaymentMethodTypes {
                payment_method_type: *payment_method_types_hm.0,
                card_networks: Some(card_network_types),
                payment_experience: None,
                bank_names: None,
                bank_debits: None,
                bank_transfers: None,
                // Required fields for Card payment method
                required_fields: required_fields_hm
                    .get(key.0)
                    .and_then(|inner_hm| inner_hm.get(payment_method_types_hm.0))
                    .cloned(),
                surcharge_details: None,
                pm_auth_connector: pmt_to_auth_connector
                    .get(payment_method_types_hm.0)
                    .cloned(),
            })
        }

        payment_method_responses.push(ResponsePaymentMethodsEnabled {
            payment_method: *key.0,
            payment_method_types,
        })
    }

    let mut bank_redirect_payment_method_types = vec![];

    for key in banks_consolidated_hm.iter() {
        let payment_method_type = *key.0;
        let connectors = key.1.clone();
        let bank_names = get_banks(&state, payment_method_type, connectors)?;
        bank_redirect_payment_method_types.push({
            ResponsePaymentMethodTypes {
                payment_method_type,
                bank_names: Some(bank_names),
                payment_experience: None,
                card_networks: None,
                bank_debits: None,
                bank_transfers: None,
                // Required fields for BankRedirect payment method
                required_fields: required_fields_hm
                    .get(&api_enums::PaymentMethod::BankRedirect)
                    .and_then(|inner_hm| inner_hm.get(key.0))
                    .cloned(),
                surcharge_details: None,
                pm_auth_connector: pmt_to_auth_connector.get(&payment_method_type).cloned(),
            }
        })
    }

    if !bank_redirect_payment_method_types.is_empty() {
        payment_method_responses.push(ResponsePaymentMethodsEnabled {
            payment_method: api_enums::PaymentMethod::BankRedirect,
            payment_method_types: bank_redirect_payment_method_types,
        });
    }

    let mut bank_debit_payment_method_types = vec![];

    for key in bank_debits_consolidated_hm.iter() {
        let payment_method_type = *key.0;
        let connectors = key.1.clone();
        bank_debit_payment_method_types.push({
            ResponsePaymentMethodTypes {
                payment_method_type,
                bank_names: None,
                payment_experience: None,
                card_networks: None,
                bank_debits: Some(api_models::payment_methods::BankDebitTypes {
                    eligible_connectors: connectors.clone(),
                }),
                bank_transfers: None,
                // Required fields for BankDebit payment method
                required_fields: required_fields_hm
                    .get(&api_enums::PaymentMethod::BankDebit)
                    .and_then(|inner_hm| inner_hm.get(key.0))
                    .cloned(),
                surcharge_details: None,
                pm_auth_connector: pmt_to_auth_connector.get(&payment_method_type).cloned(),
            }
        })
    }

    if !bank_debit_payment_method_types.is_empty() {
        payment_method_responses.push(ResponsePaymentMethodsEnabled {
            payment_method: api_enums::PaymentMethod::BankDebit,
            payment_method_types: bank_debit_payment_method_types,
        });
    }

    let mut bank_transfer_payment_method_types = vec![];

    for key in bank_transfer_consolidated_hm.iter() {
        let payment_method_type = *key.0;
        let connectors = key.1.clone();
        bank_transfer_payment_method_types.push({
            ResponsePaymentMethodTypes {
                payment_method_type,
                bank_names: None,
                payment_experience: None,
                card_networks: None,
                bank_debits: None,
                bank_transfers: Some(api_models::payment_methods::BankTransferTypes {
                    eligible_connectors: connectors,
                }),
                // Required fields for BankTransfer payment method
                required_fields: required_fields_hm
                    .get(&api_enums::PaymentMethod::BankTransfer)
                    .and_then(|inner_hm| inner_hm.get(key.0))
                    .cloned(),
                surcharge_details: None,
                pm_auth_connector: pmt_to_auth_connector.get(&payment_method_type).cloned(),
            }
        })
    }

    if !bank_transfer_payment_method_types.is_empty() {
        payment_method_responses.push(ResponsePaymentMethodsEnabled {
            payment_method: api_enums::PaymentMethod::BankTransfer,
            payment_method_types: bank_transfer_payment_method_types,
        });
    }
    let currency = payment_intent.as_ref().and_then(|pi| pi.currency);
    let request_external_three_ds_authentication = payment_intent
        .as_ref()
        .and_then(|intent| intent.request_external_three_ds_authentication)
        .unwrap_or(false);
    let merchant_surcharge_configs =
        if let Some((payment_attempt, payment_intent, business_profile)) = payment_attempt
            .as_ref()
            .zip(payment_intent)
            .zip(business_profile)
            .map(|((pa, pi), bp)| (pa, pi, bp))
        {
            Box::pin(call_surcharge_decision_management(
                state,
                &merchant_account,
                &key_store,
                &business_profile,
                payment_attempt,
                payment_intent,
                billing_address,
                &mut payment_method_responses,
            ))
            .await?
        } else {
            api_surcharge_decision_configs::MerchantSurchargeConfigs::default()
        };
    Ok(services::ApplicationResponse::Json(
        api::PaymentMethodListResponse {
            redirect_url: merchant_account.return_url,
            merchant_name: merchant_account.merchant_name,
            payment_type,
            payment_methods: payment_method_responses,
            mandate_payment: payment_attempt.and_then(|inner| inner.mandate_details).map(
                |d| match d {
                    hyperswitch_domain_models::mandates::MandateDataType::SingleUse(i) => {
                        api::MandateType::SingleUse(api::MandateAmountData {
                            amount: i.amount,
                            currency: i.currency,
                            start_date: i.start_date,
                            end_date: i.end_date,
                            metadata: i.metadata,
                        })
                    }
                    hyperswitch_domain_models::mandates::MandateDataType::MultiUse(Some(i)) => {
                        api::MandateType::MultiUse(Some(api::MandateAmountData {
                            amount: i.amount,
                            currency: i.currency,
                            start_date: i.start_date,
                            end_date: i.end_date,
                            metadata: i.metadata,
                        }))
                    }
                    hyperswitch_domain_models::mandates::MandateDataType::MultiUse(None) => {
                        api::MandateType::MultiUse(None)
                    }
                },
            ),
            show_surcharge_breakup_screen: merchant_surcharge_configs
                .show_surcharge_breakup_screen
                .unwrap_or_default(),
            currency,
            request_external_three_ds_authentication,
        },
    ))
}

async fn validate_payment_method_and_client_secret(
    cs: &String,
    db: &dyn db::StorageInterface,
    merchant_account: &domain::MerchantAccount,
) -> Result<(), error_stack::Report<errors::ApiErrorResponse>> {
    let pm_vec = cs.split("_secret").collect::<Vec<&str>>();
    let pm_id = pm_vec
        .first()
        .ok_or(errors::ApiErrorResponse::MissingRequiredField {
            field_name: "client_secret",
        })?;

    let payment_method = db
        .find_payment_method(pm_id, merchant_account.storage_scheme)
        .await
        .change_context(errors::ApiErrorResponse::PaymentMethodNotFound)
        .attach_printable("Unable to find payment method")?;

    let client_secret_expired =
        authenticate_pm_client_secret_and_check_expiry(cs, &payment_method)?;
    if client_secret_expired {
        return Err::<(), error_stack::Report<errors::ApiErrorResponse>>(
            (errors::ApiErrorResponse::ClientSecretExpired).into(),
        );
    }
    Ok(())
}

#[allow(clippy::too_many_arguments)]
pub async fn call_surcharge_decision_management(
    state: routes::SessionState,
    merchant_account: &domain::MerchantAccount,
    key_store: &domain::MerchantKeyStore,
    business_profile: &BusinessProfile,
    payment_attempt: &storage::PaymentAttempt,
    payment_intent: storage::PaymentIntent,
    billing_address: Option<domain::Address>,
    response_payment_method_types: &mut [ResponsePaymentMethodsEnabled],
) -> errors::RouterResult<api_surcharge_decision_configs::MerchantSurchargeConfigs> {
    let algorithm_ref: routing_types::RoutingAlgorithmRef = merchant_account
        .routing_algorithm
        .clone()
        .map(|val| val.parse_value("routing algorithm"))
        .transpose()
        .change_context(errors::ApiErrorResponse::InternalServerError)
        .attach_printable("Could not decode the routing algorithm")?
        .unwrap_or_default();
    let (surcharge_results, merchant_sucharge_configs) =
        perform_surcharge_decision_management_for_payment_method_list(
            &state,
            algorithm_ref,
            payment_attempt,
            &payment_intent,
            billing_address.as_ref().map(Into::into),
            response_payment_method_types,
        )
        .await
        .change_context(errors::ApiErrorResponse::InternalServerError)
        .attach_printable("error performing surcharge decision operation")?;
    if !surcharge_results.is_empty_result() {
        surcharge_results
            .persist_individual_surcharge_details_in_redis(&state, business_profile)
            .await?;
        let _ = state
            .store
            .update_payment_intent(
                payment_intent,
                storage::PaymentIntentUpdate::SurchargeApplicableUpdate {
                    surcharge_applicable: true,
                    updated_by: merchant_account.storage_scheme.to_string(),
                },
                key_store,
                merchant_account.storage_scheme,
            )
            .await
            .to_not_found_response(errors::ApiErrorResponse::PaymentNotFound)
            .attach_printable("Failed to update surcharge_applicable in Payment Intent");
    }
    Ok(merchant_sucharge_configs)
}

pub async fn call_surcharge_decision_management_for_saved_card(
    state: &routes::SessionState,
    merchant_account: &domain::MerchantAccount,
    key_store: &domain::MerchantKeyStore,
    business_profile: &BusinessProfile,
    payment_attempt: &storage::PaymentAttempt,
    payment_intent: storage::PaymentIntent,
    customer_payment_method_response: &mut api::CustomerPaymentMethodsListResponse,
) -> errors::RouterResult<()> {
    let algorithm_ref: routing_types::RoutingAlgorithmRef = merchant_account
        .routing_algorithm
        .clone()
        .map(|val| val.parse_value("routing algorithm"))
        .transpose()
        .change_context(errors::ApiErrorResponse::InternalServerError)
        .attach_printable("Could not decode the routing algorithm")?
        .unwrap_or_default();
    let surcharge_results = perform_surcharge_decision_management_for_saved_cards(
        state,
        algorithm_ref,
        payment_attempt,
        &payment_intent,
        &mut customer_payment_method_response.customer_payment_methods,
    )
    .await
    .change_context(errors::ApiErrorResponse::InternalServerError)
    .attach_printable("error performing surcharge decision operation")?;
    if !surcharge_results.is_empty_result() {
        surcharge_results
            .persist_individual_surcharge_details_in_redis(state, business_profile)
            .await?;
        let _ = state
            .store
            .update_payment_intent(
                payment_intent,
                storage::PaymentIntentUpdate::SurchargeApplicableUpdate {
                    surcharge_applicable: true,
                    updated_by: merchant_account.storage_scheme.to_string(),
                },
                key_store,
                merchant_account.storage_scheme,
            )
            .await
            .to_not_found_response(errors::ApiErrorResponse::PaymentNotFound)
            .attach_printable("Failed to update surcharge_applicable in Payment Intent");
    }
    Ok(())
}

#[allow(clippy::too_many_arguments)]
pub async fn filter_payment_methods(
    payment_methods: Vec<serde_json::Value>,
    req: &mut api::PaymentMethodListRequest,
    resp: &mut Vec<ResponsePaymentMethodIntermediate>,
    payment_intent: Option<&storage::PaymentIntent>,
    payment_attempt: Option<&storage::PaymentAttempt>,
    address: Option<&domain::Address>,
    connector: String,
    config: &settings::ConnectorFilters,
    supported_payment_methods_for_mandate: &settings::SupportedPaymentMethodsForMandate,
    supported_payment_methods_for_update_mandate: &settings::SupportedPaymentMethodsForMandate,
    saved_payment_methods: &settings::EligiblePaymentMethods,
) -> errors::CustomResult<(), errors::ApiErrorResponse> {
    for payment_method in payment_methods.into_iter() {
        let parse_result = serde_json::from_value::<PaymentMethodsEnabled>(payment_method);
        if let Ok(payment_methods_enabled) = parse_result {
            let payment_method = payment_methods_enabled.payment_method;

            let allowed_payment_method_types = payment_intent
                .and_then(|payment_intent| {
                    payment_intent
                        .allowed_payment_method_types
                        .clone()
                        .map(|val| val.parse_value("Vec<PaymentMethodType>"))
                        .transpose()
                        .unwrap_or_else(|error| {
                            logger::error!(%error, "Failed to deserialize PaymentIntent allowed_payment_method_types"); None
                        })
                });

            for payment_method_type_info in payment_methods_enabled
                .payment_method_types
                .unwrap_or_default()
            {
                if filter_recurring_based(&payment_method_type_info, req.recurring_enabled)
                    && filter_installment_based(
                        &payment_method_type_info,
                        req.installment_payment_enabled,
                    )
                    && filter_amount_based(&payment_method_type_info, req.amount)
                {
                    let mut payment_method_object = payment_method_type_info;

                    let filter;
                    (
                        payment_method_object.accepted_countries,
                        req.accepted_countries,
                        filter,
                    ) = filter_pm_country_based(
                        &payment_method_object.accepted_countries,
                        &req.accepted_countries,
                    );
                    let filter2;
                    (
                        payment_method_object.accepted_currencies,
                        req.accepted_currencies,
                        filter2,
                    ) = filter_pm_currencies_based(
                        &payment_method_object.accepted_currencies,
                        &req.accepted_currencies,
                    );

                    let filter4 = filter_pm_card_network_based(
                        payment_method_object.card_networks.as_ref(),
                        req.card_networks.as_ref(),
                        &payment_method_object.payment_method_type,
                    );

                    let filter3 = if let Some(payment_intent) = payment_intent {
                        filter_payment_country_based(&payment_method_object, address).await?
                            && filter_payment_currency_based(payment_intent, &payment_method_object)
                            && filter_payment_amount_based(payment_intent, &payment_method_object)
                            && filter_payment_mandate_based(payment_attempt, &payment_method_object)
                                .await?
                    } else {
                        true
                    };

                    let filter5 = filter_pm_based_on_config(
                        config,
                        &connector,
                        &payment_method_object.payment_method_type,
                        payment_attempt,
                        &mut payment_method_object.card_networks,
                        &address.and_then(|inner| inner.country),
                        payment_attempt.and_then(|value| value.currency),
                    );

                    let filter6 = filter_pm_based_on_allowed_types(
                        allowed_payment_method_types.as_ref(),
                        &payment_method_object.payment_method_type,
                    );

                    let connector_variant = api_enums::Connector::from_str(connector.as_str())
                        .change_context(errors::ConnectorError::InvalidConnectorName)
                        .change_context(errors::ApiErrorResponse::InvalidDataValue {
                            field_name: "connector",
                        })
                        .attach_printable_lazy(|| {
                            format!("unable to parse connector name {connector:?}")
                        })?;
                    let filter7 = payment_attempt
                        .and_then(|attempt| attempt.mandate_details.as_ref())
                        .map(|_mandate_details| {
                            filter_pm_based_on_supported_payments_for_mandate(
                                supported_payment_methods_for_mandate,
                                &payment_method,
                                &payment_method_object.payment_method_type,
                                connector_variant,
                            )
                        })
                        .unwrap_or(true);

                    let filter8 = payment_attempt
                        .and_then(|attempt| attempt.mandate_data.as_ref())
                        .map(|mandate_detail| {
                            if mandate_detail.update_mandate_id.is_some() {
                                filter_pm_based_on_update_mandate_support_for_connector(
                                    supported_payment_methods_for_update_mandate,
                                    &payment_method,
                                    &payment_method_object.payment_method_type,
                                    connector_variant,
                                )
                            } else {
                                true
                            }
                        })
                        .unwrap_or(true);

                    let filter9 = req
                        .client_secret
                        .as_ref()
                        .map(|cs| {
                            if cs.starts_with("pm_") {
                                saved_payment_methods
                                    .sdk_eligible_payment_methods
                                    .contains(payment_method.to_string().as_str())
                            } else {
                                true
                            }
                        })
                        .unwrap_or(true);

                    let connector = connector.clone();

                    let response_pm_type = ResponsePaymentMethodIntermediate::new(
                        payment_method_object,
                        connector,
                        payment_method,
                    );

                    if filter
                        && filter2
                        && filter3
                        && filter4
                        && filter5
                        && filter6
                        && filter7
                        && filter8
                        && filter9
                    {
                        resp.push(response_pm_type);
                    }
                }
            }
        }
    }
    Ok(())
}
pub fn filter_pm_based_on_update_mandate_support_for_connector(
    supported_payment_methods_for_mandate: &settings::SupportedPaymentMethodsForMandate,
    payment_method: &api_enums::PaymentMethod,
    payment_method_type: &api_enums::PaymentMethodType,
    connector: api_enums::Connector,
) -> bool {
    if payment_method == &api_enums::PaymentMethod::Card {
        supported_payment_methods_for_mandate
            .0
            .get(payment_method)
            .map(|payment_method_type_hm| {
                let pm_credit = payment_method_type_hm
                    .0
                    .get(&api_enums::PaymentMethodType::Credit)
                    .map(|conn| conn.connector_list.clone())
                    .unwrap_or_default();
                let pm_debit = payment_method_type_hm
                    .0
                    .get(&api_enums::PaymentMethodType::Debit)
                    .map(|conn| conn.connector_list.clone())
                    .unwrap_or_default();
                &pm_credit | &pm_debit
            })
            .map(|supported_connectors| supported_connectors.contains(&connector))
            .unwrap_or(false)
    } else {
        supported_payment_methods_for_mandate
            .0
            .get(payment_method)
            .and_then(|payment_method_type_hm| payment_method_type_hm.0.get(payment_method_type))
            .map(|supported_connectors| supported_connectors.connector_list.contains(&connector))
            .unwrap_or(false)
    }
}

fn filter_pm_based_on_supported_payments_for_mandate(
    supported_payment_methods_for_mandate: &settings::SupportedPaymentMethodsForMandate,
    payment_method: &api_enums::PaymentMethod,
    payment_method_type: &api_enums::PaymentMethodType,
    connector: api_enums::Connector,
) -> bool {
    supported_payment_methods_for_mandate
        .0
        .get(payment_method)
        .and_then(|payment_method_type_hm| payment_method_type_hm.0.get(payment_method_type))
        .map(|supported_connectors| supported_connectors.connector_list.contains(&connector))
        .unwrap_or(false)
}

fn filter_pm_based_on_config<'a>(
    config: &'a settings::ConnectorFilters,
    connector: &'a str,
    payment_method_type: &'a api_enums::PaymentMethodType,
    payment_attempt: Option<&storage::PaymentAttempt>,
    card_network: &mut Option<Vec<api_enums::CardNetwork>>,
    country: &Option<api_enums::CountryAlpha2>,
    currency: Option<api_enums::Currency>,
) -> bool {
    config
        .0
        .get(connector)
        .or_else(|| config.0.get("default"))
        .and_then(|inner| match payment_method_type {
            api_enums::PaymentMethodType::Credit | api_enums::PaymentMethodType::Debit => {
                let country_currency_filter = inner
                    .0
                    .get(&settings::PaymentMethodFilterKey::PaymentMethodType(
                        *payment_method_type,
                    ))
                    .map(|value| global_country_currency_filter(value, country, currency));

                card_network_filter(country, currency, card_network, inner);

                let capture_method_filter = payment_attempt
                    .and_then(|inner| inner.capture_method)
                    .and_then(|capture_method| {
                        (capture_method == storage_enums::CaptureMethod::Manual).then(|| {
                            filter_pm_based_on_capture_method_used(inner, payment_method_type)
                        })
                    });

                Some(
                    country_currency_filter.unwrap_or(true)
                        && capture_method_filter.unwrap_or(true),
                )
            }
            payment_method_type => inner
                .0
                .get(&settings::PaymentMethodFilterKey::PaymentMethodType(
                    *payment_method_type,
                ))
                .map(|value| global_country_currency_filter(value, country, currency)),
        })
        .unwrap_or(true)
}

///Filters the payment method list on basis of Capture methods, checks whether the connector issues Manual payments using cards or not if not it won't be visible in payment methods list
fn filter_pm_based_on_capture_method_used(
    payment_method_filters: &settings::PaymentMethodFilters,
    payment_method_type: &api_enums::PaymentMethodType,
) -> bool {
    payment_method_filters
        .0
        .get(&settings::PaymentMethodFilterKey::PaymentMethodType(
            *payment_method_type,
        ))
        .and_then(|v| v.not_available_flows)
        .and_then(|v| v.capture_method)
        .map(|v| !matches!(v, api_enums::CaptureMethod::Manual))
        .unwrap_or(true)
}

fn card_network_filter(
    country: &Option<api_enums::CountryAlpha2>,
    currency: Option<api_enums::Currency>,
    card_network: &mut Option<Vec<api_enums::CardNetwork>>,
    payment_method_filters: &settings::PaymentMethodFilters,
) {
    if let Some(value) = card_network.as_mut() {
        let filtered_card_networks = value
            .iter()
            .filter(|&element| {
                let key = settings::PaymentMethodFilterKey::CardNetwork(element.clone());
                payment_method_filters
                    .0
                    .get(&key)
                    .map(|value| global_country_currency_filter(value, country, currency))
                    .unwrap_or(true)
            })
            .cloned()
            .collect::<Vec<_>>();
        *value = filtered_card_networks;
    }
}

fn global_country_currency_filter(
    item: &settings::CurrencyCountryFlowFilter,
    country: &Option<api_enums::CountryAlpha2>,
    currency: Option<api_enums::Currency>,
) -> bool {
    let country_condition = item
        .country
        .as_ref()
        .zip(country.as_ref())
        .map(|(lhs, rhs)| lhs.contains(rhs));
    let currency_condition = item
        .currency
        .as_ref()
        .zip(currency)
        .map(|(lhs, rhs)| lhs.contains(&rhs));
    country_condition.unwrap_or(true) && currency_condition.unwrap_or(true)
}

fn filter_pm_card_network_based(
    pm_card_networks: Option<&Vec<api_enums::CardNetwork>>,
    request_card_networks: Option<&Vec<api_enums::CardNetwork>>,
    pm_type: &api_enums::PaymentMethodType,
) -> bool {
    match pm_type {
        api_enums::PaymentMethodType::Credit | api_enums::PaymentMethodType::Debit => {
            match (pm_card_networks, request_card_networks) {
                (Some(pm_card_networks), Some(request_card_networks)) => request_card_networks
                    .iter()
                    .all(|card_network| pm_card_networks.contains(card_network)),
                (None, Some(_)) => false,
                _ => true,
            }
        }
        _ => true,
    }
}
fn filter_pm_country_based(
    accepted_countries: &Option<admin::AcceptedCountries>,
    req_country_list: &Option<Vec<api_enums::CountryAlpha2>>,
) -> (
    Option<admin::AcceptedCountries>,
    Option<Vec<api_enums::CountryAlpha2>>,
    bool,
) {
    match (accepted_countries, req_country_list) {
        (None, None) => (None, None, true),
        (None, Some(ref r)) => (
            Some(admin::AcceptedCountries::EnableOnly(r.to_vec())),
            Some(r.to_vec()),
            true,
        ),
        (Some(l), None) => (Some(l.to_owned()), None, true),
        (Some(l), Some(ref r)) => {
            let updated = match l {
                admin::AcceptedCountries::EnableOnly(acc) => {
                    filter_accepted_enum_based(&Some(acc.clone()), &Some(r.to_owned()))
                        .map(admin::AcceptedCountries::EnableOnly)
                }

                admin::AcceptedCountries::DisableOnly(den) => {
                    filter_disabled_enum_based(&Some(den.clone()), &Some(r.to_owned()))
                        .map(admin::AcceptedCountries::DisableOnly)
                }

                admin::AcceptedCountries::AllAccepted => {
                    Some(admin::AcceptedCountries::AllAccepted)
                }
            };

            (updated, Some(r.to_vec()), true)
        }
    }
}

fn filter_pm_currencies_based(
    accepted_currency: &Option<admin::AcceptedCurrencies>,
    req_currency_list: &Option<Vec<api_enums::Currency>>,
) -> (
    Option<admin::AcceptedCurrencies>,
    Option<Vec<api_enums::Currency>>,
    bool,
) {
    match (accepted_currency, req_currency_list) {
        (None, None) => (None, None, true),
        (None, Some(ref r)) => (
            Some(admin::AcceptedCurrencies::EnableOnly(r.to_vec())),
            Some(r.to_vec()),
            true,
        ),
        (Some(l), None) => (Some(l.to_owned()), None, true),
        (Some(l), Some(ref r)) => {
            let updated = match l {
                admin::AcceptedCurrencies::EnableOnly(acc) => {
                    filter_accepted_enum_based(&Some(acc.clone()), &Some(r.to_owned()))
                        .map(admin::AcceptedCurrencies::EnableOnly)
                }

                admin::AcceptedCurrencies::DisableOnly(den) => {
                    filter_disabled_enum_based(&Some(den.clone()), &Some(r.to_owned()))
                        .map(admin::AcceptedCurrencies::DisableOnly)
                }

                admin::AcceptedCurrencies::AllAccepted => {
                    Some(admin::AcceptedCurrencies::AllAccepted)
                }
            };

            (updated, Some(r.to_vec()), true)
        }
    }
}

fn filter_accepted_enum_based<T: Eq + std::hash::Hash + Clone>(
    left: &Option<Vec<T>>,
    right: &Option<Vec<T>>,
) -> Option<Vec<T>> {
    match (left, right) {
        (Some(ref l), Some(ref r)) => {
            let a: HashSet<&T> = HashSet::from_iter(l.iter());
            let b: HashSet<&T> = HashSet::from_iter(r.iter());

            let y: Vec<T> = a.intersection(&b).map(|&i| i.to_owned()).collect();
            Some(y)
        }
        (Some(ref l), None) => Some(l.to_vec()),
        (_, _) => None,
    }
}

fn filter_disabled_enum_based<T: Eq + std::hash::Hash + Clone>(
    left: &Option<Vec<T>>,
    right: &Option<Vec<T>>,
) -> Option<Vec<T>> {
    match (left, right) {
        (Some(ref l), Some(ref r)) => {
            let mut enabled = Vec::new();
            for element in r {
                if !l.contains(element) {
                    enabled.push(element.to_owned());
                }
            }
            Some(enabled)
        }
        (None, Some(r)) => Some(r.to_vec()),
        (_, _) => None,
    }
}

fn filter_amount_based(
    payment_method: &RequestPaymentMethodTypes,
    amount: Option<MinorUnit>,
) -> bool {
    let min_check = amount
        .and_then(|amt| payment_method.minimum_amount.map(|min_amt| amt >= min_amt))
        .unwrap_or(true);
    let max_check = amount
        .and_then(|amt| payment_method.maximum_amount.map(|max_amt| amt <= max_amt))
        .unwrap_or(true);
<<<<<<< HEAD
    (min_check && max_check) || amount == Some(MinorUnit::zero())
=======
    // let min_check = match (amount, payment_method.minimum_amount) {
    //     (Some(amt), Some(min_amt)) => amt >= min_amt,
    //     (_, _) => true,
    // };
    // let max_check = match (amount, payment_method.maximum_amount) {
    //     (Some(amt), Some(max_amt)) => amt <= max_amt,
    //     (_, _) => true,
    // };
    (min_check && max_check) || amount == Some(0)
>>>>>>> 5cde7ee0
}

fn filter_pm_based_on_allowed_types(
    allowed_types: Option<&Vec<api_enums::PaymentMethodType>>,
    payment_method_type: &api_enums::PaymentMethodType,
) -> bool {
    allowed_types.map_or(true, |pm| pm.contains(payment_method_type))
}

fn filter_recurring_based(
    payment_method: &RequestPaymentMethodTypes,
    recurring_enabled: Option<bool>,
) -> bool {
    recurring_enabled.map_or(true, |enabled| payment_method.recurring_enabled == enabled)
}

fn filter_installment_based(
    payment_method: &RequestPaymentMethodTypes,
    installment_payment_enabled: Option<bool>,
) -> bool {
    installment_payment_enabled.map_or(true, |enabled| {
        payment_method.installment_payment_enabled == enabled
    })
}

async fn filter_payment_country_based(
    pm: &RequestPaymentMethodTypes,
    address: Option<&domain::Address>,
) -> errors::CustomResult<bool, errors::ApiErrorResponse> {
    Ok(address.map_or(true, |address| {
        address.country.as_ref().map_or(true, |country| {
            pm.accepted_countries.as_ref().map_or(true, |ac| match ac {
                admin::AcceptedCountries::EnableOnly(acc) => acc.contains(country),
                admin::AcceptedCountries::DisableOnly(den) => !den.contains(country),
                admin::AcceptedCountries::AllAccepted => true,
            })
        })
    }))
}

fn filter_payment_currency_based(
    payment_intent: &storage::PaymentIntent,
    pm: &RequestPaymentMethodTypes,
) -> bool {
    payment_intent.currency.map_or(true, |currency| {
        pm.accepted_currencies.as_ref().map_or(true, |ac| match ac {
            admin::AcceptedCurrencies::EnableOnly(acc) => acc.contains(&currency),
            admin::AcceptedCurrencies::DisableOnly(den) => !den.contains(&currency),
            admin::AcceptedCurrencies::AllAccepted => true,
        })
    })
}

fn filter_payment_amount_based(
    payment_intent: &storage::PaymentIntent,
    pm: &RequestPaymentMethodTypes,
) -> bool {
    let amount = payment_intent.amount.get_amount_as_i64();
    (pm.maximum_amount.map_or(true, |amt| amount <= amt.into())
        && pm.minimum_amount.map_or(true, |amt| amount >= amt.into()))
        || payment_intent.amount.get_amount_as_i64() == 0
}

async fn filter_payment_mandate_based(
    payment_attempt: Option<&storage::PaymentAttempt>,
    pm: &RequestPaymentMethodTypes,
) -> errors::CustomResult<bool, errors::ApiErrorResponse> {
    let recurring_filter = if !pm.recurring_enabled {
        payment_attempt.map_or(true, |pa| pa.mandate_id.is_none())
    } else {
        true
    };
    Ok(recurring_filter)
}

pub async fn do_list_customer_pm_fetch_customer_if_not_passed(
    state: routes::SessionState,
    merchant_account: domain::MerchantAccount,
    key_store: domain::MerchantKeyStore,
    req: Option<api::PaymentMethodListRequest>,
    customer_id: Option<&id_type::CustomerId>,
    ephemeral_api_key: Option<&str>,
) -> errors::RouterResponse<api::CustomerPaymentMethodsListResponse> {
    let db = state.store.as_ref();
    let limit = req.clone().and_then(|pml_req| pml_req.limit);

    let auth_cust = if let Some(key) = ephemeral_api_key {
        let key = state
            .store()
            .get_ephemeral_key(key)
            .await
            .change_context(errors::ApiErrorResponse::Unauthorized)?;

        Some(key.customer_id.clone())
    } else {
        None
    };

    let customer_id = customer_id.or(auth_cust.as_ref());

    if let Some(customer_id) = customer_id {
        Box::pin(list_customer_payment_method(
            &state,
            merchant_account,
            key_store,
            None,
            customer_id,
            limit,
        ))
        .await
    } else {
        let cloned_secret = req.and_then(|r| r.client_secret.as_ref().cloned());
        let payment_intent: Option<hyperswitch_domain_models::payments::PaymentIntent> =
            helpers::verify_payment_intent_time_and_client_secret(
                db,
                &merchant_account,
                &key_store,
                cloned_secret,
            )
            .await?;

        match payment_intent
            .as_ref()
            .and_then(|intent| intent.customer_id.to_owned())
        {
            Some(customer_id) => {
                Box::pin(list_customer_payment_method(
                    &state,
                    merchant_account,
                    key_store,
                    payment_intent,
                    &customer_id,
                    limit,
                ))
                .await
            }
            None => {
                let response = api::CustomerPaymentMethodsListResponse {
                    customer_payment_methods: Vec::new(),
                    is_guest_customer: Some(true),
                };
                Ok(services::ApplicationResponse::Json(response))
            }
        }
    }
}

pub async fn list_customer_payment_method(
    state: &routes::SessionState,
    merchant_account: domain::MerchantAccount,
    key_store: domain::MerchantKeyStore,
    payment_intent: Option<storage::PaymentIntent>,
    customer_id: &id_type::CustomerId,
    limit: Option<i64>,
) -> errors::RouterResponse<api::CustomerPaymentMethodsListResponse> {
    let db = &*state.store;
    let off_session_payment_flag = payment_intent
        .as_ref()
        .map(|pi| {
            matches!(
                pi.setup_future_usage,
                Some(common_enums::FutureUsage::OffSession)
            )
        })
        .unwrap_or(false);

    let customer = db
        .find_customer_by_customer_id_merchant_id(
            customer_id,
            &merchant_account.merchant_id,
            &key_store,
            merchant_account.storage_scheme,
        )
        .await
        .to_not_found_response(errors::ApiErrorResponse::CustomerNotFound)?;

    let key = key_store.key.get_inner().peek();

    let is_requires_cvv = db
        .find_config_by_key_unwrap_or(
            format!("{}_requires_cvv", merchant_account.merchant_id).as_str(),
            Some("true".to_string()),
        )
        .await
        .change_context(errors::ApiErrorResponse::InternalServerError)
        .attach_printable("Failed to fetch requires_cvv config")?;

    let requires_cvv = is_requires_cvv.config != "false";

    let resp = db
        .find_payment_method_by_customer_id_merchant_id_status(
            customer_id,
            &merchant_account.merchant_id,
            common_enums::PaymentMethodStatus::Active,
            limit,
            merchant_account.storage_scheme,
        )
        .await
        .to_not_found_response(errors::ApiErrorResponse::PaymentMethodNotFound)?;
    //let mca = query::find_mca_by_merchant_id(conn, &merchant_account.merchant_id)?;
    let mut customer_pms = Vec::new();
    for pm in resp.into_iter() {
        let parent_payment_method_token = generate_id(consts::ID_LENGTH, "token");

        let payment_method = pm.payment_method.get_required_value("payment_method")?;

        let payment_method_retrieval_context = match payment_method {
            enums::PaymentMethod::Card => {
                let card_details = get_card_details_with_locker_fallback(&pm, key, state).await?;

                if card_details.is_some() {
                    PaymentMethodListContext {
                        card_details,
                        #[cfg(feature = "payouts")]
                        bank_transfer_details: None,
                        hyperswitch_token_data: PaymentTokenData::permanent_card(
                            Some(pm.payment_method_id.clone()),
                            pm.locker_id.clone().or(Some(pm.payment_method_id.clone())),
                            pm.locker_id.clone().unwrap_or(pm.payment_method_id.clone()),
                        ),
                    }
                } else {
                    continue;
                }
            }

            enums::PaymentMethod::BankDebit => {
                // Retrieve the pm_auth connector details so that it can be tokenized
                let bank_account_token_data = get_bank_account_connector_details(&pm, key)
                    .await
                    .unwrap_or_else(|err| {
                        logger::error!(error=?err);
                        None
                    });
                if let Some(data) = bank_account_token_data {
                    let token_data = PaymentTokenData::AuthBankDebit(data);

                    PaymentMethodListContext {
                        card_details: None,
                        #[cfg(feature = "payouts")]
                        bank_transfer_details: None,
                        hyperswitch_token_data: token_data,
                    }
                } else {
                    continue;
                }
            }

            enums::PaymentMethod::Wallet => PaymentMethodListContext {
                card_details: None,
                #[cfg(feature = "payouts")]
                bank_transfer_details: None,
                hyperswitch_token_data: PaymentTokenData::wallet_token(
                    pm.payment_method_id.clone(),
                ),
            },

            #[cfg(feature = "payouts")]
            enums::PaymentMethod::BankTransfer => PaymentMethodListContext {
                card_details: None,
                bank_transfer_details: Some(
                    get_bank_from_hs_locker(
                        state,
                        &key_store,
                        &parent_payment_method_token,
                        &pm.customer_id,
                        &pm.merchant_id,
                        pm.locker_id.as_ref().unwrap_or(&pm.payment_method_id),
                    )
                    .await?,
                ),
                hyperswitch_token_data: PaymentTokenData::temporary_generic(
                    parent_payment_method_token.clone(),
                ),
            },

            _ => PaymentMethodListContext {
                card_details: None,
                #[cfg(feature = "payouts")]
                bank_transfer_details: None,
                hyperswitch_token_data: PaymentTokenData::temporary_generic(generate_id(
                    consts::ID_LENGTH,
                    "token",
                )),
            },
        };

        // Retrieve the masked bank details to be sent as a response
        let bank_details = if payment_method == enums::PaymentMethod::BankDebit {
            get_masked_bank_details(&pm, key)
                .await
                .unwrap_or_else(|err| {
                    logger::error!(error=?err);
                    None
                })
        } else {
            None
        };

        let payment_method_billing = decrypt_generic_data::<api_models::payments::Address>(
            pm.payment_method_billing_address,
            key,
        )
        .await
        .attach_printable("unable to decrypt payment method billing address details")?;
        let connector_mandate_details = pm
            .connector_mandate_details
            .clone()
            .map(|val| {
                val.parse_value::<storage::PaymentsMandateReference>("PaymentsMandateReference")
            })
            .transpose()
            .change_context(errors::ApiErrorResponse::InternalServerError)
            .attach_printable("Failed to deserialize to Payment Mandate Reference ")?;
        let mca_enabled = get_mca_status(
            state,
            &key_store,
            &merchant_account.merchant_id,
            connector_mandate_details,
        )
        .await?;
        // Need validation for enabled payment method ,querying MCA
        let pma = api::CustomerPaymentMethod {
            payment_token: parent_payment_method_token.to_owned(),
            payment_method_id: pm.payment_method_id.clone(),
            customer_id: pm.customer_id,
            payment_method,
            payment_method_type: pm.payment_method_type,
            payment_method_issuer: pm.payment_method_issuer,
            card: payment_method_retrieval_context.card_details,
            metadata: pm.metadata,
            payment_method_issuer_code: pm.payment_method_issuer_code,
            recurring_enabled: mca_enabled,
            installment_payment_enabled: false,
            payment_experience: Some(vec![api_models::enums::PaymentExperience::RedirectToUrl]),
            created: Some(pm.created_at),
            #[cfg(feature = "payouts")]
            bank_transfer: payment_method_retrieval_context.bank_transfer_details,
            bank: bank_details,
            surcharge_details: None,
            requires_cvv: requires_cvv
                && !(off_session_payment_flag && pm.connector_mandate_details.is_some()),
            last_used_at: Some(pm.last_used_at),
            default_payment_method_set: customer.default_payment_method_id.is_some()
                && customer.default_payment_method_id == Some(pm.payment_method_id),
            billing: payment_method_billing,
        };
        customer_pms.push(pma.to_owned());

        let intent_created = payment_intent.as_ref().map(|intent| intent.created_at);

        let redis_conn = state
            .store
            .get_redis_conn()
            .change_context(errors::ApiErrorResponse::InternalServerError)
            .attach_printable("Failed to get redis connection")?;
        ParentPaymentMethodToken::create_key_for_token((
            &parent_payment_method_token,
            pma.payment_method,
        ))
        .insert(
            intent_created,
            payment_method_retrieval_context.hyperswitch_token_data,
            state,
        )
        .await?;

        if let Some(metadata) = pma.metadata {
            let pm_metadata_vec: payment_methods::PaymentMethodMetadata = metadata
                .parse_value("PaymentMethodMetadata")
                .change_context(errors::ApiErrorResponse::InternalServerError)
                .attach_printable(
                    "Failed to deserialize metadata to PaymentmethodMetadata struct",
                )?;

            for pm_metadata in pm_metadata_vec.payment_method_tokenization {
                let key = format!(
                    "pm_token_{}_{}_{}",
                    parent_payment_method_token, pma.payment_method, pm_metadata.0
                );
                let current_datetime_utc = common_utils::date_time::now();
                let time_elapsed = current_datetime_utc
                    - payment_intent
                        .as_ref()
                        .map(|intent| intent.created_at)
                        .unwrap_or_else(|| current_datetime_utc);
                redis_conn
                    .set_key_with_expiry(
                        &key,
                        pm_metadata.1,
                        consts::TOKEN_TTL - time_elapsed.whole_seconds(),
                    )
                    .await
                    .change_context(errors::StorageError::KVError)
                    .change_context(errors::ApiErrorResponse::InternalServerError)
                    .attach_printable("Failed to add data in redis")?;
            }
        }
    }

    let mut response = api::CustomerPaymentMethodsListResponse {
        customer_payment_methods: customer_pms,
        is_guest_customer: payment_intent.as_ref().map(|_| false), //to return this key only when the request is tied to a payment intent
    };
    let payment_attempt = payment_intent
        .as_ref()
        .async_map(|payment_intent| async {
            state
                .store
                .find_payment_attempt_by_payment_id_merchant_id_attempt_id(
                    &payment_intent.payment_id,
                    &merchant_account.merchant_id,
                    &payment_intent.active_attempt.get_id(),
                    merchant_account.storage_scheme,
                )
                .await
                .to_not_found_response(errors::ApiErrorResponse::PaymentNotFound)
        })
        .await
        .transpose()?;

    let profile_id = payment_intent
        .as_ref()
        .async_map(|payment_intent| async {
            crate::core::utils::get_profile_id_from_business_details(
                payment_intent.business_country,
                payment_intent.business_label.as_ref(),
                &merchant_account,
                payment_intent.profile_id.as_ref(),
                db,
                false,
            )
            .await
            .attach_printable("Could not find profile id from business details")
        })
        .await
        .transpose()?;
    let business_profile = core_utils::validate_and_get_business_profile(
        db,
        profile_id.as_ref(),
        &merchant_account.merchant_id,
    )
    .await?;

    if let Some((payment_attempt, payment_intent, business_profile)) = payment_attempt
        .zip(payment_intent)
        .zip(business_profile)
        .map(|((pa, pi), bp)| (pa, pi, bp))
    {
        call_surcharge_decision_management_for_saved_card(
            state,
            &merchant_account,
            &key_store,
            &business_profile,
            &payment_attempt,
            payment_intent,
            &mut response,
        )
        .await?;
    }

    Ok(services::ApplicationResponse::Json(response))
}
pub async fn get_mca_status(
    state: &routes::SessionState,
    key_store: &domain::MerchantKeyStore,
    merchant_id: &str,
    connector_mandate_details: Option<storage::PaymentsMandateReference>,
) -> errors::RouterResult<bool> {
    if let Some(connector_mandate_details) = connector_mandate_details {
        let mcas = state
            .store
            .find_merchant_connector_account_by_merchant_id_and_disabled_list(
                merchant_id,
                true,
                key_store,
            )
            .await
            .change_context(errors::ApiErrorResponse::MerchantConnectorAccountNotFound {
                id: merchant_id.to_string(),
            })?;

        let mut mca_ids = HashSet::new();
        let mcas = mcas
            .into_iter()
            .filter(|mca| mca.disabled == Some(true))
            .collect::<Vec<_>>();

        for mca in mcas {
            mca_ids.insert(mca.merchant_connector_id);
        }

        for mca_id in connector_mandate_details.keys() {
            if !mca_ids.contains(mca_id) {
                return Ok(true);
            }
        }
    }
    Ok(false)
}
pub async fn decrypt_generic_data<T>(
    data: Option<Encryption>,
    key: &[u8],
) -> errors::RouterResult<Option<T>>
where
    T: serde::de::DeserializeOwned,
{
    let decrypted_data = decrypt::<serde_json::Value, masking::WithType>(data, key)
        .await
        .change_context(errors::StorageError::DecryptionError)
        .change_context(errors::ApiErrorResponse::InternalServerError)
        .attach_printable("unable to decrypt data")?;

    decrypted_data
        .map(|decrypted_data| decrypted_data.into_inner().expose())
        .map(|decrypted_value| decrypted_value.parse_value("generic_data"))
        .transpose()
        .change_context(errors::ApiErrorResponse::InternalServerError)
        .attach_printable("unable to parse generic data value")
}

pub async fn get_card_details_with_locker_fallback(
    pm: &payment_method::PaymentMethod,
    key: &[u8],
    state: &routes::SessionState,
) -> errors::RouterResult<Option<api::CardDetailFromLocker>> {
    let card_decrypted =
        decrypt::<serde_json::Value, masking::WithType>(pm.payment_method_data.clone(), key)
            .await
            .change_context(errors::StorageError::DecryptionError)
            .attach_printable("unable to decrypt card details")
            .ok()
            .flatten()
            .map(|x| x.into_inner().expose())
            .and_then(|v| serde_json::from_value::<PaymentMethodsData>(v).ok())
            .and_then(|pmd| match pmd {
                PaymentMethodsData::Card(crd) => Some(api::CardDetailFromLocker::from(crd)),
                _ => None,
            });

    Ok(if let Some(mut crd) = card_decrypted {
        if crd.saved_to_locker {
            crd.scheme.clone_from(&pm.scheme);
            Some(crd)
        } else {
            None
        }
    } else {
        Some(get_card_details_from_locker(state, pm).await?)
    })
}

pub async fn get_card_details_without_locker_fallback(
    pm: &payment_method::PaymentMethod,
    key: &[u8],
    state: &routes::SessionState,
) -> errors::RouterResult<api::CardDetailFromLocker> {
    let card_decrypted =
        decrypt::<serde_json::Value, masking::WithType>(pm.payment_method_data.clone(), key)
            .await
            .change_context(errors::StorageError::DecryptionError)
            .attach_printable("unable to decrypt card details")
            .ok()
            .flatten()
            .map(|x| x.into_inner().expose())
            .and_then(|v| serde_json::from_value::<PaymentMethodsData>(v).ok())
            .and_then(|pmd| match pmd {
                PaymentMethodsData::Card(crd) => Some(api::CardDetailFromLocker::from(crd)),
                _ => None,
            });

    Ok(if let Some(mut crd) = card_decrypted {
        crd.scheme.clone_from(&pm.scheme);
        crd
    } else {
        get_card_details_from_locker(state, pm).await?
    })
}

pub async fn get_card_details_from_locker(
    state: &routes::SessionState,
    pm: &storage::PaymentMethod,
) -> errors::RouterResult<api::CardDetailFromLocker> {
    let card = get_card_from_locker(
        state,
        &pm.customer_id,
        &pm.merchant_id,
        pm.locker_id.as_ref().unwrap_or(&pm.payment_method_id),
    )
    .await
    .change_context(errors::ApiErrorResponse::InternalServerError)
    .attach_printable("Error getting card from card vault")?;

    payment_methods::get_card_detail(pm, card)
        .change_context(errors::ApiErrorResponse::InternalServerError)
        .attach_printable("Get Card Details Failed")
}

pub async fn get_lookup_key_from_locker(
    state: &routes::SessionState,
    payment_token: &str,
    pm: &storage::PaymentMethod,
    merchant_key_store: &domain::MerchantKeyStore,
) -> errors::RouterResult<api::CardDetailFromLocker> {
    let card_detail = get_card_details_from_locker(state, pm).await?;
    let card = card_detail.clone();

    let resp = TempLockerCardSupport::create_payment_method_data_in_temp_locker(
        state,
        payment_token,
        card,
        pm,
        merchant_key_store,
    )
    .await?;
    Ok(resp)
}

async fn get_masked_bank_details(
    pm: &payment_method::PaymentMethod,
    key: &[u8],
) -> errors::RouterResult<Option<MaskedBankDetails>> {
    let payment_method_data =
        decrypt::<serde_json::Value, masking::WithType>(pm.payment_method_data.clone(), key)
            .await
            .change_context(errors::StorageError::DecryptionError)
            .change_context(errors::ApiErrorResponse::InternalServerError)
            .attach_printable("unable to decrypt bank details")?
            .map(|x| x.into_inner().expose())
            .map(
                |v| -> Result<PaymentMethodsData, error_stack::Report<errors::ApiErrorResponse>> {
                    v.parse_value::<PaymentMethodsData>("PaymentMethodsData")
                        .change_context(errors::StorageError::DeserializationFailed)
                        .change_context(errors::ApiErrorResponse::InternalServerError)
                        .attach_printable("Failed to deserialize Payment Method Auth config")
                },
            )
            .transpose()?;

    match payment_method_data {
        Some(pmd) => match pmd {
            PaymentMethodsData::Card(_) => Ok(None),
            PaymentMethodsData::BankDetails(bank_details) => Ok(Some(MaskedBankDetails {
                mask: bank_details.mask,
            })),
        },
        None => Err(report!(errors::ApiErrorResponse::InternalServerError))
            .attach_printable("Unable to fetch payment method data"),
    }
}

async fn get_bank_account_connector_details(
    pm: &payment_method::PaymentMethod,
    key: &[u8],
) -> errors::RouterResult<Option<BankAccountTokenData>> {
    let payment_method_data =
        decrypt::<serde_json::Value, masking::WithType>(pm.payment_method_data.clone(), key)
            .await
            .change_context(errors::StorageError::DecryptionError)
            .change_context(errors::ApiErrorResponse::InternalServerError)
            .attach_printable("unable to decrypt bank details")?
            .map(|x| x.into_inner().expose())
            .map(
                |v| -> Result<PaymentMethodsData, error_stack::Report<errors::ApiErrorResponse>> {
                    v.parse_value::<PaymentMethodsData>("PaymentMethodsData")
                        .change_context(errors::StorageError::DeserializationFailed)
                        .change_context(errors::ApiErrorResponse::InternalServerError)
                        .attach_printable("Failed to deserialize Payment Method Auth config")
                },
            )
            .transpose()?;

    match payment_method_data {
        Some(pmd) => match pmd {
            PaymentMethodsData::Card(_) => Err(errors::ApiErrorResponse::UnprocessableEntity {
                message: "Card is not a valid entity".to_string(),
            }
            .into()),
            PaymentMethodsData::BankDetails(bank_details) => {
                let connector_details = bank_details
                    .connector_details
                    .first()
                    .ok_or(errors::ApiErrorResponse::InternalServerError)?;

                let pm_type = pm
                    .payment_method_type
                    .get_required_value("payment_method_type")
                    .attach_printable("PaymentMethodType not found")?;

                let pm = pm
                    .payment_method
                    .get_required_value("payment_method")
                    .attach_printable("PaymentMethod not found")?;

                let token_data = BankAccountTokenData {
                    payment_method_type: pm_type,
                    payment_method: pm,
                    connector_details: connector_details.clone(),
                };

                Ok(Some(token_data))
            }
        },
        None => Ok(None),
    }
}
pub async fn set_default_payment_method(
    db: &dyn db::StorageInterface,
    merchant_id: String,
    key_store: domain::MerchantKeyStore,
    customer_id: &id_type::CustomerId,
    payment_method_id: String,
    storage_scheme: MerchantStorageScheme,
) -> errors::RouterResponse<CustomerDefaultPaymentMethodResponse> {
    // check for the customer
    // TODO: customer need not be checked again here, this function can take an optional customer and check for existence of customer based on the optional value
    let customer = db
        .find_customer_by_customer_id_merchant_id(
            customer_id,
            &merchant_id,
            &key_store,
            storage_scheme,
        )
        .await
        .to_not_found_response(errors::ApiErrorResponse::CustomerNotFound)?;
    // check for the presence of payment_method
    let payment_method = db
        .find_payment_method(&payment_method_id, storage_scheme)
        .await
        .to_not_found_response(errors::ApiErrorResponse::PaymentMethodNotFound)?;
    let pm = payment_method
        .payment_method
        .get_required_value("payment_method")?;

    utils::when(
        &payment_method.customer_id != customer_id || payment_method.merchant_id != merchant_id,
        || {
            Err(errors::ApiErrorResponse::PreconditionFailed {
                message: "The payment_method_id is not valid".to_string(),
            })
        },
    )?;

    utils::when(
        Some(payment_method_id.clone()) == customer.default_payment_method_id,
        || {
            Err(errors::ApiErrorResponse::PreconditionFailed {
                message: "Payment Method is already set as default".to_string(),
            })
        },
    )?;

    let customer_update = CustomerUpdate::UpdateDefaultPaymentMethod {
        default_payment_method_id: Some(Some(payment_method_id.to_owned())),
    };

    let customer_id = customer.customer_id.clone();

    // update the db with the default payment method id
    let updated_customer_details = db
        .update_customer_by_customer_id_merchant_id(
            customer_id.to_owned(),
            merchant_id.to_owned(),
            customer,
            customer_update,
            &key_store,
            storage_scheme,
        )
        .await
        .change_context(errors::ApiErrorResponse::InternalServerError)
        .attach_printable("Failed to update the default payment method id for the customer")?;

    let resp = CustomerDefaultPaymentMethodResponse {
        default_payment_method_id: updated_customer_details.default_payment_method_id,
        customer_id,
        payment_method_type: payment_method.payment_method_type,
        payment_method: pm,
    };

    Ok(services::ApplicationResponse::Json(resp))
}

pub async fn update_last_used_at(
    payment_method: &diesel_models::PaymentMethod,
    state: &routes::SessionState,
    storage_scheme: MerchantStorageScheme,
) -> errors::RouterResult<()> {
    let update_last_used = storage::PaymentMethodUpdate::LastUsedUpdate {
        last_used_at: common_utils::date_time::now(),
    };

    state
        .store
        .update_payment_method(payment_method.clone(), update_last_used, storage_scheme)
        .await
        .change_context(errors::ApiErrorResponse::InternalServerError)
        .attach_printable("Failed to update the last_used_at in db")?;

    Ok(())
}
#[cfg(feature = "payouts")]
pub async fn get_bank_from_hs_locker(
    state: &routes::SessionState,
    key_store: &domain::MerchantKeyStore,
    temp_token: &str,
    customer_id: &id_type::CustomerId,
    merchant_id: &str,
    token_ref: &str,
) -> errors::RouterResult<api::BankPayout> {
    let payment_method = get_payment_method_from_hs_locker(
        state,
        key_store,
        customer_id,
        merchant_id,
        token_ref,
        None,
    )
    .await
    .change_context(errors::ApiErrorResponse::InternalServerError)
    .attach_printable("Error getting payment method from locker")?;
    let pm_parsed: api::PayoutMethodData = payment_method
        .peek()
        .to_string()
        .parse_struct("PayoutMethodData")
        .change_context(errors::ApiErrorResponse::InternalServerError)?;
    match &pm_parsed {
        api::PayoutMethodData::Bank(bank) => {
            vault::Vault::store_payout_method_data_in_locker(
                state,
                Some(temp_token.to_string()),
                &pm_parsed,
                Some(customer_id.to_owned()),
                key_store,
            )
            .await
            .change_context(errors::ApiErrorResponse::InternalServerError)
            .attach_printable("Error storing payout method data in temporary locker")?;
            Ok(bank.to_owned())
        }
        api::PayoutMethodData::Card(_) => Err(errors::ApiErrorResponse::InvalidRequestData {
            message: "Expected bank details, found card details instead".to_string(),
        }
        .into()),
        api::PayoutMethodData::Wallet(_) => Err(errors::ApiErrorResponse::InvalidRequestData {
            message: "Expected bank details, found wallet details instead".to_string(),
        }
        .into()),
    }
}

pub struct TempLockerCardSupport;

impl TempLockerCardSupport {
    #[instrument(skip_all)]
    async fn create_payment_method_data_in_temp_locker(
        state: &routes::SessionState,
        payment_token: &str,
        card: api::CardDetailFromLocker,
        pm: &storage::PaymentMethod,
        merchant_key_store: &domain::MerchantKeyStore,
    ) -> errors::RouterResult<api::CardDetailFromLocker> {
        let card_number = card.card_number.clone().get_required_value("card_number")?;
        let card_exp_month = card
            .expiry_month
            .clone()
            .expose_option()
            .get_required_value("expiry_month")?;
        let card_exp_year = card
            .expiry_year
            .clone()
            .expose_option()
            .get_required_value("expiry_year")?;
        let card_holder_name = card
            .card_holder_name
            .clone()
            .expose_option()
            .unwrap_or_default();
        let value1 = payment_methods::mk_card_value1(
            card_number,
            card_exp_year,
            card_exp_month,
            Some(card_holder_name),
            None,
            None,
            None,
        )
        .change_context(errors::ApiErrorResponse::InternalServerError)
        .attach_printable("Error getting Value1 for locker")?;
        let value2 = payment_methods::mk_card_value2(
            None,
            None,
            None,
            Some(pm.customer_id.clone()),
            Some(pm.payment_method_id.to_string()),
        )
        .change_context(errors::ApiErrorResponse::InternalServerError)
        .attach_printable("Error getting Value2 for locker")?;

        let value1 = vault::VaultPaymentMethod::Card(value1);
        let value2 = vault::VaultPaymentMethod::Card(value2);

        let value1 = value1
            .encode_to_string_of_json()
            .change_context(errors::ApiErrorResponse::InternalServerError)
            .attach_printable("Wrapped value1 construction failed when saving card to locker")?;

        let value2 = value2
            .encode_to_string_of_json()
            .change_context(errors::ApiErrorResponse::InternalServerError)
            .attach_printable("Wrapped value2 construction failed when saving card to locker")?;

        let lookup_key = vault::create_tokenize(
            state,
            value1,
            Some(value2),
            payment_token.to_string(),
            merchant_key_store.key.get_inner(),
        )
        .await?;
        vault::add_delete_tokenized_data_task(
            &*state.store,
            &lookup_key,
            enums::PaymentMethod::Card,
        )
        .await?;
        metrics::TOKENIZED_DATA_COUNT.add(&metrics::CONTEXT, 1, &[]);
        metrics::TASKS_ADDED_COUNT.add(
            &metrics::CONTEXT,
            1,
            &add_attributes([("flow", "DeleteTokenizeData")]),
        );
        Ok(card)
    }
}

#[instrument(skip_all)]
pub async fn retrieve_payment_method(
    state: routes::SessionState,
    pm: api::PaymentMethodId,
    key_store: domain::MerchantKeyStore,
    merchant_account: domain::MerchantAccount,
) -> errors::RouterResponse<api::PaymentMethodResponse> {
    let db = state.store.as_ref();
    let pm = db
        .find_payment_method(&pm.payment_method_id, merchant_account.storage_scheme)
        .await
        .to_not_found_response(errors::ApiErrorResponse::PaymentMethodNotFound)?;

    let key = key_store.key.peek();
    let card = if pm.payment_method == Some(enums::PaymentMethod::Card) {
        let card_detail = if state.conf.locker.locker_enabled {
            let card = get_card_from_locker(
                &state,
                &pm.customer_id,
                &pm.merchant_id,
                pm.locker_id.as_ref().unwrap_or(&pm.payment_method_id),
            )
            .await
            .change_context(errors::ApiErrorResponse::InternalServerError)
            .attach_printable("Error getting card from card vault")?;
            payment_methods::get_card_detail(&pm, card)
                .change_context(errors::ApiErrorResponse::InternalServerError)
                .attach_printable("Failed while getting card details from locker")?
        } else {
            get_card_details_without_locker_fallback(&pm, key, &state).await?
        };
        Some(card_detail)
    } else {
        None
    };
    Ok(services::ApplicationResponse::Json(
        api::PaymentMethodResponse {
            merchant_id: pm.merchant_id,
            customer_id: Some(pm.customer_id),
            payment_method_id: pm.payment_method_id,
            payment_method: pm.payment_method,
            payment_method_type: pm.payment_method_type,
            #[cfg(feature = "payouts")]
            bank_transfer: None,
            card,
            metadata: pm.metadata,
            created: Some(pm.created_at),
            recurring_enabled: false,
            installment_payment_enabled: false,
            payment_experience: Some(vec![api_models::enums::PaymentExperience::RedirectToUrl]),
            last_used_at: Some(pm.last_used_at),
            client_secret: pm.client_secret,
        },
    ))
}

#[instrument(skip_all)]
pub async fn delete_payment_method(
    state: routes::SessionState,
    merchant_account: domain::MerchantAccount,
    pm_id: api::PaymentMethodId,
    key_store: domain::MerchantKeyStore,
) -> errors::RouterResponse<api::PaymentMethodDeleteResponse> {
    let db = state.store.as_ref();
    let key = db
        .find_payment_method(
            pm_id.payment_method_id.as_str(),
            merchant_account.storage_scheme,
        )
        .await
        .to_not_found_response(errors::ApiErrorResponse::PaymentMethodNotFound)?;

    let customer = db
        .find_customer_by_customer_id_merchant_id(
            &key.customer_id,
            &merchant_account.merchant_id,
            &key_store,
            merchant_account.storage_scheme,
        )
        .await
        .to_not_found_response(errors::ApiErrorResponse::InternalServerError)
        .attach_printable("Customer not found for the payment method")?;

    if key.payment_method == Some(enums::PaymentMethod::Card) {
        let response = delete_card_from_locker(
            &state,
            &key.customer_id,
            &key.merchant_id,
            key.locker_id.as_ref().unwrap_or(&key.payment_method_id),
        )
        .await?;

        if response.status == "Ok" {
            logger::info!("Card From locker deleted Successfully!");
        } else {
            logger::error!("Error: Deleting Card From Locker!\n{:#?}", response);
            Err(errors::ApiErrorResponse::InternalServerError)?
        }
    }

    db.delete_payment_method_by_merchant_id_payment_method_id(
        &merchant_account.merchant_id,
        pm_id.payment_method_id.as_str(),
    )
    .await
    .to_not_found_response(errors::ApiErrorResponse::PaymentMethodNotFound)?;

    if customer.default_payment_method_id.as_ref() == Some(&pm_id.payment_method_id) {
        let customer_update = CustomerUpdate::UpdateDefaultPaymentMethod {
            default_payment_method_id: Some(None),
        };

        db.update_customer_by_customer_id_merchant_id(
            key.customer_id,
            key.merchant_id,
            customer,
            customer_update,
            &key_store,
            merchant_account.storage_scheme,
        )
        .await
        .change_context(errors::ApiErrorResponse::InternalServerError)
        .attach_printable("Failed to update the default payment method id for the customer")?;
    };

    Ok(services::ApplicationResponse::Json(
        api::PaymentMethodDeleteResponse {
            payment_method_id: key.payment_method_id,
            deleted: true,
        },
    ))
}

pub async fn create_encrypted_data<T>(
    key_store: &domain::MerchantKeyStore,
    data: Option<T>,
) -> Option<Encryption>
where
    T: Debug + serde::Serialize,
{
    let key = key_store.key.get_inner().peek();

    let encrypted_data: Option<Encryption> = data
        .as_ref()
        .map(Encode::encode_to_value)
        .transpose()
        .change_context(errors::StorageError::SerializationFailed)
        .attach_printable("Unable to convert data to a value")
        .unwrap_or_else(|err| {
            logger::error!(err=?err);
            None
        })
        .map(Secret::<_, masking::WithType>::new)
        .async_lift(|inner| encrypt_optional(inner, key))
        .await
        .change_context(errors::StorageError::EncryptionError)
        .attach_printable("Unable to encrypt data")
        .unwrap_or_else(|err| {
            logger::error!(err=?err);
            None
        })
        .map(|details| details.into());

    encrypted_data
}

pub async fn list_countries_currencies_for_connector_payment_method(
    state: routes::SessionState,
    req: ListCountriesCurrenciesRequest,
) -> errors::RouterResponse<ListCountriesCurrenciesResponse> {
    Ok(services::ApplicationResponse::Json(
        list_countries_currencies_for_connector_payment_method_util(
            state.conf.pm_filters.clone(),
            req.connector,
            req.payment_method_type,
        )
        .await,
    ))
}

// This feature will be more efficient as a WASM function rather than as an API.
// So extracting this logic to a separate function so that it can be used in WASM as well.
pub async fn list_countries_currencies_for_connector_payment_method_util(
    connector_filters: settings::ConnectorFilters,
    connector: api_enums::Connector,
    payment_method_type: api_enums::PaymentMethodType,
) -> ListCountriesCurrenciesResponse {
    let payment_method_type =
        settings::PaymentMethodFilterKey::PaymentMethodType(payment_method_type);

    let (currencies, country_codes) = connector_filters
        .0
        .get(&connector.to_string())
        .and_then(|filter| filter.0.get(&payment_method_type))
        .map(|filter| (filter.currency.clone(), filter.country.clone()))
        .unwrap_or_else(|| {
            connector_filters
                .0
                .get("default")
                .and_then(|filter| filter.0.get(&payment_method_type))
                .map_or((None, None), |filter| {
                    (filter.currency.clone(), filter.country.clone())
                })
        });

    let currencies =
        currencies.unwrap_or_else(|| api_enums::Currency::iter().collect::<HashSet<_>>());
    let country_codes =
        country_codes.unwrap_or_else(|| api_enums::CountryAlpha2::iter().collect::<HashSet<_>>());

    ListCountriesCurrenciesResponse {
        currencies,
        countries: country_codes
            .into_iter()
            .map(|country_code| CountryCodeWithName {
                code: country_code,
                name: common_enums::Country::from_alpha2(country_code),
            })
            .collect(),
    }
}<|MERGE_RESOLUTION|>--- conflicted
+++ resolved
@@ -3094,6 +3094,19 @@
         .unwrap_or(true)
 }
 
+fn filter_amount_based(
+    payment_method: &RequestPaymentMethodTypes,
+    amount: Option<MinorUnit>,
+) -> bool {
+    let min_check = amount
+        .and_then(|amt| payment_method.minimum_amount.map(|min_amt| amt >= min_amt))
+        .unwrap_or(true);
+    let max_check = amount
+        .and_then(|amt| payment_method.maximum_amount.map(|max_amt| amt <= max_amt))
+        .unwrap_or(true);
+    (min_check && max_check) || amount == Some(MinorUnit::zero())
+}
+
 fn card_network_filter(
     country: &Option<api_enums::CountryAlpha2>,
     currency: Option<api_enums::Currency>,
@@ -3265,31 +3278,6 @@
     }
 }
 
-fn filter_amount_based(
-    payment_method: &RequestPaymentMethodTypes,
-    amount: Option<MinorUnit>,
-) -> bool {
-    let min_check = amount
-        .and_then(|amt| payment_method.minimum_amount.map(|min_amt| amt >= min_amt))
-        .unwrap_or(true);
-    let max_check = amount
-        .and_then(|amt| payment_method.maximum_amount.map(|max_amt| amt <= max_amt))
-        .unwrap_or(true);
-<<<<<<< HEAD
-    (min_check && max_check) || amount == Some(MinorUnit::zero())
-=======
-    // let min_check = match (amount, payment_method.minimum_amount) {
-    //     (Some(amt), Some(min_amt)) => amt >= min_amt,
-    //     (_, _) => true,
-    // };
-    // let max_check = match (amount, payment_method.maximum_amount) {
-    //     (Some(amt), Some(max_amt)) => amt <= max_amt,
-    //     (_, _) => true,
-    // };
-    (min_check && max_check) || amount == Some(0)
->>>>>>> 5cde7ee0
-}
-
 fn filter_pm_based_on_allowed_types(
     allowed_types: Option<&Vec<api_enums::PaymentMethodType>>,
     payment_method_type: &api_enums::PaymentMethodType,
@@ -3345,10 +3333,10 @@
     payment_intent: &storage::PaymentIntent,
     pm: &RequestPaymentMethodTypes,
 ) -> bool {
-    let amount = payment_intent.amount.get_amount_as_i64();
-    (pm.maximum_amount.map_or(true, |amt| amount <= amt.into())
-        && pm.minimum_amount.map_or(true, |amt| amount >= amt.into()))
-        || payment_intent.amount.get_amount_as_i64() == 0
+    let amount = payment_intent.amount;
+    (pm.maximum_amount.map_or(true, |amt| amount <= amt)
+        && pm.minimum_amount.map_or(true, |amt| amount >= amt))
+        || payment_intent.amount == MinorUnit::zero()
 }
 
 async fn filter_payment_mandate_based(
