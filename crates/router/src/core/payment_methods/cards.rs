--- conflicted
+++ resolved
@@ -76,16 +76,12 @@
     },
     core::{
         errors::{self, StorageErrorExt},
-<<<<<<< HEAD
         payment_methods::{
             add_payment_method_status_update_task, delete_payment_method_task,
             transformers as payment_methods,
             utils::{get_merchant_pm_filter_graph, make_pm_graph, refresh_pm_filters_cache},
             vault,
         },
-=======
-        payment_methods::{transformers as payment_methods, vault},
->>>>>>> e6d43a00
         payments::{
             helpers,
             routing::{self, SessionFlowRoutingInput},
@@ -4931,46 +4927,19 @@
         return Ok(true);
     }
     if let Some(connector_mandate_details) = connector_mandate_details {
-<<<<<<< HEAD
         let mca_ids = get_all_mcas(
             state.store.as_ref(),
             &(state).into(),
             key_store,
             merchant_id,
+            profile_id,
             Some(true),
             &connector_mandate_details,
         )
         .await?;
 
         for mca_id in connector_mandate_details.keys() {
-            if !mca_ids.contains_key(mca_id) {
-=======
-        let mcas = state
-            .store
-            .find_merchant_connector_account_by_merchant_id_and_disabled_list(
-                &state.into(),
-                merchant_id,
-                true,
-                key_store,
-            )
-            .await
-            .change_context(errors::ApiErrorResponse::MerchantConnectorAccountNotFound {
-                id: merchant_id.get_string_repr().to_owned(),
-            })?;
-        let mut mca_ids = HashSet::new();
-        let mcas = mcas
-            .into_iter()
-            .filter(|mca| {
-                mca.disabled == Some(false) && profile_id.clone() == Some(mca.profile_id.clone())
-            })
-            .collect::<Vec<_>>();
-
-        for mca in mcas {
-            mca_ids.insert(mca.get_id());
-        }
-        for mca_id in connector_mandate_details.keys() {
             if mca_ids.contains(mca_id) {
->>>>>>> e6d43a00
                 return Ok(true);
             }
         }
@@ -4983,24 +4952,28 @@
     key_manager_state: &KeyManagerState,
     key_store: &domain::MerchantKeyStore,
     merchant_id: &id_type::MerchantId,
+    profile_id: Option<id_type::ProfileId>,
     disabled: Option<bool>,
     connector_mandate_details: &storage::PaymentsMandateReference,
 ) -> errors::RouterResult<HashMap<String, storage::UpdateMandate>> {
     let mcas = db
         .find_merchant_connector_account_by_merchant_id_and_disabled_list(
-            key_manager_state,
+            &state.into(),
             merchant_id,
             true,
             key_store,
         )
         .await
         .change_context(errors::ApiErrorResponse::MerchantConnectorAccountNotFound {
-            id: merchant_id.to_string(),
+            id: merchant_id.get_string_repr().to_owned(),
         })?;
 
     let mcas = mcas
         .into_iter()
-        .filter(|mca| mca.disabled == disabled)
+        .filter(|mca| {
+            mca.disabled == Some(false)
+                && (profile_id.clone() == Some(mca.profile_id.clone() || profile_id.is_none()))
+        })
         .collect::<Vec<_>>();
     let mut mca_ids = HashMap::new();
     for mca in mcas {
@@ -5963,12 +5936,13 @@
     key_store: &domain::MerchantKeyStore,
     deleted_at_time: time::PrimitiveDateTime,
 ) -> errors::RouterResult<()> {
-    // check if connector name supports update and also if its a valid mca,ie, the mca is there in the hashmap
+    // check if connector name supports update and also if its a valid mca,ie, the mca is there in the hashmap for the given profile_id
     let mca_ids = get_all_mcas(
         db,
         key_manager_state,
         key_store,
         merchant_id,
+        None,
         Some(false),
         &payment_mandate_reference,
     )
