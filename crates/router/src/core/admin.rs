use std::str::FromStr;

use api_models::{
    admin::{self as admin_types},
    enums as api_enums, routing as routing_types,
};
use common_utils::{
    date_time,
    ext_traits::{AsyncExt, ConfigExt, Encode, ValueExt},
    pii,
};
use diesel_models::configs;
use error_stack::{report, FutureExt, ResultExt};
use futures::future::try_join_all;
use masking::{PeekInterface, Secret};
use pm_auth::connector::plaid::transformers::PlaidAuthType;
use router_env::metrics::add_attributes;
use uuid::Uuid;

#[cfg(all(not(feature = "v2"), feature = "olap"))]
use crate::types::transformers::ForeignFrom;
use crate::{
    consts,
    core::{
        errors::{self, RouterResponse, RouterResult, StorageErrorExt},
        payments::helpers,
        routing::helpers as routing_helpers,
        utils as core_utils,
    },
    db::StorageInterface,
    routes::{metrics, SessionState},
    services::{self, api as service_api, authentication},
    types::{
        self, api,
        domain::{
            self,
            types::{self as domain_types, AsyncLift},
        },
        storage::{self, enums::MerchantStorageScheme},
        transformers::ForeignTryFrom,
    },
    utils::{self, OptionExt},
};

#[inline]
pub fn create_merchant_publishable_key() -> String {
    format!(
        "pk_{}_{}",
        router_env::env::prefix_for_env(),
        Uuid::new_v4().simple()
    )
}

pub async fn insert_merchant_configs(
    db: &dyn StorageInterface,
    merchant_id: &String,
) -> RouterResult<()> {
    db.insert_config(configs::ConfigNew {
        key: format!("{}_requires_cvv", merchant_id),
        config: "true".to_string(),
    })
    .await
    .change_context(errors::ApiErrorResponse::InternalServerError)
    .attach_printable("Error while setting requires_cvv config")?;

    db.insert_config(configs::ConfigNew {
        key: utils::get_merchant_fingerprint_secret_key(merchant_id),
        config: utils::generate_id(consts::FINGERPRINT_SECRET_LENGTH, "fs"),
    })
    .await
    .change_context(errors::ApiErrorResponse::InternalServerError)
    .attach_printable("Error while inserting merchant fingerprint secret")?;

    Ok(())
}

#[cfg(feature = "olap")]
fn add_publishable_key_to_decision_service(
    state: &SessionState,
    merchant_account: &domain::MerchantAccount,
) {
    let state = state.clone();
    let publishable_key = merchant_account.publishable_key.clone();
    let merchant_id = merchant_account.merchant_id.clone();

    authentication::decision::spawn_tracked_job(
        async move {
            authentication::decision::add_publishable_key(
                &state,
                publishable_key.into(),
                merchant_id,
                None,
            )
            .await
        },
        authentication::decision::ADD,
    );
}

#[cfg(feature = "olap")]
pub async fn create_merchant_account(
    state: SessionState,
    req: api::MerchantAccountCreate,
) -> RouterResponse<api::MerchantAccountResponse> {
    let db = state.store.as_ref();

    let key = services::generate_aes256_key()
        .change_context(errors::ApiErrorResponse::InternalServerError)
        .attach_printable("Unable to generate aes 256 key")?;

    let master_key = db.get_master_key();

    let merchant_id = req.get_merchant_reference_id().get_string_repr().to_owned();

    let key_store = domain::MerchantKeyStore {
        merchant_id: merchant_id.clone(),
        key: domain_types::encrypt(key.to_vec().into(), master_key)
            .await
            .change_context(errors::ApiErrorResponse::InternalServerError)
            .attach_printable("Failed to decrypt data from key store")?,
        created_at: date_time::now(),
    };

    let domain_merchant_account = req
        .create_domain_model_from_request(db, key_store.clone())
        .await?;

    db.insert_merchant_key_store(key_store.clone(), &master_key.to_vec().into())
        .await
        .to_duplicate_response(errors::ApiErrorResponse::DuplicateMerchantAccount)?;

    let merchant_account = db
        .insert_merchant(domain_merchant_account, &key_store)
        .await
        .to_duplicate_response(errors::ApiErrorResponse::DuplicateMerchantAccount)?;

    add_publishable_key_to_decision_service(&state, &merchant_account);

<<<<<<< HEAD
    let fingerprint = format!("fs_{}", generate_cryptographically_secure_random_string(consts::FINGERPRINT_SECRET_LENGTH));

    let fingerprint_hash_key = 
        domain::types::encrypt(Secret::new(fingerprint.clone()), &key)
        .await
        .change_context(errors::ApiErrorResponse::InternalServerError)
        .attach_printable("Unable to encrypt fingerprint hash key")?;
=======
    insert_merchant_configs(db, &merchant_id).await?;

    Ok(service_api::ApplicationResponse::Json(
        api::MerchantAccountResponse::foreign_try_from(merchant_account)
            .change_context(errors::ApiErrorResponse::InternalServerError)
            .attach_printable("Failed while generating response")?,
    ))
}

#[cfg(feature = "olap")]
#[async_trait::async_trait]
trait MerchantAccountCreateBridge {
    async fn create_domain_model_from_request(
        self,
        db: &dyn StorageInterface,
        key: domain::MerchantKeyStore,
    ) -> RouterResult<domain::MerchantAccount>;
}

#[cfg(all(not(feature = "v2"), feature = "olap"))]
#[async_trait::async_trait]
impl MerchantAccountCreateBridge for api::MerchantAccountCreate {
    async fn create_domain_model_from_request(
        self,
        db: &dyn StorageInterface,
        key_store: domain::MerchantKeyStore,
    ) -> RouterResult<domain::MerchantAccount> {
        let publishable_key = create_merchant_publishable_key();

        let primary_business_details = self.get_primary_details_as_value().change_context(
            errors::ApiErrorResponse::InvalidDataValue {
                field_name: "primary_business_details",
            },
        )?;

        let webhook_details = self.get_webhook_details_as_value().change_context(
            errors::ApiErrorResponse::InvalidDataValue {
                field_name: "webhook details",
            },
        )?;

        let pm_collect_link_config = self.get_pm_link_config_as_value().change_context(
            errors::ApiErrorResponse::InvalidDataValue {
                field_name: "pm_collect_link_config",
            },
        )?;

        let merchant_details = self.get_merchant_details_as_secret().change_context(
            errors::ApiErrorResponse::InvalidDataValue {
                field_name: "merchant_details",
            },
        )?;

        self.parse_routing_algorithm()
            .change_context(errors::ApiErrorResponse::InvalidDataValue {
                field_name: "routing_algorithm",
            })
            .attach_printable("Invalid routing algorithm given")?;

        let metadata = self.get_metadata_as_secret().change_context(
            errors::ApiErrorResponse::InvalidDataValue {
                field_name: "metadata",
            },
        )?;

        // Get the enable payment response hash as a boolean, where the default value is true
        let enable_payment_response_hash = self.get_enable_payment_response_hash();

        let payment_response_hash_key = self.get_payment_response_hash_key();

        let parent_merchant_id = get_parent_merchant(
            db,
            self.sub_merchants_enabled,
            self.parent_merchant_id,
            &key_store,
        )
        .await?;

        let organization_id = CreateOrValidateOrganization::new(self.organization_id)
            .create_or_validate(db)
            .await?;

        let key = key_store.key.into_inner();

        let mut merchant_account = async {
            Ok::<_, error_stack::Report<common_utils::errors::CryptoError>>(
                domain::MerchantAccount {
                    merchant_id: self.merchant_id.get_string_repr().to_owned(),
                    merchant_name: self
                        .merchant_name
                        .async_lift(|inner| domain_types::encrypt_optional(inner, key.peek()))
                        .await?,
                    merchant_details: merchant_details
                        .async_lift(|inner| domain_types::encrypt_optional(inner, key.peek()))
                        .await?,
                    return_url: self.return_url.map(|a| a.to_string()),
                    webhook_details,
                    routing_algorithm: Some(serde_json::json!({
                        "algorithm_id": null,
                        "timestamp": 0
                    })),
                    sub_merchants_enabled: self.sub_merchants_enabled,
                    parent_merchant_id,
                    enable_payment_response_hash,
                    payment_response_hash_key,
                    redirect_to_merchant_with_http_post: self
                        .redirect_to_merchant_with_http_post
                        .unwrap_or_default(),
                    publishable_key,
                    locker_id: self.locker_id,
                    metadata,
                    storage_scheme: MerchantStorageScheme::PostgresOnly,
                    primary_business_details,
                    created_at: date_time::now(),
                    modified_at: date_time::now(),
                    intent_fulfillment_time: None,
                    frm_routing_algorithm: self.frm_routing_algorithm,
                    #[cfg(feature = "payouts")]
                    payout_routing_algorithm: self.payout_routing_algorithm,
                    #[cfg(not(feature = "payouts"))]
                    payout_routing_algorithm: None,
                    id: None,
                    organization_id,
                    is_recon_enabled: false,
                    default_profile: None,
                    recon_status: diesel_models::enums::ReconStatus::NotRequested,
                    payment_link_config: None,
                    pm_collect_link_config,
                },
            )
        }
        .await
        .change_context(errors::ApiErrorResponse::InternalServerError)?;
>>>>>>> f7abcee6

        CreateBusinessProfile::new(self.primary_business_details.clone())
            .create_business_profiles(db, &mut merchant_account)
            .await?;

<<<<<<< HEAD
    let mut merchant_account = async {
        Ok::<_, error_stack::Report<common_utils::errors::CryptoError>>(domain::MerchantAccount {
            merchant_id: req.merchant_id,
            merchant_name: req
                .merchant_name
                .async_lift(|inner| domain_types::encrypt_optional(inner, &key))
                .await?,
            merchant_details: merchant_details
                .async_lift(|inner| domain_types::encrypt_optional(inner, &key))
                .await?,
            return_url: req.return_url.map(|a| a.to_string()),
            webhook_details,
            routing_algorithm: Some(serde_json::json!({
                "algorithm_id": null,
                "timestamp": 0
            })),
            sub_merchants_enabled: req.sub_merchants_enabled,
            parent_merchant_id,
            enable_payment_response_hash,
            payment_response_hash_key,
            redirect_to_merchant_with_http_post: req
                .redirect_to_merchant_with_http_post
                .unwrap_or_default(),
            publishable_key,
            locker_id: req.locker_id,
            metadata,
            storage_scheme: MerchantStorageScheme::PostgresOnly,
            primary_business_details,
            created_at: date_time::now(),
            modified_at: date_time::now(),
            intent_fulfillment_time: None,
            frm_routing_algorithm: req.frm_routing_algorithm,
            #[cfg(feature = "payouts")]
            payout_routing_algorithm: req.payout_routing_algorithm,
            #[cfg(not(feature = "payouts"))]
            payout_routing_algorithm: None,
            id: None,
            organization_id,
            is_recon_enabled: false,
            default_profile: None,
            recon_status: diesel_models::enums::ReconStatus::NotRequested,
            payment_link_config: None,
            pm_collect_link_config,
            fingerprint_hash_key: Some(fingerprint_hash_key),
=======
        Ok(merchant_account)
    }
}

#[cfg(feature = "olap")]
enum CreateOrValidateOrganization {
    /// Creates a new organization
    #[cfg(not(feature = "v2"))]
    Create,
    /// Validates if this organization exists in the records
    Validate { organization_id: String },
}

#[cfg(feature = "olap")]
impl CreateOrValidateOrganization {
    #[cfg(all(not(feature = "v2"), feature = "olap"))]
    /// Create an action to either create or validate the given organization_id
    /// If organization_id is passed, then validate if this organization exists
    /// If not passed, create a new organization
    fn new(organization_id: Option<String>) -> Self {
        if let Some(organization_id) = organization_id {
            Self::Validate { organization_id }
        } else {
            Self::Create
        }
    }

    #[cfg(all(feature = "v2", feature = "olap"))]
    /// Create an action to validate the provided organization_id
    fn new(organization_id: String) -> Self {
        Self::Validate { organization_id }
    }

    #[cfg(feature = "olap")]
    /// Apply the action, whether to create the organization or validate the given organization_id
    async fn create_or_validate(&self, db: &dyn StorageInterface) -> RouterResult<String> {
        Ok(match self {
            #[cfg(not(feature = "v2"))]
            Self::Create => {
                let new_organization = api_models::organization::OrganizationNew::new(None);
                let db_organization = ForeignFrom::foreign_from(new_organization);
                let organization = db
                    .insert_organization(db_organization)
                    .await
                    .to_duplicate_response(errors::ApiErrorResponse::InternalServerError)
                    .attach_printable("Error when creating organization")?;
                organization.org_id
            }
            Self::Validate { organization_id } => {
                db.find_organization_by_org_id(organization_id)
                    .await
                    .to_not_found_response(errors::ApiErrorResponse::GenericNotFoundError {
                        message: "organization with the given id does not exist".to_string(),
                    })?;
                organization_id.to_string()
            }
>>>>>>> f7abcee6
        })
    }
}

#[cfg(all(not(feature = "v2"), feature = "olap"))]
enum CreateBusinessProfile {
    /// Create business profiles from primary business details
    /// If there is only one business profile created, then set this profile as default
    CreateFromPrimaryBusinessDetails {
        primary_business_details: Vec<admin_types::PrimaryBusinessDetails>,
    },
    /// Create a default business profile, set this as default profile
    CreateDefaultBusinessProfile,
}

#[cfg(all(not(feature = "v2"), feature = "olap"))]
impl CreateBusinessProfile {
    /// Create a new business profile action from the given information
    /// If primary business details exist, then create business profiles from them
    /// If primary business details are empty, then create default business profile
    fn new(primary_business_details: Option<Vec<admin_types::PrimaryBusinessDetails>>) -> Self {
        match primary_business_details {
            Some(primary_business_details) if !primary_business_details.is_empty() => {
                Self::CreateFromPrimaryBusinessDetails {
                    primary_business_details,
                }
            }
            _ => Self::CreateDefaultBusinessProfile,
        }
    }

    async fn create_business_profiles(
        &self,
        db: &dyn StorageInterface,
        merchant_account: &mut domain::MerchantAccount,
    ) -> RouterResult<()> {
        match self {
            Self::CreateFromPrimaryBusinessDetails {
                primary_business_details,
            } => {
                let business_profiles = Self::create_business_profiles_for_each_business_details(
                    db,
                    merchant_account.clone(),
                    primary_business_details,
                )
                .await?;

                // Update the default business profile in merchant account
                if business_profiles.len() == 1 {
                    merchant_account.default_profile = business_profiles
                        .first()
                        .map(|business_profile| business_profile.profile_id.clone())
                }
            }
            Self::CreateDefaultBusinessProfile => {
                let business_profile = self
                    .create_default_business_profile(db, merchant_account.clone())
                    .await?;

                merchant_account.default_profile = Some(business_profile.profile_id);
            }
        }

        Ok(())
    }

    /// Create default business profile
    async fn create_default_business_profile(
        &self,
        db: &dyn StorageInterface,
        merchant_account: domain::MerchantAccount,
    ) -> RouterResult<diesel_models::business_profile::BusinessProfile> {
        let business_profile = create_and_insert_business_profile(
            db,
            api_models::admin::BusinessProfileCreate::default(),
            merchant_account.clone(),
        )
        .await?;

        Ok(business_profile)
    }

    /// Create business profile for each primary_business_details,
    /// If there is no default profile in merchant account and only one primary_business_detail
    /// is available, then create a default business profile.
    async fn create_business_profiles_for_each_business_details(
        db: &dyn StorageInterface,
        merchant_account: domain::MerchantAccount,
        primary_business_details: &Vec<admin_types::PrimaryBusinessDetails>,
    ) -> RouterResult<Vec<diesel_models::business_profile::BusinessProfile>> {
        let mut business_profiles_vector = Vec::with_capacity(primary_business_details.len());

        // This must ideally be run in a transaction,
        // if there is an error in inserting some business profile, because of unique constraints
        // the whole query must be rolled back
        for business_profile in primary_business_details {
            let profile_name =
                format!("{}_{}", business_profile.country, business_profile.business);

            let business_profile_create_request = api_models::admin::BusinessProfileCreate {
                profile_name: Some(profile_name),
                ..Default::default()
            };

            create_and_insert_business_profile(
                db,
                business_profile_create_request,
                merchant_account.clone(),
            )
            .await
            .map_err(|business_profile_insert_error| {
                crate::logger::warn!(
                    "Business profile already exists {business_profile_insert_error:?}"
                );
            })
            .map(|business_profile| business_profiles_vector.push(business_profile))
            .ok();
        }

        Ok(business_profiles_vector)
    }
}

#[cfg(all(feature = "v2", feature = "olap"))]
#[async_trait::async_trait]
impl MerchantAccountCreateBridge for api::MerchantAccountCreate {
    async fn create_domain_model_from_request(
        self,
        db: &dyn StorageInterface,
        key_store: domain::MerchantKeyStore,
    ) -> RouterResult<domain::MerchantAccount> {
        let publishable_key = create_merchant_publishable_key();

        let metadata = self.get_metadata_as_secret().change_context(
            errors::ApiErrorResponse::InvalidDataValue {
                field_name: "metadata",
            },
        )?;

        let merchant_details = self.get_merchant_details_as_secret().change_context(
            errors::ApiErrorResponse::InvalidDataValue {
                field_name: "merchant_details",
            },
        )?;

        let primary_business_details = self.get_primary_details_as_value().change_context(
            errors::ApiErrorResponse::InvalidDataValue {
                field_name: "primary_business_details",
            },
        )?;

        CreateOrValidateOrganization::new(self.organization_id.clone())
            .create_or_validate(db)
            .await?;

        let key = key_store.key.into_inner();

        async {
            Ok::<_, error_stack::Report<common_utils::errors::CryptoError>>(
                domain::MerchantAccount {
                    merchant_id: self
                        .get_merchant_reference_id()
                        .get_string_repr()
                        .to_owned(),
                    merchant_name: Some(
                        domain_types::encrypt(
                            self.merchant_name
                                .map(|merchant_name| merchant_name.into_inner()),
                            key.peek(),
                        )
                        .await?,
                    ),
                    merchant_details: merchant_details
                        .async_lift(|inner| domain_types::encrypt_optional(inner, key.peek()))
                        .await?,
                    return_url: None,
                    webhook_details: None,
                    routing_algorithm: Some(serde_json::json!({
                        "algorithm_id": null,
                        "timestamp": 0
                    })),
                    sub_merchants_enabled: None,
                    parent_merchant_id: None,
                    enable_payment_response_hash: true,
                    payment_response_hash_key: None,
                    redirect_to_merchant_with_http_post: true,
                    publishable_key,
                    locker_id: None,
                    metadata,
                    storage_scheme: MerchantStorageScheme::PostgresOnly,
                    primary_business_details,
                    created_at: date_time::now(),
                    modified_at: date_time::now(),
                    intent_fulfillment_time: None,
                    frm_routing_algorithm: None,
                    payout_routing_algorithm: None,
                    id: None,
                    organization_id: self.organization_id,
                    is_recon_enabled: false,
                    default_profile: None,
                    recon_status: diesel_models::enums::ReconStatus::NotRequested,
                    payment_link_config: None,
                    pm_collect_link_config: None,
                },
            )
        }
        .await
        .change_context(errors::ApiErrorResponse::InternalServerError)
        .attach_printable("failed to encrypt merchant details")
    }
}

#[cfg(feature = "olap")]
pub async fn list_merchant_account(
    state: SessionState,
    req: api_models::admin::MerchantAccountListRequest,
) -> RouterResponse<Vec<api::MerchantAccountResponse>> {
    let merchant_accounts = state
        .store
        .list_merchant_accounts_by_organization_id(&req.organization_id)
        .await
        .to_not_found_response(errors::ApiErrorResponse::MerchantAccountNotFound)?;

    let merchant_accounts = merchant_accounts
        .into_iter()
        .map(|merchant_account| {
            api::MerchantAccountResponse::foreign_try_from(merchant_account).change_context(
                errors::ApiErrorResponse::InvalidDataValue {
                    field_name: "merchant_account",
                },
            )
        })
        .collect::<Result<Vec<_>, _>>()?;

    Ok(services::ApplicationResponse::Json(merchant_accounts))
}

pub async fn get_merchant_account(
    state: SessionState,
    req: api::MerchantId,
) -> RouterResponse<api::MerchantAccountResponse> {
    let db = state.store.as_ref();
    let key_store = db
        .get_merchant_key_store_by_merchant_id(
            &req.merchant_id,
            &db.get_master_key().to_vec().into(),
        )
        .await
        .to_not_found_response(errors::ApiErrorResponse::MerchantAccountNotFound)?;

    let merchant_account = db
        .find_merchant_account_by_merchant_id(&req.merchant_id, &key_store)
        .await
        .to_not_found_response(errors::ApiErrorResponse::MerchantAccountNotFound)?;

    Ok(service_api::ApplicationResponse::Json(
        api::MerchantAccountResponse::foreign_try_from(merchant_account)
            .change_context(errors::ApiErrorResponse::InternalServerError)
            .attach_printable("Failed to construct response")?,
    ))
}

/// For backwards compatibility, whenever new business labels are passed in
/// primary_business_details, create a business profile
pub async fn create_business_profile_from_business_labels(
    db: &dyn StorageInterface,
    key_store: &domain::MerchantKeyStore,
    merchant_id: &str,
    new_business_details: Vec<admin_types::PrimaryBusinessDetails>,
) -> RouterResult<()> {
    let merchant_account = db
        .find_merchant_account_by_merchant_id(merchant_id, key_store)
        .await
        .to_not_found_response(errors::ApiErrorResponse::MerchantAccountNotFound)?;

    let old_business_details = merchant_account
        .primary_business_details
        .clone()
        .parse_value::<Vec<admin_types::PrimaryBusinessDetails>>("PrimaryBusinessDetails")
        .change_context(errors::ApiErrorResponse::InvalidDataValue {
            field_name: "routing_algorithm",
        })
        .attach_printable("Invalid routing algorithm given")?;

    // find the diff between two vectors
    let business_profiles_to_create = new_business_details
        .into_iter()
        .filter(|business_details| !old_business_details.contains(business_details))
        .collect::<Vec<_>>();

    for business_profile in business_profiles_to_create {
        let profile_name = format!("{}_{}", business_profile.country, business_profile.business);

        let business_profile_create_request = admin_types::BusinessProfileCreate {
            profile_name: Some(profile_name),
            ..Default::default()
        };

        let business_profile_create_result = create_and_insert_business_profile(
            db,
            business_profile_create_request,
            merchant_account.clone(),
        )
        .await
        .map_err(|business_profile_insert_error| {
            // If there is any duplicate error, we need not take any action
            crate::logger::warn!(
                "Business profile already exists {business_profile_insert_error:?}"
            );
        });

        // If a business_profile is created, then unset the default profile
        if business_profile_create_result.is_ok() && merchant_account.default_profile.is_some() {
            let unset_default_profile = domain::MerchantAccountUpdate::UnsetDefaultProfile;
            db.update_merchant(merchant_account.clone(), unset_default_profile, key_store)
                .await
                .to_not_found_response(errors::ApiErrorResponse::MerchantAccountNotFound)?;
        }
    }

    Ok(())
}

/// For backwards compatibility
/// If any of the fields of merchant account are updated, then update these fields in business profiles
pub async fn update_business_profile_cascade(
    state: SessionState,
    merchant_account_update: api::MerchantAccountUpdate,
    merchant_id: String,
) -> RouterResult<()> {
    if merchant_account_update.return_url.is_some()
        || merchant_account_update.webhook_details.is_some()
        || merchant_account_update
            .enable_payment_response_hash
            .is_some()
        || merchant_account_update
            .redirect_to_merchant_with_http_post
            .is_some()
    {
        // Update these fields in all the business profiles
        let business_profiles = state
            .store
            .list_business_profile_by_merchant_id(&merchant_id)
            .await
            .to_not_found_response(errors::ApiErrorResponse::BusinessProfileNotFound {
                id: merchant_id.to_string(),
            })?;

        let business_profile_update = admin_types::BusinessProfileUpdate {
            profile_name: None,
            return_url: merchant_account_update.return_url,
            enable_payment_response_hash: merchant_account_update.enable_payment_response_hash,
            payment_response_hash_key: merchant_account_update.payment_response_hash_key,
            redirect_to_merchant_with_http_post: merchant_account_update
                .redirect_to_merchant_with_http_post,
            webhook_details: merchant_account_update.webhook_details,
            metadata: None,
            routing_algorithm: None,
            intent_fulfillment_time: None,
            frm_routing_algorithm: None,
            #[cfg(feature = "payouts")]
            payout_routing_algorithm: None,
            applepay_verified_domains: None,
            payment_link_config: None,
            session_expiry: None,
            authentication_connector_details: None,
            payout_link_config: None,
            extended_card_info_config: None,
            use_billing_as_payment_method_billing: None,
            collect_shipping_details_from_wallet_connector: None,
            collect_billing_details_from_wallet_connector: None,
            is_connector_agnostic_mit_enabled: None,
        };

        let update_futures = business_profiles.iter().map(|business_profile| async {
            let profile_id = &business_profile.profile_id;

            update_business_profile(
                state.clone(),
                profile_id,
                &merchant_id,
                business_profile_update.clone(),
            )
            .await
        });

        try_join_all(update_futures).await?;
    }

    Ok(())
}

pub async fn merchant_account_update(
    state: SessionState,
    merchant_id: &String,
    req: api::MerchantAccountUpdate,
) -> RouterResponse<api::MerchantAccountResponse> {
    let db = state.store.as_ref();
    let key_store = db
        .get_merchant_key_store_by_merchant_id(
            &req.merchant_id,
            &db.get_master_key().to_vec().into(),
        )
        .await
        .to_not_found_response(errors::ApiErrorResponse::MerchantAccountNotFound)?;

    if &req.merchant_id != merchant_id {
        Err(report!(errors::ValidationError::IncorrectValueProvided {
            field_name: "parent_merchant_id"
        })
        .attach_printable(
            "If `sub_merchants_enabled` is true, then `parent_merchant_id` is mandatory",
        )
        .change_context(errors::ApiErrorResponse::InvalidDataValue {
            field_name: "parent_merchant_id",
        }))?;
    }

    if let Some(ref routing_algorithm) = req.routing_algorithm {
        let _: api_models::routing::RoutingAlgorithm = routing_algorithm
            .clone()
            .parse_value("RoutingAlgorithm")
            .change_context(errors::ApiErrorResponse::InvalidDataValue {
                field_name: "routing_algorithm",
            })
            .attach_printable("Invalid routing algorithm given")?;
    }

    let primary_business_details = req
        .primary_business_details
        .as_ref()
        .map(|primary_business_details| {
            primary_business_details.encode_to_value().change_context(
                errors::ApiErrorResponse::InvalidDataValue {
                    field_name: "primary_business_details",
                },
            )
        })
        .transpose()?;

    let pm_collect_link_config = req
        .pm_collect_link_config
        .as_ref()
        .map(|c| {
            c.encode_to_value()
                .change_context(errors::ApiErrorResponse::InvalidDataValue {
                    field_name: "pm_collect_link_config",
                })
        })
        .transpose()?;

    // In order to support backwards compatibility, if a business_labels are passed in the update
    // call, then create new business_profiles with the profile_name as business_label
    req.primary_business_details
        .clone()
        .async_map(|primary_business_details| async {
            let _ = create_business_profile_from_business_labels(
                db,
                &key_store,
                merchant_id,
                primary_business_details,
            )
            .await;
        })
        .await;

    let key = key_store.key.get_inner().peek();

    let business_profile_id_update = if let Some(ref profile_id) = req.default_profile {
        if !profile_id.is_empty_after_trim() {
            // Validate whether profile_id passed in request is valid and is linked to the merchant
            core_utils::validate_and_get_business_profile(db, Some(profile_id), merchant_id)
                .await?
                .map(|business_profile| Some(business_profile.profile_id))
        } else {
            // If empty, Update profile_id to None in the database
            Some(None)
        }
    } else {
        None
    };

    // Update the business profile, This is for backwards compatibility
    update_business_profile_cascade(state.clone(), req.clone(), merchant_id.to_string()).await?;

    let updated_merchant_account = storage::MerchantAccountUpdate::Update {
        merchant_name: req
            .merchant_name
            .map(Secret::new)
            .async_lift(|inner| domain_types::encrypt_optional(inner, key))
            .await
            .change_context(errors::ApiErrorResponse::InternalServerError)
            .attach_printable("Unable to encrypt merchant name")?,

        merchant_details: req
            .merchant_details
            .as_ref()
            .map(Encode::encode_to_value)
            .transpose()
            .change_context(errors::ApiErrorResponse::InternalServerError)
            .attach_printable("Unable to convert merchant_details to a value")?
            .map(Secret::new)
            .async_lift(|inner| domain_types::encrypt_optional(inner, key))
            .await
            .change_context(errors::ApiErrorResponse::InternalServerError)
            .attach_printable("Unable to encrypt merchant details")?,

        return_url: req.return_url.map(|a| a.to_string()),

        webhook_details: req
            .webhook_details
            .as_ref()
            .map(Encode::encode_to_value)
            .transpose()
            .change_context(errors::ApiErrorResponse::InternalServerError)?,

        routing_algorithm: req.routing_algorithm,
        sub_merchants_enabled: req.sub_merchants_enabled,

        parent_merchant_id: get_parent_merchant(
            db,
            req.sub_merchants_enabled,
            req.parent_merchant_id,
            &key_store,
        )
        .await?,
        enable_payment_response_hash: req.enable_payment_response_hash,
        payment_response_hash_key: req.payment_response_hash_key,
        redirect_to_merchant_with_http_post: req.redirect_to_merchant_with_http_post,
        locker_id: req.locker_id,
        metadata: req.metadata,
        publishable_key: None,
        primary_business_details,
        frm_routing_algorithm: req.frm_routing_algorithm,
        intent_fulfillment_time: None,
        #[cfg(feature = "payouts")]
        payout_routing_algorithm: req.payout_routing_algorithm,
        #[cfg(not(feature = "payouts"))]
        payout_routing_algorithm: None,
        default_profile: business_profile_id_update,
        payment_link_config: None,
        pm_collect_link_config,
        fingerprint_hash_key: req
            .fingerprint_hash_key
            .async_lift(|inner| domain_types::encrypt_optional(inner, key))
            .await
            .change_context(errors::ApiErrorResponse::InternalServerError)
            .attach_printable("Unable to encrypt fingerprint hash key")?,
    };

    let response = db
        .update_specific_fields_in_merchant(merchant_id, updated_merchant_account, &key_store)
        .await
        .to_not_found_response(errors::ApiErrorResponse::MerchantAccountNotFound)?;

    // If there are any new business labels generated, create business profile

    Ok(service_api::ApplicationResponse::Json(
        api::MerchantAccountResponse::foreign_try_from(response)
            .change_context(errors::ApiErrorResponse::InternalServerError)
            .attach_printable("Failed while generating response")?,
    ))
}

pub async fn merchant_account_delete(
    state: SessionState,
    merchant_id: String,
) -> RouterResponse<api::MerchantAccountDeleteResponse> {
    let mut is_deleted = false;
    let db = state.store.as_ref();

    let merchant_key_store = db
        .get_merchant_key_store_by_merchant_id(
            &merchant_id,
            &state.store.get_master_key().to_vec().into(),
        )
        .await
        .to_not_found_response(errors::ApiErrorResponse::MerchantAccountNotFound)?;

    let merchant_account = db
        .find_merchant_account_by_merchant_id(&merchant_id, &merchant_key_store)
        .await
        .to_not_found_response(errors::ApiErrorResponse::MerchantAccountNotFound)?;

    let is_merchant_account_deleted = db
        .delete_merchant_account_by_merchant_id(&merchant_id)
        .await
        .to_not_found_response(errors::ApiErrorResponse::MerchantAccountNotFound)?;
    if is_merchant_account_deleted {
        let is_merchant_key_store_deleted = db
            .delete_merchant_key_store_by_merchant_id(&merchant_id)
            .await
            .to_not_found_response(errors::ApiErrorResponse::MerchantAccountNotFound)?;
        is_deleted = is_merchant_account_deleted && is_merchant_key_store_deleted;
    }

    let state = state.clone();
    authentication::decision::spawn_tracked_job(
        async move {
            authentication::decision::revoke_api_key(
                &state,
                merchant_account.publishable_key.into(),
            )
            .await
        },
        authentication::decision::REVOKE,
    );

    match db
        .delete_config_by_key(format!("{}_requires_cvv", merchant_id).as_str())
        .await
    {
        Ok(_) => Ok::<_, errors::ApiErrorResponse>(()),
        Err(err) => {
            if err.current_context().is_db_not_found() {
                crate::logger::error!("requires_cvv config not found in db: {err:?}");
                Ok(())
            } else {
                Err(err
                    .change_context(errors::ApiErrorResponse::InternalServerError)
                    .attach_printable("Failed while deleting requires_cvv config"))?
            }
        }
    }
    .ok();

    let response = api::MerchantAccountDeleteResponse {
        merchant_id,
        deleted: is_deleted,
    };
    Ok(service_api::ApplicationResponse::Json(response))
}

async fn get_parent_merchant(
    db: &dyn StorageInterface,
    sub_merchants_enabled: Option<bool>,
    parent_merchant: Option<String>,
    key_store: &domain::MerchantKeyStore,
) -> RouterResult<Option<String>> {
    Ok(match sub_merchants_enabled {
        Some(true) => {
            Some(
                parent_merchant.ok_or_else(|| {
                    report!(errors::ValidationError::MissingRequiredField {
                        field_name: "parent_merchant_id".to_string()
                    })
                    .change_context(errors::ApiErrorResponse::PreconditionFailed {
                        message: "If `sub_merchants_enabled` is `true`, then `parent_merchant_id` is mandatory".to_string(),
                    })
                })
                .map(|id| validate_merchant_id(db, id,key_store).change_context(
                    errors::ApiErrorResponse::InvalidDataValue { field_name: "parent_merchant_id" }
                ))?
                .await?
                .merchant_id
            )
        }
        _ => None,
    })
}

async fn validate_merchant_id<S: Into<String>>(
    db: &dyn StorageInterface,
    merchant_id: S,
    key_store: &domain::MerchantKeyStore,
) -> RouterResult<domain::MerchantAccount> {
    db.find_merchant_account_by_merchant_id(&merchant_id.into(), key_store)
        .await
        .to_not_found_response(errors::ApiErrorResponse::MerchantAccountNotFound)
}

fn validate_certificate_in_mca_metadata(
    connector_metadata: Secret<serde_json::Value>,
) -> RouterResult<()> {
    let parsed_connector_metadata = connector_metadata
        .parse_value::<api_models::payments::ConnectorMetadata>("ConnectorMetadata")
        .change_context(errors::ParsingError::StructParseFailure("Metadata"))
        .change_context(errors::ApiErrorResponse::InvalidDataFormat {
            field_name: "metadata".to_string(),
            expected_format: "connector metadata".to_string(),
        })?;

    parsed_connector_metadata
        .apple_pay
        .and_then(|applepay_metadata| {
            applepay_metadata
                .session_token_data
                .map(|session_token_data| {
                    let api_models::payments::SessionTokenInfo {
                        certificate,
                        certificate_keys,
                        ..
                    } = session_token_data;

                    helpers::create_identity_from_certificate_and_key(certificate, certificate_keys)
                        .change_context(errors::ApiErrorResponse::InvalidDataValue {
                            field_name: "certificate/certificate key",
                        })
                        .map(|_identity_result| ())
                })
        })
        .transpose()?;

    Ok(())
}

pub async fn create_payment_connector(
    state: SessionState,
    req: api::MerchantConnectorCreate,
    merchant_id: &String,
) -> RouterResponse<api_models::admin::MerchantConnectorResponse> {
    let store = state.store.as_ref();
    #[cfg(feature = "dummy_connector")]
    validate_dummy_connector_enabled(&state, &req.connector_name).await?;
    let key_store = store
        .get_merchant_key_store_by_merchant_id(
            merchant_id,
            &state.store.get_master_key().to_vec().into(),
        )
        .await
        .to_not_found_response(errors::ApiErrorResponse::MerchantAccountNotFound)?;

    req.metadata
        .clone()
        .map(validate_certificate_in_mca_metadata)
        .transpose()?;

    let merchant_account = state
        .store
        .find_merchant_account_by_merchant_id(merchant_id, &key_store)
        .await
        .to_not_found_response(errors::ApiErrorResponse::MerchantAccountNotFound)?;

    helpers::validate_business_details(
        req.business_country,
        req.business_label.as_ref(),
        &merchant_account,
    )?;

    // Business label support will be deprecated soon
    let profile_id = core_utils::get_profile_id_from_business_details(
        req.business_country,
        req.business_label.as_ref(),
        &merchant_account,
        req.profile_id.as_ref(),
        store,
        true,
    )
    .await?;

    let mut routable_connector =
        api_enums::RoutableConnectors::from_str(&req.connector_name.to_string()).ok();

    let business_profile = state
        .store
        .find_business_profile_by_profile_id(&profile_id)
        .await
        .to_not_found_response(errors::ApiErrorResponse::BusinessProfileNotFound {
            id: profile_id.to_owned(),
        })?;

    let pm_auth_connector =
        api_enums::convert_pm_auth_connector(req.connector_name.to_string().as_str());
    let authentication_connector =
        api_enums::convert_authentication_connector(req.connector_name.to_string().as_str());

    if pm_auth_connector.is_some() {
        if req.connector_type != api_enums::ConnectorType::PaymentMethodAuth {
            return Err(errors::ApiErrorResponse::InvalidRequestData {
                message: "Invalid connector type given".to_string(),
            }
            .into());
        }
    } else if authentication_connector.is_some() {
        if req.connector_type != api_enums::ConnectorType::AuthenticationProcessor {
            return Err(errors::ApiErrorResponse::InvalidRequestData {
                message: "Invalid connector type given".to_string(),
            }
            .into());
        }
    } else {
        let routable_connector_option = req
            .connector_name
            .to_string()
            .parse::<api_enums::RoutableConnectors>()
            .change_context(errors::ApiErrorResponse::InvalidRequestData {
                message: "Invalid connector name given".to_string(),
            })?;
        routable_connector = Some(routable_connector_option);
    };

    // If connector label is not passed in the request, generate one
    let connector_label = req
        .connector_label
        .or(core_utils::get_connector_label(
            req.business_country,
            req.business_label.as_ref(),
            req.business_sub_label.as_ref(),
            &req.connector_name.to_string(),
        ))
        .unwrap_or(format!(
            "{}_{}",
            req.connector_name, business_profile.profile_name
        ));

    let mut vec = Vec::new();
    let payment_methods_enabled = match req.payment_methods_enabled {
        Some(val) => {
            for pm in val.into_iter() {
                let pm_value = pm
                    .encode_to_value()
                    .change_context(errors::ApiErrorResponse::InternalServerError)
                    .attach_printable(
                        "Failed while encoding to serde_json::Value, PaymentMethod",
                    )?;
                vec.push(pm_value)
            }
            Some(vec)
        }
        None => None,
    };

    // Validate Merchant api details and return error if not in correct format
    let auth: types::ConnectorAuthType = req
        .connector_account_details
        .clone()
        .parse_value("ConnectorAuthType")
        .change_context(errors::ApiErrorResponse::InvalidDataFormat {
            field_name: "connector_account_details".to_string(),
            expected_format: "auth_type and api_key".to_string(),
        })?;

    validate_auth_and_metadata_type(req.connector_name, &auth, &req.metadata)?;

    let frm_configs = get_frm_config_as_secret(req.frm_configs);

    // The purpose of this merchant account update is just to update the
    // merchant account `modified_at` field for KGraph cache invalidation
    state
        .store
        .update_specific_fields_in_merchant(
            merchant_id,
            storage::MerchantAccountUpdate::ModifiedAtUpdate,
            &key_store,
        )
        .await
        .change_context(errors::ApiErrorResponse::InternalServerError)
        .attach_printable("error updating the merchant account when creating payment connector")?;

    let (connector_status, disabled) = validate_status_and_disabled(
        req.status,
        req.disabled,
        auth,
        // The validate_status_and_disabled function will use this value only
        // when the status can be active. So we are passing this as fallback.
        api_enums::ConnectorStatus::Active,
    )?;

    if req.connector_type != api_enums::ConnectorType::PaymentMethodAuth {
        if let Some(val) = req.pm_auth_config.clone() {
            validate_pm_auth(
                val,
                &*state.clone().store,
                merchant_id.clone().as_str(),
                &key_store,
                merchant_account,
                &Some(profile_id.clone()),
            )
            .await?;
        }
    }

    let merchant_connector_account = domain::MerchantConnectorAccount {
        merchant_id: merchant_id.to_string(),
        connector_type: req.connector_type,
        connector_name: req.connector_name.to_string(),
        merchant_connector_id: utils::generate_id(consts::ID_LENGTH, "mca"),
        connector_account_details: domain_types::encrypt(
            req.connector_account_details.ok_or(
                errors::ApiErrorResponse::MissingRequiredField {
                    field_name: "connector_account_details",
                },
            )?,
            key_store.key.peek(),
        )
        .await
        .change_context(errors::ApiErrorResponse::InternalServerError)
        .attach_printable("Unable to encrypt connector account details")?,
        payment_methods_enabled,
        test_mode: req.test_mode,
        disabled,
        metadata: req.metadata.clone(),
        frm_configs,
        connector_label: Some(connector_label.clone()),
        business_country: req.business_country,
        business_label: req.business_label.clone(),
        business_sub_label: req.business_sub_label.clone(),
        created_at: date_time::now(),
        modified_at: date_time::now(),
        id: None,
        connector_webhook_details: match req.connector_webhook_details {
            Some(connector_webhook_details) => {
                connector_webhook_details.encode_to_value(
                )
                .change_context(errors::ApiErrorResponse::InternalServerError)
                .attach_printable(format!("Failed to serialize api_models::admin::MerchantConnectorWebhookDetails for Merchant: {}", merchant_id))
                .map(Some)?
                .map(Secret::new)
            }
            None => None,
        },
        profile_id: Some(profile_id.clone()),
        applepay_verified_domains: None,
        pm_auth_config: req.pm_auth_config.clone(),
        status: connector_status,
        connector_wallets_details: helpers::get_encrypted_apple_pay_connector_wallets_details(&key_store, &req.metadata).await?,
    };

    let transaction_type = match req.connector_type {
        #[cfg(feature = "payouts")]
        api_enums::ConnectorType::PayoutProcessor => api_enums::TransactionType::Payout,
        _ => api_enums::TransactionType::Payment,
    };

    let mut default_routing_config =
        routing_helpers::get_merchant_default_config(&*state.store, merchant_id, &transaction_type)
            .await?;

    let mut default_routing_config_for_profile = routing_helpers::get_merchant_default_config(
        &*state.clone().store,
        &profile_id,
        &transaction_type,
    )
    .await?;

    let mca = state
        .store
        .insert_merchant_connector_account(merchant_connector_account, &key_store)
        .await
        .to_duplicate_response(
            errors::ApiErrorResponse::DuplicateMerchantConnectorAccount {
                profile_id: profile_id.clone(),
                connector_label,
            },
        )?;

    if let Some(routable_connector_val) = routable_connector {
        let choice = routing_types::RoutableConnectorChoice {
            #[cfg(feature = "backwards_compatibility")]
            choice_kind: routing_types::RoutableChoiceKind::FullStruct,
            connector: routable_connector_val,
            #[cfg(feature = "connector_choice_mca_id")]
            merchant_connector_id: Some(mca.merchant_connector_id.clone()),
            #[cfg(not(feature = "connector_choice_mca_id"))]
            sub_label: req.business_sub_label.clone(),
        };

        if !default_routing_config.contains(&choice) {
            default_routing_config.push(choice.clone());
            routing_helpers::update_merchant_default_config(
                &*state.store,
                merchant_id,
                default_routing_config.clone(),
                &transaction_type,
            )
            .await?;
        }
        if !default_routing_config_for_profile.contains(&choice.clone()) {
            default_routing_config_for_profile.push(choice);
            routing_helpers::update_merchant_default_config(
                &*state.store,
                &profile_id.clone(),
                default_routing_config_for_profile.clone(),
                &transaction_type,
            )
            .await?;
        }
    }

    metrics::MCA_CREATE.add(
        &metrics::CONTEXT,
        1,
        &add_attributes([
            ("connector", req.connector_name.to_string()),
            ("merchant", merchant_id.to_string()),
        ]),
    );

    let mca_response = mca.try_into()?;
    Ok(service_api::ApplicationResponse::Json(mca_response))
}

async fn validate_pm_auth(
    val: serde_json::Value,
    db: &dyn StorageInterface,
    merchant_id: &str,
    key_store: &domain::MerchantKeyStore,
    merchant_account: domain::MerchantAccount,
    profile_id: &Option<String>,
) -> RouterResponse<()> {
    let config = serde_json::from_value::<api_models::pm_auth::PaymentMethodAuthConfig>(val)
        .change_context(errors::ApiErrorResponse::InvalidRequestData {
            message: "invalid data received for payment method auth config".to_string(),
        })
        .attach_printable("Failed to deserialize Payment Method Auth config")?;

    let all_mcas = db
        .find_merchant_connector_account_by_merchant_id_and_disabled_list(
            merchant_id,
            true,
            key_store,
        )
        .await
        .change_context(errors::ApiErrorResponse::MerchantConnectorAccountNotFound {
            id: merchant_account.merchant_id.clone(),
        })?;

    for conn_choice in config.enabled_payment_methods {
        let pm_auth_mca = all_mcas
            .clone()
            .into_iter()
            .find(|mca| mca.merchant_connector_id == conn_choice.mca_id)
            .ok_or(errors::ApiErrorResponse::GenericNotFoundError {
                message: "payment method auth connector account not found".to_string(),
            })?;

        if &pm_auth_mca.profile_id != profile_id {
            return Err(errors::ApiErrorResponse::GenericNotFoundError {
                message: "payment method auth profile_id differs from connector profile_id"
                    .to_string(),
            }
            .into());
        }
    }

    Ok(services::ApplicationResponse::StatusOk)
}

pub async fn retrieve_payment_connector(
    state: SessionState,
    merchant_id: String,
    merchant_connector_id: String,
) -> RouterResponse<api_models::admin::MerchantConnectorResponse> {
    let store = state.store.as_ref();
    let key_store = store
        .get_merchant_key_store_by_merchant_id(
            &merchant_id,
            &store.get_master_key().to_vec().into(),
        )
        .await
        .to_not_found_response(errors::ApiErrorResponse::MerchantAccountNotFound)?;

    let _merchant_account = store
        .find_merchant_account_by_merchant_id(&merchant_id, &key_store)
        .await
        .to_not_found_response(errors::ApiErrorResponse::MerchantAccountNotFound)?;

    let mca = store
        .find_by_merchant_connector_account_merchant_id_merchant_connector_id(
            &merchant_id,
            &merchant_connector_id,
            &key_store,
        )
        .await
        .to_not_found_response(errors::ApiErrorResponse::MerchantConnectorAccountNotFound {
            id: merchant_connector_id.clone(),
        })?;

    Ok(service_api::ApplicationResponse::Json(mca.try_into()?))
}

pub async fn list_payment_connectors(
    state: SessionState,
    merchant_id: String,
) -> RouterResponse<Vec<api_models::admin::MerchantConnectorResponse>> {
    let store = state.store.as_ref();
    let key_store = store
        .get_merchant_key_store_by_merchant_id(
            &merchant_id,
            &store.get_master_key().to_vec().into(),
        )
        .await
        .to_not_found_response(errors::ApiErrorResponse::MerchantAccountNotFound)?;

    // Validate merchant account
    store
        .find_merchant_account_by_merchant_id(&merchant_id, &key_store)
        .await
        .to_not_found_response(errors::ApiErrorResponse::MerchantAccountNotFound)?;

    let merchant_connector_accounts = store
        .find_merchant_connector_account_by_merchant_id_and_disabled_list(
            &merchant_id,
            true,
            &key_store,
        )
        .await
        .to_not_found_response(errors::ApiErrorResponse::InternalServerError)?;
    let mut response = vec![];

    // The can be eliminated once [#79711](https://github.com/rust-lang/rust/issues/79711) is stabilized
    for mca in merchant_connector_accounts.into_iter() {
        response.push(mca.try_into()?);
    }

    Ok(service_api::ApplicationResponse::Json(response))
}

pub async fn update_payment_connector(
    state: SessionState,
    merchant_id: &str,
    merchant_connector_id: &str,
    req: api_models::admin::MerchantConnectorUpdate,
) -> RouterResponse<api_models::admin::MerchantConnectorResponse> {
    let db = state.store.as_ref();
    let key_store = db
        .get_merchant_key_store_by_merchant_id(merchant_id, &db.get_master_key().to_vec().into())
        .await
        .to_not_found_response(errors::ApiErrorResponse::MerchantAccountNotFound)?;

    let merchant_account = db
        .find_merchant_account_by_merchant_id(merchant_id, &key_store)
        .await
        .to_not_found_response(errors::ApiErrorResponse::MerchantAccountNotFound)?;

    let mca = db
        .find_by_merchant_connector_account_merchant_id_merchant_connector_id(
            merchant_id,
            merchant_connector_id,
            &key_store,
        )
        .await
        .to_not_found_response(errors::ApiErrorResponse::MerchantConnectorAccountNotFound {
            id: merchant_connector_id.to_string(),
        })?;

    let payment_methods_enabled = req.payment_methods_enabled.map(|pm_enabled| {
        pm_enabled
            .iter()
            .flat_map(Encode::encode_to_value)
            .collect::<Vec<serde_json::Value>>()
    });

    let frm_configs = get_frm_config_as_secret(req.frm_configs);

    let auth: types::ConnectorAuthType = req
        .connector_account_details
        .clone()
        .unwrap_or(mca.connector_account_details.clone().into_inner())
        .parse_value("ConnectorAuthType")
        .change_context(errors::ApiErrorResponse::InvalidDataFormat {
            field_name: "connector_account_details".to_string(),
            expected_format: "auth_type and api_key".to_string(),
        })?;
    let metadata = req.metadata.clone().or(mca.metadata.clone());

    let connector_name = mca.connector_name.as_ref();
    let connector_enum = api_models::enums::Connector::from_str(connector_name)
        .change_context(errors::ApiErrorResponse::InvalidDataValue {
            field_name: "connector",
        })
        .attach_printable_lazy(|| format!("unable to parse connector name {connector_name:?}"))?;
    validate_auth_and_metadata_type(connector_enum, &auth, &metadata)?;

    let (connector_status, disabled) =
        validate_status_and_disabled(req.status, req.disabled, auth, mca.status)?;

    if req.connector_type != api_enums::ConnectorType::PaymentMethodAuth {
        if let Some(val) = req.pm_auth_config.clone() {
            validate_pm_auth(
                val,
                db,
                merchant_id,
                &key_store,
                merchant_account,
                &mca.profile_id,
            )
            .await?;
        }
    }

    let payment_connector = storage::MerchantConnectorAccountUpdate::Update {
        merchant_id: None,
        connector_type: Some(req.connector_type),
        connector_name: None,
        merchant_connector_id: None,
        connector_label: req.connector_label.clone(),
        connector_account_details: req
            .connector_account_details
            .async_lift(|inner| {
                domain_types::encrypt_optional(inner, key_store.key.get_inner().peek())
            })
            .await
            .change_context(errors::ApiErrorResponse::InternalServerError)
            .attach_printable("Failed while encrypting data")?,
        test_mode: req.test_mode,
        disabled,
        payment_methods_enabled,
        metadata: req.metadata,
        frm_configs,
        connector_webhook_details: match &req.connector_webhook_details {
            Some(connector_webhook_details) => connector_webhook_details
                .encode_to_value()
                .change_context(errors::ApiErrorResponse::InternalServerError)
                .map(Some)?
                .map(Secret::new),
            None => None,
        },
        applepay_verified_domains: None,
        pm_auth_config: req.pm_auth_config,
        status: Some(connector_status),
        connector_wallets_details: helpers::get_encrypted_apple_pay_connector_wallets_details(
            &key_store, &metadata,
        )
        .await?,
    };

    // Profile id should always be present
    let profile_id = mca
        .profile_id
        .clone()
        .ok_or(errors::ApiErrorResponse::InternalServerError)
        .attach_printable("Missing `profile_id` in merchant connector account")?;

    let request_connector_label = req.connector_label;

    let updated_mca = db
        .update_merchant_connector_account(mca, payment_connector.into(), &key_store)
        .await
        .change_context(
            errors::ApiErrorResponse::DuplicateMerchantConnectorAccount {
                profile_id,
                connector_label: request_connector_label.unwrap_or_default(),
            },
        )
        .attach_printable_lazy(|| {
            format!("Failed while updating MerchantConnectorAccount: id: {merchant_connector_id}")
        })?;

    let response = updated_mca.try_into()?;

    Ok(service_api::ApplicationResponse::Json(response))
}

pub async fn delete_payment_connector(
    state: SessionState,
    merchant_id: String,
    merchant_connector_id: String,
) -> RouterResponse<api::MerchantConnectorDeleteResponse> {
    let db = state.store.as_ref();
    let key_store = db
        .get_merchant_key_store_by_merchant_id(&merchant_id, &db.get_master_key().to_vec().into())
        .await
        .to_not_found_response(errors::ApiErrorResponse::MerchantAccountNotFound)?;

    let _merchant_account = db
        .find_merchant_account_by_merchant_id(&merchant_id, &key_store)
        .await
        .to_not_found_response(errors::ApiErrorResponse::MerchantAccountNotFound)?;

    let _mca = db
        .find_by_merchant_connector_account_merchant_id_merchant_connector_id(
            &merchant_id,
            &merchant_connector_id,
            &key_store,
        )
        .await
        .to_not_found_response(errors::ApiErrorResponse::MerchantConnectorAccountNotFound {
            id: merchant_connector_id.clone(),
        })?;

    let is_deleted = db
        .delete_merchant_connector_account_by_merchant_id_merchant_connector_id(
            &merchant_id,
            &merchant_connector_id,
        )
        .await
        .to_not_found_response(errors::ApiErrorResponse::MerchantConnectorAccountNotFound {
            id: merchant_connector_id.clone(),
        })?;

    let response = api::MerchantConnectorDeleteResponse {
        merchant_id,
        merchant_connector_id,
        deleted: is_deleted,
    };
    Ok(service_api::ApplicationResponse::Json(response))
}

pub async fn kv_for_merchant(
    state: SessionState,
    merchant_id: String,
    enable: bool,
) -> RouterResponse<api_models::admin::ToggleKVResponse> {
    let db = state.store.as_ref();
    let key_store = db
        .get_merchant_key_store_by_merchant_id(&merchant_id, &db.get_master_key().to_vec().into())
        .await
        .to_not_found_response(errors::ApiErrorResponse::MerchantAccountNotFound)?;

    // check if the merchant account exists
    let merchant_account = db
        .find_merchant_account_by_merchant_id(&merchant_id, &key_store)
        .await
        .to_not_found_response(errors::ApiErrorResponse::MerchantAccountNotFound)?;

    let updated_merchant_account = match (enable, merchant_account.storage_scheme) {
        (true, MerchantStorageScheme::RedisKv) | (false, MerchantStorageScheme::PostgresOnly) => {
            Ok(merchant_account)
        }
        (true, MerchantStorageScheme::PostgresOnly) => {
            if state.conf.as_ref().is_kv_soft_kill_mode() {
                Err(errors::ApiErrorResponse::InvalidRequestData {
                    message: "Kv cannot be enabled when application is in soft_kill_mode"
                        .to_owned(),
                })?
            }

            db.update_merchant(
                merchant_account,
                storage::MerchantAccountUpdate::StorageSchemeUpdate {
                    storage_scheme: MerchantStorageScheme::RedisKv,
                },
                &key_store,
            )
            .await
        }
        (false, MerchantStorageScheme::RedisKv) => {
            db.update_merchant(
                merchant_account,
                storage::MerchantAccountUpdate::StorageSchemeUpdate {
                    storage_scheme: MerchantStorageScheme::PostgresOnly,
                },
                &key_store,
            )
            .await
        }
    }
    .map_err(|error| {
        error
            .change_context(errors::ApiErrorResponse::InternalServerError)
            .attach_printable("failed to switch merchant_storage_scheme")
    })?;
    let kv_status = matches!(
        updated_merchant_account.storage_scheme,
        MerchantStorageScheme::RedisKv
    );

    Ok(service_api::ApplicationResponse::Json(
        api_models::admin::ToggleKVResponse {
            merchant_id: updated_merchant_account.merchant_id,
            kv_enabled: kv_status,
        },
    ))
}

pub async fn toggle_kv_for_all_merchants(
    state: SessionState,
    enable: bool,
) -> RouterResponse<api_models::admin::ToggleAllKVResponse> {
    let db = state.store.as_ref();
    let storage_scheme = if enable {
        MerchantStorageScheme::RedisKv
    } else {
        MerchantStorageScheme::PostgresOnly
    };

    let total_update = db
        .update_all_merchant_account(storage::MerchantAccountUpdate::StorageSchemeUpdate {
            storage_scheme,
        })
        .await
        .map_err(|error| {
            error
                .change_context(errors::ApiErrorResponse::InternalServerError)
                .attach_printable("Failed to switch merchant_storage_scheme for all merchants")
        })?;

    Ok(service_api::ApplicationResponse::Json(
        api_models::admin::ToggleAllKVResponse {
            total_updated: total_update,
            kv_enabled: enable,
        },
    ))
}

pub async fn check_merchant_account_kv_status(
    state: SessionState,
    merchant_id: String,
) -> RouterResponse<api_models::admin::ToggleKVResponse> {
    let db = state.store.as_ref();
    let key_store = db
        .get_merchant_key_store_by_merchant_id(&merchant_id, &db.get_master_key().to_vec().into())
        .await
        .to_not_found_response(errors::ApiErrorResponse::MerchantAccountNotFound)?;

    // check if the merchant account exists
    let merchant_account = db
        .find_merchant_account_by_merchant_id(&merchant_id, &key_store)
        .await
        .to_not_found_response(errors::ApiErrorResponse::MerchantAccountNotFound)?;

    let kv_status = matches!(
        merchant_account.storage_scheme,
        MerchantStorageScheme::RedisKv
    );

    Ok(service_api::ApplicationResponse::Json(
        api_models::admin::ToggleKVResponse {
            merchant_id: merchant_account.merchant_id,
            kv_enabled: kv_status,
        },
    ))
}

pub fn get_frm_config_as_secret(
    frm_configs: Option<Vec<api_models::admin::FrmConfigs>>,
) -> Option<Vec<Secret<serde_json::Value>>> {
    match frm_configs.as_ref() {
        Some(frm_value) => {
            let configs_for_frm_value: Vec<Secret<serde_json::Value>> = frm_value
                .iter()
                .map(|config| {
                    config
                        .encode_to_value()
                        .change_context(errors::ApiErrorResponse::ConfigNotFound)
                        .map(Secret::new)
                })
                .collect::<Result<Vec<_>, _>>()
                .ok()?;
            Some(configs_for_frm_value)
        }
        None => None,
    }
}

pub async fn create_and_insert_business_profile(
    db: &dyn StorageInterface,
    request: api::BusinessProfileCreate,
    merchant_account: domain::MerchantAccount,
) -> RouterResult<storage::business_profile::BusinessProfile> {
    let business_profile_new = storage::business_profile::BusinessProfileNew::foreign_try_from((
        merchant_account,
        request,
    ))?;

    let profile_name = business_profile_new.profile_name.clone();

    db.insert_business_profile(business_profile_new)
        .await
        .to_duplicate_response(errors::ApiErrorResponse::GenericDuplicateError {
            message: format!(
                "Business Profile with the profile_name {profile_name} already exists"
            ),
        })
        .attach_printable("Failed to insert Business profile because of duplication error")
}

pub async fn create_business_profile(
    state: SessionState,
    request: api::BusinessProfileCreate,
    merchant_id: &str,
) -> RouterResponse<api_models::admin::BusinessProfileResponse> {
    if let Some(session_expiry) = &request.session_expiry {
        helpers::validate_session_expiry(session_expiry.to_owned())?;
    }

    if let Some(intent_fulfillment_expiry) = &request.intent_fulfillment_time {
        helpers::validate_intent_fulfillment_expiry(intent_fulfillment_expiry.to_owned())?;
    }

    let db = state.store.as_ref();
    let key_store = db
        .get_merchant_key_store_by_merchant_id(merchant_id, &db.get_master_key().to_vec().into())
        .await
        .to_not_found_response(errors::ApiErrorResponse::MerchantAccountNotFound)?;

    // Get the merchant account, if few fields are not passed, then they will be inherited from
    // merchant account
    let merchant_account = db
        .find_merchant_account_by_merchant_id(merchant_id, &key_store)
        .await
        .to_not_found_response(errors::ApiErrorResponse::MerchantAccountNotFound)?;

    if let Some(ref routing_algorithm) = request.routing_algorithm {
        let _: api_models::routing::RoutingAlgorithm = routing_algorithm
            .clone()
            .parse_value("RoutingAlgorithm")
            .change_context(errors::ApiErrorResponse::InvalidDataValue {
                field_name: "routing_algorithm",
            })
            .attach_printable("Invalid routing algorithm given")?;
    }

    let business_profile =
        create_and_insert_business_profile(db, request, merchant_account.clone()).await?;

    if merchant_account.default_profile.is_some() {
        let unset_default_profile = domain::MerchantAccountUpdate::UnsetDefaultProfile;
        db.update_merchant(merchant_account, unset_default_profile, &key_store)
            .await
            .to_not_found_response(errors::ApiErrorResponse::MerchantAccountNotFound)?;
    }

    Ok(service_api::ApplicationResponse::Json(
        api_models::admin::BusinessProfileResponse::foreign_try_from(business_profile)
            .change_context(errors::ApiErrorResponse::InternalServerError)?,
    ))
}

pub async fn list_business_profile(
    state: SessionState,
    merchant_id: String,
) -> RouterResponse<Vec<api_models::admin::BusinessProfileResponse>> {
    let db = state.store.as_ref();
    let business_profiles = db
        .list_business_profile_by_merchant_id(&merchant_id)
        .await
        .to_not_found_response(errors::ApiErrorResponse::InternalServerError)?
        .into_iter()
        .map(|business_profile| {
            api_models::admin::BusinessProfileResponse::foreign_try_from(business_profile)
        })
        .collect::<Result<Vec<_>, _>>()
        .change_context(errors::ApiErrorResponse::InternalServerError)
        .attach_printable("Failed to parse business profile details")?;

    Ok(service_api::ApplicationResponse::Json(business_profiles))
}

pub async fn retrieve_business_profile(
    state: SessionState,
    profile_id: String,
) -> RouterResponse<api_models::admin::BusinessProfileResponse> {
    let db = state.store.as_ref();
    let business_profile = db
        .find_business_profile_by_profile_id(&profile_id)
        .await
        .to_not_found_response(errors::ApiErrorResponse::BusinessProfileNotFound {
            id: profile_id,
        })?;

    Ok(service_api::ApplicationResponse::Json(
        api_models::admin::BusinessProfileResponse::foreign_try_from(business_profile)
            .change_context(errors::ApiErrorResponse::InternalServerError)?,
    ))
}

pub async fn delete_business_profile(
    state: SessionState,
    profile_id: String,
    merchant_id: &str,
) -> RouterResponse<bool> {
    let db = state.store.as_ref();
    let delete_result = db
        .delete_business_profile_by_profile_id_merchant_id(&profile_id, merchant_id)
        .await
        .to_not_found_response(errors::ApiErrorResponse::BusinessProfileNotFound {
            id: profile_id,
        })?;

    Ok(service_api::ApplicationResponse::Json(delete_result))
}

pub async fn update_business_profile(
    state: SessionState,
    profile_id: &str,
    merchant_id: &str,
    request: api::BusinessProfileUpdate,
) -> RouterResponse<api::BusinessProfileResponse> {
    let db = state.store.as_ref();
    let business_profile = db
        .find_business_profile_by_profile_id(profile_id)
        .await
        .to_not_found_response(errors::ApiErrorResponse::BusinessProfileNotFound {
            id: profile_id.to_owned(),
        })?;

    if business_profile.merchant_id != merchant_id {
        Err(errors::ApiErrorResponse::AccessForbidden {
            resource: profile_id.to_string(),
        })?
    }

    if let Some(session_expiry) = &request.session_expiry {
        helpers::validate_session_expiry(session_expiry.to_owned())?;
    }

    if let Some(intent_fulfillment_expiry) = &request.intent_fulfillment_time {
        helpers::validate_intent_fulfillment_expiry(intent_fulfillment_expiry.to_owned())?;
    }

    let webhook_details = request
        .webhook_details
        .as_ref()
        .map(|webhook_details| {
            webhook_details.encode_to_value().change_context(
                errors::ApiErrorResponse::InvalidDataValue {
                    field_name: "webhook details",
                },
            )
        })
        .transpose()?;

    if let Some(ref routing_algorithm) = request.routing_algorithm {
        let _: api_models::routing::RoutingAlgorithm = routing_algorithm
            .clone()
            .parse_value("RoutingAlgorithm")
            .change_context(errors::ApiErrorResponse::InvalidDataValue {
                field_name: "routing_algorithm",
            })
            .attach_printable("Invalid routing algorithm given")?;
    }

    let payment_link_config = request
        .payment_link_config
        .as_ref()
        .map(|pl_metadata| {
            pl_metadata.encode_to_value().change_context(
                errors::ApiErrorResponse::InvalidDataValue {
                    field_name: "payment_link_config",
                },
            )
        })
        .transpose()?;

    let extended_card_info_config = request
        .extended_card_info_config
        .as_ref()
        .map(|config| {
            config
                .encode_to_value()
                .change_context(errors::ApiErrorResponse::InvalidDataValue {
                    field_name: "extended_card_info_config",
                })
        })
        .transpose()?
        .map(Secret::new);

    let business_profile_update = storage::business_profile::BusinessProfileUpdate::Update {
        profile_name: request.profile_name,
        modified_at: Some(date_time::now()),
        return_url: request.return_url.map(|return_url| return_url.to_string()),
        enable_payment_response_hash: request.enable_payment_response_hash,
        payment_response_hash_key: request.payment_response_hash_key,
        redirect_to_merchant_with_http_post: request.redirect_to_merchant_with_http_post,
        webhook_details,
        metadata: request.metadata,
        routing_algorithm: request.routing_algorithm,
        intent_fulfillment_time: request.intent_fulfillment_time.map(i64::from),
        frm_routing_algorithm: request.frm_routing_algorithm,
        #[cfg(feature = "payouts")]
        payout_routing_algorithm: request.payout_routing_algorithm,
        #[cfg(not(feature = "payouts"))]
        payout_routing_algorithm: None,
        is_recon_enabled: None,
        applepay_verified_domains: request.applepay_verified_domains,
        payment_link_config,
        session_expiry: request.session_expiry.map(i64::from),
        authentication_connector_details: request
            .authentication_connector_details
            .as_ref()
            .map(Encode::encode_to_value)
            .transpose()
            .change_context(errors::ApiErrorResponse::InvalidDataValue {
                field_name: "authentication_connector_details",
            })?,
        payout_link_config: request
            .payout_link_config
            .as_ref()
            .map(Encode::encode_to_value)
            .transpose()
            .change_context(errors::ApiErrorResponse::InvalidDataValue {
                field_name: "payout_link_config",
            })?,
        extended_card_info_config,
        use_billing_as_payment_method_billing: request.use_billing_as_payment_method_billing,
        collect_shipping_details_from_wallet_connector: request
            .collect_shipping_details_from_wallet_connector,
        collect_billing_details_from_wallet_connector: request
            .collect_billing_details_from_wallet_connector,
        is_connector_agnostic_mit_enabled: request.is_connector_agnostic_mit_enabled,
    };

    let updated_business_profile = db
        .update_business_profile_by_profile_id(business_profile, business_profile_update)
        .await
        .to_not_found_response(errors::ApiErrorResponse::BusinessProfileNotFound {
            id: profile_id.to_owned(),
        })?;

    Ok(service_api::ApplicationResponse::Json(
        api_models::admin::BusinessProfileResponse::foreign_try_from(updated_business_profile)
            .change_context(errors::ApiErrorResponse::InternalServerError)?,
    ))
}

pub async fn extended_card_info_toggle(
    state: SessionState,
    profile_id: &str,
    ext_card_info_choice: admin_types::ExtendedCardInfoChoice,
) -> RouterResponse<admin_types::ExtendedCardInfoChoice> {
    let db = state.store.as_ref();
    let business_profile = db
        .find_business_profile_by_profile_id(profile_id)
        .await
        .to_not_found_response(errors::ApiErrorResponse::BusinessProfileNotFound {
            id: profile_id.to_string(),
        })?;

    if business_profile.is_extended_card_info_enabled.is_none()
        || business_profile
            .is_extended_card_info_enabled
            .is_some_and(|existing_config| existing_config != ext_card_info_choice.enabled)
    {
        let business_profile_update =
            storage::business_profile::BusinessProfileUpdate::ExtendedCardInfoUpdate {
                is_extended_card_info_enabled: Some(ext_card_info_choice.enabled),
            };

        db.update_business_profile_by_profile_id(business_profile, business_profile_update)
            .await
            .to_not_found_response(errors::ApiErrorResponse::BusinessProfileNotFound {
                id: profile_id.to_owned(),
            })?;
    }

    Ok(service_api::ApplicationResponse::Json(ext_card_info_choice))
}

pub async fn connector_agnostic_mit_toggle(
    state: SessionState,
    merchant_id: &str,
    profile_id: &str,
    connector_agnostic_mit_choice: admin_types::ConnectorAgnosticMitChoice,
) -> RouterResponse<admin_types::ConnectorAgnosticMitChoice> {
    let db = state.store.as_ref();

    let business_profile = db
        .find_business_profile_by_profile_id(profile_id)
        .await
        .to_not_found_response(errors::ApiErrorResponse::BusinessProfileNotFound {
            id: profile_id.to_string(),
        })?;

    if business_profile.merchant_id != merchant_id {
        Err(errors::ApiErrorResponse::AccessForbidden {
            resource: profile_id.to_string(),
        })?
    }

    if business_profile.is_connector_agnostic_mit_enabled
        != Some(connector_agnostic_mit_choice.enabled)
    {
        let business_profile_update =
            storage::business_profile::BusinessProfileUpdate::ConnectorAgnosticMitUpdate {
                is_connector_agnostic_mit_enabled: Some(connector_agnostic_mit_choice.enabled),
            };

        db.update_business_profile_by_profile_id(business_profile, business_profile_update)
            .await
            .to_not_found_response(errors::ApiErrorResponse::BusinessProfileNotFound {
                id: profile_id.to_owned(),
            })?;
    }

    Ok(service_api::ApplicationResponse::Json(
        connector_agnostic_mit_choice,
    ))
}

pub fn validate_auth_and_metadata_type(
    connector_name: api_models::enums::Connector,
    auth_type: &types::ConnectorAuthType,
    connector_meta_data: &Option<pii::SecretSerdeValue>,
) -> Result<(), error_stack::Report<errors::ApiErrorResponse>> {
    validate_connector_auth_type(auth_type)?;
    validate_auth_and_metadata_type_with_connector(connector_name, auth_type, connector_meta_data)
        .map_err(|err| match *err.current_context() {
            errors::ConnectorError::InvalidConnectorName => {
                err.change_context(errors::ApiErrorResponse::InvalidRequestData {
                    message: "The connector name is invalid".to_string(),
                })
            }
            errors::ConnectorError::InvalidConnectorConfig { config: field_name } => err
                .change_context(errors::ApiErrorResponse::InvalidRequestData {
                    message: format!("The {} is invalid", field_name),
                }),
            errors::ConnectorError::FailedToObtainAuthType => {
                err.change_context(errors::ApiErrorResponse::InvalidRequestData {
                    message: "The auth type is invalid for the connector".to_string(),
                })
            }
            _ => err.change_context(errors::ApiErrorResponse::InvalidRequestData {
                message: "The request body is invalid".to_string(),
            }),
        })
}

pub(crate) fn validate_auth_and_metadata_type_with_connector(
    connector_name: api_models::enums::Connector,
    val: &types::ConnectorAuthType,
    connector_meta_data: &Option<pii::SecretSerdeValue>,
) -> Result<(), error_stack::Report<errors::ConnectorError>> {
    use crate::connector::*;

    match connector_name {
        api_enums::Connector::Adyenplatform => {
            adyenplatform::transformers::AdyenplatformAuthType::try_from(val)?;
            Ok(())
        }
        // api_enums::Connector::Payone => {payone::transformers::PayoneAuthType::try_from(val)?;Ok(())} Added as a template code for future usage
        #[cfg(feature = "dummy_connector")]
        api_enums::Connector::DummyConnector1
        | api_enums::Connector::DummyConnector2
        | api_enums::Connector::DummyConnector3
        | api_enums::Connector::DummyConnector4
        | api_enums::Connector::DummyConnector5
        | api_enums::Connector::DummyConnector6
        | api_enums::Connector::DummyConnector7 => {
            dummyconnector::transformers::DummyConnectorAuthType::try_from(val)?;
            Ok(())
        }
        api_enums::Connector::Aci => {
            aci::transformers::AciAuthType::try_from(val)?;
            Ok(())
        }
        api_enums::Connector::Adyen => {
            adyen::transformers::AdyenAuthType::try_from(val)?;
            adyen::transformers::AdyenConnectorMetadataObject::try_from(connector_meta_data)?;
            Ok(())
        }
        api_enums::Connector::Airwallex => {
            airwallex::transformers::AirwallexAuthType::try_from(val)?;
            Ok(())
        }
        api_enums::Connector::Authorizedotnet => {
            authorizedotnet::transformers::AuthorizedotnetAuthType::try_from(val)?;
            Ok(())
        }
        api_enums::Connector::Bankofamerica => {
            bankofamerica::transformers::BankOfAmericaAuthType::try_from(val)?;
            Ok(())
        }
        api_enums::Connector::Billwerk => {
            billwerk::transformers::BillwerkAuthType::try_from(val)?;
            Ok(())
        }
        api_enums::Connector::Bitpay => {
            bitpay::transformers::BitpayAuthType::try_from(val)?;
            Ok(())
        }
        api_enums::Connector::Bambora => {
            bambora::transformers::BamboraAuthType::try_from(val)?;
            Ok(())
        }
        api_enums::Connector::Bamboraapac => {
            bamboraapac::transformers::BamboraapacAuthType::try_from(val)?;
            Ok(())
        }
        api_enums::Connector::Boku => {
            boku::transformers::BokuAuthType::try_from(val)?;
            Ok(())
        }
        api_enums::Connector::Bluesnap => {
            bluesnap::transformers::BluesnapAuthType::try_from(val)?;
            Ok(())
        }
        api_enums::Connector::Braintree => {
            braintree::transformers::BraintreeAuthType::try_from(val)?;
            braintree::braintree_graphql_transformers::BraintreeMeta::try_from(
                connector_meta_data,
            )?;
            Ok(())
        }
        api_enums::Connector::Cashtocode => {
            cashtocode::transformers::CashtocodeAuthType::try_from(val)?;
            Ok(())
        }
        api_enums::Connector::Checkout => {
            checkout::transformers::CheckoutAuthType::try_from(val)?;
            Ok(())
        }
        api_enums::Connector::Coinbase => {
            coinbase::transformers::CoinbaseAuthType::try_from(val)?;
            coinbase::transformers::CoinbaseConnectorMeta::try_from(connector_meta_data)?;
            Ok(())
        }
        api_enums::Connector::Cryptopay => {
            cryptopay::transformers::CryptopayAuthType::try_from(val)?;
            Ok(())
        }
        api_enums::Connector::Cybersource => {
            cybersource::transformers::CybersourceAuthType::try_from(val)?;
            Ok(())
        }
        // api_enums::Connector::Datatrans => {
        //     datatrans::transformers::DatatransAuthType::try_from(val)?;
        //     Ok(())
        // }
        // added for future use
        api_enums::Connector::Dlocal => {
            dlocal::transformers::DlocalAuthType::try_from(val)?;
            Ok(())
        }
        api_enums::Connector::Ebanx => {
            ebanx::transformers::EbanxAuthType::try_from(val)?;
            Ok(())
        }
        api_enums::Connector::Fiserv => {
            fiserv::transformers::FiservAuthType::try_from(val)?;
            fiserv::transformers::FiservSessionObject::try_from(connector_meta_data)?;
            Ok(())
        }
        api_enums::Connector::Forte => {
            forte::transformers::ForteAuthType::try_from(val)?;
            Ok(())
        }
        api_enums::Connector::Globalpay => {
            globalpay::transformers::GlobalpayAuthType::try_from(val)?;
            Ok(())
        }
        api_enums::Connector::Globepay => {
            globepay::transformers::GlobepayAuthType::try_from(val)?;
            Ok(())
        }
        api_enums::Connector::Gocardless => {
            gocardless::transformers::GocardlessAuthType::try_from(val)?;
            Ok(())
        }
        api_enums::Connector::Gpayments => {
            gpayments::transformers::GpaymentsAuthType::try_from(val)?;
            gpayments::transformers::GpaymentsMetaData::try_from(connector_meta_data)?;
            Ok(())
        }
        api_enums::Connector::Helcim => {
            helcim::transformers::HelcimAuthType::try_from(val)?;
            Ok(())
        }
        api_enums::Connector::Iatapay => {
            iatapay::transformers::IatapayAuthType::try_from(val)?;
            Ok(())
        }
        api_enums::Connector::Klarna => {
            klarna::transformers::KlarnaAuthType::try_from(val)?;
            klarna::transformers::KlarnaConnectorMetadataObject::try_from(connector_meta_data)?;
            Ok(())
        }
        api_enums::Connector::Mifinity => {
            mifinity::transformers::MifinityAuthType::try_from(val)?;
            mifinity::transformers::MifinityConnectorMetadataObject::try_from(connector_meta_data)?;
            Ok(())
        }
        api_enums::Connector::Mollie => {
            mollie::transformers::MollieAuthType::try_from(val)?;
            Ok(())
        }
        api_enums::Connector::Multisafepay => {
            multisafepay::transformers::MultisafepayAuthType::try_from(val)?;
            Ok(())
        }
        api_enums::Connector::Netcetera => {
            netcetera::transformers::NetceteraAuthType::try_from(val)?;
            netcetera::transformers::NetceteraMetaData::try_from(connector_meta_data)?;
            Ok(())
        }
        api_enums::Connector::Nexinets => {
            nexinets::transformers::NexinetsAuthType::try_from(val)?;
            Ok(())
        }
        api_enums::Connector::Nmi => {
            nmi::transformers::NmiAuthType::try_from(val)?;
            Ok(())
        }
        api_enums::Connector::Noon => {
            noon::transformers::NoonAuthType::try_from(val)?;
            Ok(())
        }
        api_enums::Connector::Nuvei => {
            nuvei::transformers::NuveiAuthType::try_from(val)?;
            Ok(())
        }
        api_enums::Connector::Opennode => {
            opennode::transformers::OpennodeAuthType::try_from(val)?;
            Ok(())
        }
        api_enums::Connector::Payme => {
            payme::transformers::PaymeAuthType::try_from(val)?;
            Ok(())
        }
        api_enums::Connector::Paypal => {
            paypal::transformers::PaypalAuthType::try_from(val)?;
            Ok(())
        }
        api_enums::Connector::Payone => {
            payone::transformers::PayoneAuthType::try_from(val)?;
            Ok(())
        }
        api_enums::Connector::Payu => {
            payu::transformers::PayuAuthType::try_from(val)?;
            Ok(())
        }
        api_enums::Connector::Placetopay => {
            placetopay::transformers::PlacetopayAuthType::try_from(val)?;
            Ok(())
        }
        api_enums::Connector::Powertranz => {
            powertranz::transformers::PowertranzAuthType::try_from(val)?;
            Ok(())
        }
        api_enums::Connector::Prophetpay => {
            prophetpay::transformers::ProphetpayAuthType::try_from(val)?;
            Ok(())
        }
        api_enums::Connector::Rapyd => {
            rapyd::transformers::RapydAuthType::try_from(val)?;
            Ok(())
        }
        api_enums::Connector::Razorpay => {
            razorpay::transformers::RazorpayAuthType::try_from(val)?;
            Ok(())
        }
        api_enums::Connector::Shift4 => {
            shift4::transformers::Shift4AuthType::try_from(val)?;
            Ok(())
        }
        api_enums::Connector::Square => {
            square::transformers::SquareAuthType::try_from(val)?;
            Ok(())
        }
        api_enums::Connector::Stax => {
            stax::transformers::StaxAuthType::try_from(val)?;
            Ok(())
        }
        api_enums::Connector::Stripe => {
            stripe::transformers::StripeAuthType::try_from(val)?;
            Ok(())
        }
        api_enums::Connector::Trustpay => {
            trustpay::transformers::TrustpayAuthType::try_from(val)?;
            Ok(())
        }
        api_enums::Connector::Tsys => {
            tsys::transformers::TsysAuthType::try_from(val)?;
            Ok(())
        }
        api_enums::Connector::Volt => {
            volt::transformers::VoltAuthType::try_from(val)?;
            Ok(())
        }
        api_enums::Connector::Wise => {
            wise::transformers::WiseAuthType::try_from(val)?;
            Ok(())
        }
        api_enums::Connector::Worldline => {
            worldline::transformers::WorldlineAuthType::try_from(val)?;
            Ok(())
        }
        api_enums::Connector::Worldpay => {
            worldpay::transformers::WorldpayAuthType::try_from(val)?;
            Ok(())
        }
        api_enums::Connector::Zen => {
            zen::transformers::ZenAuthType::try_from(val)?;
            Ok(())
        }
        api_enums::Connector::Zsl => {
            zsl::transformers::ZslAuthType::try_from(val)?;
            Ok(())
        }
        api_enums::Connector::Signifyd => {
            signifyd::transformers::SignifydAuthType::try_from(val)?;
            Ok(())
        }
        api_enums::Connector::Riskified => {
            riskified::transformers::RiskifiedAuthType::try_from(val)?;
            Ok(())
        }
        api_enums::Connector::Plaid => {
            PlaidAuthType::foreign_try_from(val)?;
            Ok(())
        }
        api_enums::Connector::Threedsecureio => {
            threedsecureio::transformers::ThreedsecureioAuthType::try_from(val)?;
            Ok(())
        }
    }
}

pub(crate) fn validate_connector_auth_type(
    auth_type: &types::ConnectorAuthType,
) -> Result<(), error_stack::Report<errors::ApiErrorResponse>> {
    let validate_non_empty_field = |field_value: &str, field_name: &str| {
        if field_value.trim().is_empty() {
            Err(errors::ApiErrorResponse::InvalidDataFormat {
                field_name: format!("connector_account_details.{}", field_name),
                expected_format: "a non empty String".to_string(),
            }
            .into())
        } else {
            Ok(())
        }
    };
    match auth_type {
        hyperswitch_domain_models::router_data::ConnectorAuthType::TemporaryAuth => Ok(()),
        hyperswitch_domain_models::router_data::ConnectorAuthType::HeaderKey { api_key } => {
            validate_non_empty_field(api_key.peek(), "api_key")
        }
        hyperswitch_domain_models::router_data::ConnectorAuthType::BodyKey { api_key, key1 } => {
            validate_non_empty_field(api_key.peek(), "api_key")?;
            validate_non_empty_field(key1.peek(), "key1")
        }
        hyperswitch_domain_models::router_data::ConnectorAuthType::SignatureKey {
            api_key,
            key1,
            api_secret,
        } => {
            validate_non_empty_field(api_key.peek(), "api_key")?;
            validate_non_empty_field(key1.peek(), "key1")?;
            validate_non_empty_field(api_secret.peek(), "api_secret")
        }
        hyperswitch_domain_models::router_data::ConnectorAuthType::MultiAuthKey {
            api_key,
            key1,
            api_secret,
            key2,
        } => {
            validate_non_empty_field(api_key.peek(), "api_key")?;
            validate_non_empty_field(key1.peek(), "key1")?;
            validate_non_empty_field(api_secret.peek(), "api_secret")?;
            validate_non_empty_field(key2.peek(), "key2")
        }
        hyperswitch_domain_models::router_data::ConnectorAuthType::CurrencyAuthKey {
            auth_key_map,
        } => {
            if auth_key_map.is_empty() {
                Err(errors::ApiErrorResponse::InvalidDataFormat {
                    field_name: "connector_account_details.auth_key_map".to_string(),
                    expected_format: "a non empty map".to_string(),
                }
                .into())
            } else {
                Ok(())
            }
        }
        hyperswitch_domain_models::router_data::ConnectorAuthType::CertificateAuth {
            certificate,
            private_key,
        } => {
            helpers::create_identity_from_certificate_and_key(
                certificate.to_owned(),
                private_key.to_owned(),
            )
            .change_context(errors::ApiErrorResponse::InvalidDataFormat {
                field_name:
                    "connector_account_details.certificate or connector_account_details.private_key"
                        .to_string(),
                expected_format:
                    "a valid base64 encoded string of PEM encoded Certificate and Private Key"
                        .to_string(),
            })?;
            Ok(())
        }
        hyperswitch_domain_models::router_data::ConnectorAuthType::NoKey => Ok(()),
    }
}

#[cfg(feature = "dummy_connector")]
pub async fn validate_dummy_connector_enabled(
    state: &SessionState,
    connector_name: &api_enums::Connector,
) -> Result<(), errors::ApiErrorResponse> {
    if !state.conf.dummy_connector.enabled
        && matches!(
            connector_name,
            api_enums::Connector::DummyConnector1
                | api_enums::Connector::DummyConnector2
                | api_enums::Connector::DummyConnector3
                | api_enums::Connector::DummyConnector4
                | api_enums::Connector::DummyConnector5
                | api_enums::Connector::DummyConnector6
                | api_enums::Connector::DummyConnector7
        )
    {
        Err(errors::ApiErrorResponse::InvalidRequestData {
            message: "Invalid connector name".to_string(),
        })
    } else {
        Ok(())
    }
}

pub fn validate_status_and_disabled(
    status: Option<api_enums::ConnectorStatus>,
    disabled: Option<bool>,
    auth: types::ConnectorAuthType,
    current_status: api_enums::ConnectorStatus,
) -> RouterResult<(api_enums::ConnectorStatus, Option<bool>)> {
    let connector_status = match (status, auth) {
        (Some(common_enums::ConnectorStatus::Active), types::ConnectorAuthType::TemporaryAuth) => {
            return Err(errors::ApiErrorResponse::InvalidRequestData {
                message: "Connector status cannot be active when using TemporaryAuth".to_string(),
            }
            .into());
        }
        (Some(status), _) => status,
        (None, types::ConnectorAuthType::TemporaryAuth) => common_enums::ConnectorStatus::Inactive,
        (None, _) => current_status,
    };

    let disabled = match (disabled, connector_status) {
        (Some(false), common_enums::ConnectorStatus::Inactive) => {
            return Err(errors::ApiErrorResponse::InvalidRequestData {
                message: "Connector cannot be enabled when connector_status is inactive or when using TemporaryAuth"
                    .to_string(),
            }
            .into());
        }
        (Some(disabled), _) => Some(disabled),
        (None, common_enums::ConnectorStatus::Inactive) => Some(true),
        (None, _) => None,
    };

    Ok((connector_status, disabled))
}<|MERGE_RESOLUTION|>--- conflicted
+++ resolved
@@ -41,6 +41,7 @@
     },
     utils::{self, OptionExt},
 };
+use common_utils::crypto::generate_cryptographically_secure_random_string;
 
 #[inline]
 pub fn create_merchant_publishable_key() -> String {
@@ -102,6 +103,7 @@
     state: SessionState,
     req: api::MerchantAccountCreate,
 ) -> RouterResponse<api::MerchantAccountResponse> {
+
     let db = state.store.as_ref();
 
     let key = services::generate_aes256_key()
@@ -136,15 +138,6 @@
 
     add_publishable_key_to_decision_service(&state, &merchant_account);
 
-<<<<<<< HEAD
-    let fingerprint = format!("fs_{}", generate_cryptographically_secure_random_string(consts::FINGERPRINT_SECRET_LENGTH));
-
-    let fingerprint_hash_key = 
-        domain::types::encrypt(Secret::new(fingerprint.clone()), &key)
-        .await
-        .change_context(errors::ApiErrorResponse::InternalServerError)
-        .attach_printable("Unable to encrypt fingerprint hash key")?;
-=======
     insert_merchant_configs(db, &merchant_id).await?;
 
     Ok(service_api::ApplicationResponse::Json(
@@ -172,6 +165,17 @@
         db: &dyn StorageInterface,
         key_store: domain::MerchantKeyStore,
     ) -> RouterResult<domain::MerchantAccount> {
+        let key = key_store.key.clone().into_inner();
+        let fingerprint = format!(
+            "fs_{}",
+            generate_cryptographically_secure_random_string(consts::FINGERPRINT_SECRET_LENGTH)
+        );
+
+        let fingerprint_hash_key = domain::types::encrypt(Secret::new(fingerprint.clone()), &key.peek())
+            .await
+            .change_context(errors::ApiErrorResponse::InternalServerError)
+            .attach_printable("Unable to encrypt fingerprint hash key")?;
+
         let publishable_key = create_merchant_publishable_key();
 
         let primary_business_details = self.get_primary_details_as_value().change_context(
@@ -227,7 +231,6 @@
             .create_or_validate(db)
             .await?;
 
-        let key = key_store.key.into_inner();
 
         let mut merchant_account = async {
             Ok::<_, error_stack::Report<common_utils::errors::CryptoError>>(
@@ -273,63 +276,17 @@
                     recon_status: diesel_models::enums::ReconStatus::NotRequested,
                     payment_link_config: None,
                     pm_collect_link_config,
+                    fingerprint_hash_key: Some(fingerprint_hash_key),
                 },
             )
         }
         .await
         .change_context(errors::ApiErrorResponse::InternalServerError)?;
->>>>>>> f7abcee6
 
         CreateBusinessProfile::new(self.primary_business_details.clone())
             .create_business_profiles(db, &mut merchant_account)
             .await?;
 
-<<<<<<< HEAD
-    let mut merchant_account = async {
-        Ok::<_, error_stack::Report<common_utils::errors::CryptoError>>(domain::MerchantAccount {
-            merchant_id: req.merchant_id,
-            merchant_name: req
-                .merchant_name
-                .async_lift(|inner| domain_types::encrypt_optional(inner, &key))
-                .await?,
-            merchant_details: merchant_details
-                .async_lift(|inner| domain_types::encrypt_optional(inner, &key))
-                .await?,
-            return_url: req.return_url.map(|a| a.to_string()),
-            webhook_details,
-            routing_algorithm: Some(serde_json::json!({
-                "algorithm_id": null,
-                "timestamp": 0
-            })),
-            sub_merchants_enabled: req.sub_merchants_enabled,
-            parent_merchant_id,
-            enable_payment_response_hash,
-            payment_response_hash_key,
-            redirect_to_merchant_with_http_post: req
-                .redirect_to_merchant_with_http_post
-                .unwrap_or_default(),
-            publishable_key,
-            locker_id: req.locker_id,
-            metadata,
-            storage_scheme: MerchantStorageScheme::PostgresOnly,
-            primary_business_details,
-            created_at: date_time::now(),
-            modified_at: date_time::now(),
-            intent_fulfillment_time: None,
-            frm_routing_algorithm: req.frm_routing_algorithm,
-            #[cfg(feature = "payouts")]
-            payout_routing_algorithm: req.payout_routing_algorithm,
-            #[cfg(not(feature = "payouts"))]
-            payout_routing_algorithm: None,
-            id: None,
-            organization_id,
-            is_recon_enabled: false,
-            default_profile: None,
-            recon_status: diesel_models::enums::ReconStatus::NotRequested,
-            payment_link_config: None,
-            pm_collect_link_config,
-            fingerprint_hash_key: Some(fingerprint_hash_key),
-=======
         Ok(merchant_account)
     }
 }
@@ -386,7 +343,6 @@
                     })?;
                 organization_id.to_string()
             }
->>>>>>> f7abcee6
         })
     }
 }
