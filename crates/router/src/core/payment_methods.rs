--- conflicted
+++ resolved
@@ -7,6 +7,7 @@
 #[cfg(feature = "payouts")]
 pub use api_models::{enums::PayoutConnectors, payouts as payout_types};
 use api_models::{payment_methods, payments::CardToken};
+use common_utils::id_type::CustomerId;
 use diesel_models::{
     enums, GenericLinkNew, PaymentMethodCollectLink, PaymentMethodCollectLinkData,
 };
@@ -17,18 +18,13 @@
 
 use super::errors::{RouterResponse, StorageErrorExt};
 use crate::{
-<<<<<<< HEAD
     core::{
         errors::{self, RouterResult},
         payments::helpers,
         pm_auth as core_pm_auth,
     },
-    routes::{app::StorageInterface, AppState},
+    routes::{app::StorageInterface, SessionState},
     services::{self, GenericLinks},
-=======
-    core::{errors::RouterResult, payments::helpers, pm_auth as core_pm_auth},
-    routes::SessionState,
->>>>>>> ee11723b
     types::{
         api::{self, payments},
         domain, storage,
@@ -111,7 +107,7 @@
 }
 
 pub async fn initiate_pm_collect_link(
-    state: AppState,
+    state: SessionState,
     merchant_account: domain::MerchantAccount,
     key_store: domain::MerchantKeyStore,
     req: payment_methods::PaymentMethodCollectLinkRequest,
@@ -129,11 +125,16 @@
     // Create DB entries
     let pm_collect_link =
         create_pm_collect_db_entry(&state, &merchant_account, &pm_collect_link_data, &req).await?;
+    let customer_id = CustomerId::from(pm_collect_link.primary_reference.into()).change_context(
+        errors::ApiErrorResponse::InvalidDataValue {
+            field_name: "customer_id",
+        },
+    )?;
 
     // Return response
     let response = payment_methods::PaymentMethodCollectLinkResponse {
         pm_collect_link_id: pm_collect_link.link_id,
-        customer_id: pm_collect_link.primary_reference,
+        customer_id,
         expiry: pm_collect_link.expiry,
         link: pm_collect_link.url,
         return_url: pm_collect_link.return_url,
@@ -144,7 +145,7 @@
 }
 
 pub async fn create_pm_collect_db_entry(
-    state: &AppState,
+    state: &SessionState,
     merchant_account: &domain::MerchantAccount,
     pm_collect_link_data: &PaymentMethodCollectLinkData,
     req: &payment_methods::PaymentMethodCollectLinkRequest,
@@ -157,7 +158,10 @@
 
     let pm_collect_link = GenericLinkNew {
         link_id: pm_collect_link_data.pm_collect_link_id.to_string(),
-        primary_reference: pm_collect_link_data.customer_id.to_string(),
+        primary_reference: pm_collect_link_data
+            .customer_id
+            .get_string_repr()
+            .to_string(),
         merchant_id: merchant_account.merchant_id.to_string(),
         link_type: common_enums::GenericLinkType::PaymentMethodCollect,
         link_data,
@@ -176,7 +180,7 @@
 }
 
 pub async fn render_pm_collect_link(
-    state: AppState,
+    state: SessionState,
     merchant_account: domain::MerchantAccount,
     key_store: domain::MerchantKeyStore,
     req: payment_methods::PaymentMethodCollectLinkRenderRequest,
@@ -210,10 +214,15 @@
 
             // else, send back form link
             } else {
+                let customer_id =
+                    CustomerId::from(pm_collect_link.primary_reference.clone().into())
+                        .change_context(errors::ApiErrorResponse::InvalidDataValue {
+                            field_name: "customer_id",
+                        })?;
                 // Fetch customer
                 let customer = db
                     .find_customer_by_customer_id_merchant_id(
-                        &pm_collect_link.primary_reference,
+                        &customer_id,
                         &req.merchant_id,
                         &key_store,
                         merchant_account.storage_scheme,
