--- conflicted
+++ resolved
@@ -3,47 +3,34 @@
 pub mod surcharge_decision_configs;
 pub mod transformers;
 pub mod vault;
-pub use api_models::enums::Connector;
-use api_models::payments::CardToken;
-#[cfg(feature = "payouts")]
-pub use api_models::{enums::PayoutConnectors, payouts as payout_types};
-<<<<<<< HEAD
-use diesel_models::{enums, payment_method};
-=======
-use diesel_models::enums;
-use error_stack::ResultExt;
->>>>>>> 5cde7ee0
-use hyperswitch_domain_models::payments::{payment_attempt::PaymentAttempt, PaymentIntent};
-use router_env::{instrument, tracing};
-
 use crate::{
-<<<<<<< HEAD
-=======
     consts,
->>>>>>> 5cde7ee0
     core::{
         errors::{self, RouterResult},
-        payments::helpers,
+        payments::helpers as payments_helpers,
         pm_auth as core_pm_auth,
     },
-<<<<<<< HEAD
-=======
     db,
->>>>>>> 5cde7ee0
     routes::SessionState,
     types::{
         api::{self, payments},
         domain, storage,
     },
 };
-
-<<<<<<< HEAD
+use api_models::payments::CardToken;
+pub use api_models::{enums::Connector, payment_methods};
+#[cfg(feature = "payouts")]
+pub use api_models::{enums::PayoutConnectors, payouts as payout_types};
+use diesel_models::enums;
+use error_stack::ResultExt;
+use hyperswitch_domain_models::payments::{payment_attempt::PaymentAttempt, PaymentIntent};
+use router_env::{instrument, tracing};
+use std::collections::HashMap;
+
 const PAYMENT_METHOD_MANDATE_DETAILS_UPDATE_TASK: &str = "PAYMENT_METHOD_MANDATE_DETAILS_UPDATE";
 const PAYMENT_METHOD_MANDATE_DETAILS_TAG: &str = "PAYMENT_METHOD_MANDATE_DETAILS_UPDATE";
-=======
 const PAYMENT_METHOD_STATUS_UPDATE_TASK: &str = "PAYMENT_METHOD_STATUS_UPDATE";
 const PAYMENT_METHOD_STATUS_TAG: &str = "PAYMENT_METHOD_STATUS";
->>>>>>> 5cde7ee0
 
 #[instrument(skip_all)]
 pub async fn retrieve_payment_method(
@@ -55,7 +42,7 @@
 ) -> RouterResult<(Option<payments::PaymentMethodData>, Option<String>)> {
     match pm_data {
         pm_opt @ Some(pm @ api::PaymentMethodData::Card(_)) => {
-            let payment_token = helpers::store_payment_method_data_in_vault(
+            let payment_token = payments_helpers::store_payment_method_data_in_vault(
                 state,
                 payment_attempt,
                 payment_intent,
@@ -77,7 +64,7 @@
         pm @ Some(api::PaymentMethodData::CardRedirect(_)) => Ok((pm.to_owned(), None)),
         pm @ Some(api::PaymentMethodData::GiftCard(_)) => Ok((pm.to_owned(), None)),
         pm_opt @ Some(pm @ api::PaymentMethodData::BankTransfer(_)) => {
-            let payment_token = helpers::store_payment_method_data_in_vault(
+            let payment_token = payments_helpers::store_payment_method_data_in_vault(
                 state,
                 payment_attempt,
                 payment_intent,
@@ -90,7 +77,7 @@
             Ok((pm_opt.to_owned(), payment_token))
         }
         pm_opt @ Some(pm @ api::PaymentMethodData::Wallet(_)) => {
-            let payment_token = helpers::store_payment_method_data_in_vault(
+            let payment_token = payments_helpers::store_payment_method_data_in_vault(
                 state,
                 payment_attempt,
                 payment_intent,
@@ -103,7 +90,7 @@
             Ok((pm_opt.to_owned(), payment_token))
         }
         pm_opt @ Some(pm @ api::PaymentMethodData::BankRedirect(_)) => {
-            let payment_token = helpers::store_payment_method_data_in_vault(
+            let payment_token = payments_helpers::store_payment_method_data_in_vault(
                 state,
                 payment_attempt,
                 payment_intent,
@@ -191,7 +178,7 @@
 ) -> RouterResult<storage::PaymentMethodDataWithId> {
     let token = match token_data {
         storage::PaymentTokenData::TemporaryGeneric(generic_token) => {
-            helpers::retrieve_payment_method_with_temporary_token(
+            payments_helpers::retrieve_payment_method_with_temporary_token(
                 state,
                 &generic_token.token,
                 payment_intent,
@@ -210,7 +197,7 @@
         }
 
         storage::PaymentTokenData::Temporary(generic_token) => {
-            helpers::retrieve_payment_method_with_temporary_token(
+            payments_helpers::retrieve_payment_method_with_temporary_token(
                 state,
                 &generic_token.token,
                 payment_intent,
@@ -229,7 +216,7 @@
         }
 
         storage::PaymentTokenData::Permanent(card_token) => {
-            helpers::retrieve_card_with_permanent_token(
+            payments_helpers::retrieve_card_with_permanent_token(
                 state,
                 card_token.locker_id.as_ref().unwrap_or(&card_token.token),
                 card_token
@@ -260,7 +247,7 @@
         }
 
         storage::PaymentTokenData::PermanentCard(card_token) => {
-            helpers::retrieve_card_with_permanent_token(
+            payments_helpers::retrieve_card_with_permanent_token(
                 state,
                 card_token.locker_id.as_ref().unwrap_or(&card_token.token),
                 card_token
@@ -320,27 +307,31 @@
 
 pub async fn update_payment_method_task(
     db: &dyn db::StorageInterface,
-    // payment_method: diesel_models::PaymentMethod,
-    filter_mca: HashMap<String, Connector>,
-    card_updation_obj: CardDetailUpdate,
-    merchant_id: &str,
-    payment_mandate_data: PaymentsMandateReferenceRecord,
+    payment_method_id: &str,
+    filter_mca: HashMap<String, storage::UpdateMandate>,
+    card_updation_obj: &payment_methods::CardDetailUpdate,
+    merchant_id: String,
+    // payment_mandate_data: storage::payment_method::PaymentsMandateReferenceRecord,
     modified_at: time::PrimitiveDateTime,
 ) -> Result<(), errors::ProcessTrackerError> {
     let schedule_time =
         modified_at.saturating_add(time::Duration::seconds(consts::DEFAULT_SESSION_EXPIRY));
 
     let tracking_data = storage::PaymentMethodUpdateTrackingData {
-        merchant_id: merchant_id.to_string(),
+        merchant_id,
         list_mca_ids: filter_mca,
-        payment_mandate_rec: payment_mandate_data,
+        card_updation_obj: card_updation_obj.clone(), // payment_mandate_rec: payment_mandate_data,
     };
 
-    let runner = storage::ProcessTrackerRunner::PaymentMethodUpdateTrackingData;
+    let runner = storage::ProcessTrackerRunner::PaymentMethodMandateDetailsUpdateWorkflow;
     let task = PAYMENT_METHOD_MANDATE_DETAILS_UPDATE_TASK;
     let tag = [PAYMENT_METHOD_MANDATE_DETAILS_TAG];
 
-    let process_tracker_id = format!("{runner}_{task}_{key_id}");
+    let process_tracker_id = generate_task_id_for_payment_method_status_update_workflow(
+        payment_method_id,
+        &runner,
+        task,
+    );
     let process_tracker_entry = storage::ProcessTrackerNew::new(
         process_tracker_id,
         task,
@@ -358,8 +349,8 @@
         .change_context(errors::ApiErrorResponse::InternalServerError)
         .attach_printable_lazy(|| {
             format!(
-                "Failed while inserting PAYMENT_METHOD_STATUS_UPDATE reminder to process_tracker for payment_method_id: {}",
-                payment_method.payment_method_id.clone()
+                "Failed while inserting PAYMENT_METHOD_MANDATE_DETAILS_UPDATE reminder to process_tracker for payment_method_id: {}",
+            payment_method_id.to_string()
             )
         })?;
 
