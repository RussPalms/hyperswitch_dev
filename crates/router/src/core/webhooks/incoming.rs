--- conflicted
+++ resolved
@@ -29,14 +29,9 @@
         api_locking,
         errors::{self, ConnectorErrorExt, CustomResult, RouterResponse, StorageErrorExt},
         metrics,
-<<<<<<< HEAD
         payment_methods::{self as payment_methods, network_tokenization},
         payments::{self, tokenization},
-        refunds, utils as core_utils,
-=======
-        payments::{self, tokenization},
         refunds, relay, utils as core_utils,
->>>>>>> aa8e2e73
         webhooks::utils::construct_webhook_router_data,
     },
     db::StorageInterface,
@@ -132,8 +127,7 @@
     Ok(application_response)
 }
 
-#[allow(clippy::too_many_arguments)]
-<<<<<<< HEAD
+#[allow(clippy::too_many_arguments)] 
 pub async fn network_token_incoming_webhooks_wrapper<W: types::OutgoingWebhookType>(
     flow: &impl router_env::types::FlowMetric,
     state: SessionState,
@@ -168,6 +162,7 @@
         .attach_printable("Could not convert webhook effect to string")?;
 
     let api_event = ApiEvent::new(
+        state.tenant.tenant_id.clone(),
         Some(merchant_id),
         flow,
         &request_id,
@@ -186,8 +181,7 @@
     Ok(application_response)
 }
 
-=======
->>>>>>> aa8e2e73
+#[allow(clippy::too_many_arguments)]
 #[instrument(skip_all)]
 async fn incoming_webhooks_core<W: types::OutgoingWebhookType>(
     state: SessionState,
@@ -706,9 +700,8 @@
         .await?;
 
     metrics::WEBHOOK_SOURCE_VERIFIED_COUNT.add(
-        &metrics::CONTEXT,
         1,
-        &[metrics::KeyValue::new(MERCHANT_ID, merchant_id.clone())],
+        router_env::metric_attributes!((MERCHANT_ID, merchant_id.clone())),
     );
 
     let event_object = network_tokenization::get_network_token_resource_object(&request_details)
@@ -806,6 +799,7 @@
     // }
 }
 
+#[allow(clippy::too_many_arguments)]
 #[instrument(skip_all)]
 async fn payments_incoming_webhook_flow(
     state: SessionState,
