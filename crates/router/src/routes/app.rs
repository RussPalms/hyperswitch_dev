--- conflicted
+++ resolved
@@ -54,8 +54,6 @@
 use super::verification::{apple_pay_merchant_registration, retrieve_apple_pay_verified_domains};
 #[cfg(feature = "oltp")]
 use super::webhooks::*;
-#[cfg(all(feature = "v2", feature = "recovery" , feature= "oltp"))]
-use super::recovery_webhooks::*;
 use super::{
     admin, api_keys, cache::*, connector_onboarding, disputes, files, gsm, health::*, profiles,
     relay, user, user_role,
@@ -1573,15 +1571,10 @@
         #[cfg(feature = "recovery")]
         {
             route = route.service(
-<<<<<<< HEAD
-                web::resource("/recovery/{merchant_id}/{profile_id}/{connector_id}")
-                    .route(web::post().to(recovery_receive_incoming_webhook::<webhook_type::OutgoingWebhook>)),
-=======
                 web::resource("/recovery/{merchant_id}/{profile_id}/{connector_id}").route(
                     web::post()
                         .to(recovery_receive_incoming_webhook::<webhook_type::OutgoingWebhook>),
                 ),
->>>>>>> 6866eaf5
             );
         }
 
