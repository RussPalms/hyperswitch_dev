use std::{collections::HashMap, sync::Arc};

use actix_web::{web, Scope};
#[cfg(all(feature = "olap", feature = "v1"))]
use api_models::routing::RoutingRetrieveQuery;
#[cfg(feature = "olap")]
use common_enums::TransactionType;
#[cfg(feature = "partial-auth")]
use common_utils::crypto::Blake3;
use common_utils::id_type;
#[cfg(feature = "email")]
use external_services::email::{
    no_email::NoEmailClient, ses::AwsSes, smtp::SmtpServer, EmailClientConfigs, EmailService,
};
use external_services::{
    file_storage::FileStorageInterface,
    grpc_client::{GrpcClients, GrpcHeaders},
};
use hyperswitch_interfaces::{
    encryption_interface::EncryptionManagementInterface,
    secrets_interface::secret_state::{RawSecret, SecuredSecret},
};
use router_env::tracing_actix_web::RequestId;
use scheduler::SchedulerInterface;
use storage_impl::{config::TenantConfig, redis::RedisStore, MockDb};
use tokio::sync::oneshot;

use self::settings::Tenant;
#[cfg(any(feature = "olap", feature = "oltp"))]
use super::currency;
#[cfg(feature = "dummy_connector")]
use super::dummy_connector::*;
#[cfg(all(any(feature = "v1", feature = "v2"), feature = "oltp"))]
use super::ephemeral_key::*;
#[cfg(any(feature = "olap", feature = "oltp"))]
use super::payment_methods;
#[cfg(feature = "payouts")]
use super::payout_link::*;
#[cfg(feature = "payouts")]
use super::payouts::*;
#[cfg(all(
    feature = "oltp",
    any(feature = "v1", feature = "v2"),
    not(feature = "customer_v2")
))]
use super::pm_auth;
#[cfg(feature = "oltp")]
use super::poll;
#[cfg(feature = "olap")]
use super::routing;
#[cfg(all(feature = "olap", feature = "v1"))]
use super::verification::{apple_pay_merchant_registration, retrieve_apple_pay_verified_domains};
#[cfg(feature = "oltp")]
use super::webhooks::*;
use super::{
    admin, api_keys, cache::*, connector_onboarding, disputes, files, gsm, health::*, profiles,
    relay, user, user_role,
};
#[cfg(feature = "v1")]
use super::{apple_pay_certificates_migration, blocklist, payment_link, webhook_events};
#[cfg(any(feature = "olap", feature = "oltp"))]
use super::{configs::*, customers, payments};
#[cfg(all(any(feature = "olap", feature = "oltp"), feature = "v1"))]
use super::{mandates::*, refunds::*};
#[cfg(feature = "olap")]
pub use crate::analytics::opensearch::OpenSearchClient;
#[cfg(feature = "olap")]
use crate::analytics::AnalyticsProvider;
#[cfg(feature = "partial-auth")]
use crate::errors::RouterResult;
#[cfg(feature = "v1")]
use crate::routes::cards_info::card_iin_info;
#[cfg(all(feature = "olap", feature = "v1"))]
use crate::routes::feature_matrix;
#[cfg(all(feature = "frm", feature = "oltp"))]
use crate::routes::fraud_check as frm_routes;
#[cfg(all(feature = "recon", feature = "olap"))]
use crate::routes::recon as recon_routes;
pub use crate::{
    configs::settings,
    db::{CommonStorageInterface, GlobalStorageInterface, StorageImpl, StorageInterface},
    events::EventsHandler,
    services::{get_cache_store, get_store},
};
use crate::{
    configs::{secrets_transformers, Settings},
    db::kafka_store::{KafkaStore, TenantID},
};

#[derive(Clone)]
pub struct ReqState {
    pub event_context: events::EventContext<crate::events::EventType, EventsHandler>,
}

#[derive(Clone)]
pub struct SessionState {
    pub store: Box<dyn StorageInterface>,
    /// Global store is used for global schema operations in tables like Users and Tenants
    pub global_store: Box<dyn GlobalStorageInterface>,
    pub conf: Arc<settings::Settings<RawSecret>>,
    pub api_client: Box<dyn crate::services::ApiClient>,
    pub event_handler: EventsHandler,
    #[cfg(feature = "email")]
    pub email_client: Arc<Box<dyn EmailService>>,
    #[cfg(feature = "olap")]
    pub pool: AnalyticsProvider,
    pub file_storage_client: Arc<dyn FileStorageInterface>,
    pub request_id: Option<RequestId>,
    pub base_url: String,
    pub tenant: Tenant,
    #[cfg(feature = "olap")]
    pub opensearch_client: Arc<OpenSearchClient>,
    pub grpc_client: Arc<GrpcClients>,
    pub theme_storage_client: Arc<dyn FileStorageInterface>,
    pub locale: String,
}
impl scheduler::SchedulerSessionState for SessionState {
    fn get_db(&self) -> Box<dyn SchedulerInterface> {
        self.store.get_scheduler_db()
    }
}
impl SessionState {
    pub fn get_req_state(&self) -> ReqState {
        ReqState {
            event_context: events::EventContext::new(self.event_handler.clone()),
        }
    }
    pub fn get_grpc_headers(&self) -> GrpcHeaders {
        GrpcHeaders {
            tenant_id: self.tenant.tenant_id.get_string_repr().to_string(),
            request_id: self.request_id.map(|req_id| (*req_id).to_string()),
        }
    }
}

pub trait SessionStateInfo {
    fn conf(&self) -> settings::Settings<RawSecret>;
    fn store(&self) -> Box<dyn StorageInterface>;
    fn event_handler(&self) -> EventsHandler;
    fn get_request_id(&self) -> Option<String>;
    fn add_request_id(&mut self, request_id: RequestId);
    #[cfg(feature = "partial-auth")]
    fn get_detached_auth(&self) -> RouterResult<(Blake3, &[u8])>;
    fn session_state(&self) -> SessionState;
}

impl SessionStateInfo for SessionState {
    fn store(&self) -> Box<dyn StorageInterface> {
        self.store.to_owned()
    }
    fn conf(&self) -> settings::Settings<RawSecret> {
        self.conf.as_ref().to_owned()
    }
    fn event_handler(&self) -> EventsHandler {
        self.event_handler.clone()
    }
    fn get_request_id(&self) -> Option<String> {
        self.api_client.get_request_id()
    }
    fn add_request_id(&mut self, request_id: RequestId) {
        self.api_client.add_request_id(request_id);
        self.store.add_request_id(request_id.to_string());
        self.request_id.replace(request_id);
    }

    #[cfg(feature = "partial-auth")]
    fn get_detached_auth(&self) -> RouterResult<(Blake3, &[u8])> {
        use error_stack::ResultExt;
        use hyperswitch_domain_models::errors::api_error_response as errors;
        use masking::prelude::PeekInterface as _;
        use router_env::logger;

        let output = CHECKSUM_KEY.get_or_try_init(|| {
            let conf = self.conf();
            let context = conf
                .api_keys
                .get_inner()
                .checksum_auth_context
                .peek()
                .clone();
            let key = conf.api_keys.get_inner().checksum_auth_key.peek();
            hex::decode(key).map(|key| {
                (
                    masking::StrongSecret::new(context),
                    masking::StrongSecret::new(key),
                )
            })
        });

        match output {
            Ok((context, key)) => Ok((Blake3::new(context.peek().clone()), key.peek())),
            Err(err) => {
                logger::error!("Failed to get checksum key");
                Err(err).change_context(errors::ApiErrorResponse::InternalServerError)
            }
        }
    }
    fn session_state(&self) -> SessionState {
        self.clone()
    }
}
#[derive(Clone)]
pub struct AppState {
    pub flow_name: String,
    pub global_store: Box<dyn GlobalStorageInterface>,
    pub stores: HashMap<id_type::TenantId, Box<dyn StorageInterface>>,
    pub conf: Arc<settings::Settings<RawSecret>>,
    pub event_handler: EventsHandler,
    #[cfg(feature = "email")]
    pub email_client: Arc<Box<dyn EmailService>>,
    pub api_client: Box<dyn crate::services::ApiClient>,
    #[cfg(feature = "olap")]
    pub pools: HashMap<id_type::TenantId, AnalyticsProvider>,
    #[cfg(feature = "olap")]
    pub opensearch_client: Arc<OpenSearchClient>,
    pub request_id: Option<RequestId>,
    pub file_storage_client: Arc<dyn FileStorageInterface>,
    pub encryption_client: Arc<dyn EncryptionManagementInterface>,
    pub grpc_client: Arc<GrpcClients>,
    pub theme_storage_client: Arc<dyn FileStorageInterface>,
}
impl scheduler::SchedulerAppState for AppState {
    fn get_tenants(&self) -> Vec<id_type::TenantId> {
        self.conf.multitenancy.get_tenant_ids()
    }
}
pub trait AppStateInfo {
    fn conf(&self) -> settings::Settings<RawSecret>;
    fn event_handler(&self) -> EventsHandler;
    #[cfg(feature = "email")]
    fn email_client(&self) -> Arc<Box<dyn EmailService>>;
    fn add_request_id(&mut self, request_id: RequestId);
    fn add_flow_name(&mut self, flow_name: String);
    fn get_request_id(&self) -> Option<String>;
}

#[cfg(feature = "partial-auth")]
static CHECKSUM_KEY: once_cell::sync::OnceCell<(
    masking::StrongSecret<String>,
    masking::StrongSecret<Vec<u8>>,
)> = once_cell::sync::OnceCell::new();

impl AppStateInfo for AppState {
    fn conf(&self) -> settings::Settings<RawSecret> {
        self.conf.as_ref().to_owned()
    }
    #[cfg(feature = "email")]
    fn email_client(&self) -> Arc<Box<dyn EmailService>> {
        self.email_client.to_owned()
    }
    fn event_handler(&self) -> EventsHandler {
        self.event_handler.clone()
    }
    fn add_request_id(&mut self, request_id: RequestId) {
        self.api_client.add_request_id(request_id);
        self.request_id.replace(request_id);
    }

    fn add_flow_name(&mut self, flow_name: String) {
        self.api_client.add_flow_name(flow_name);
    }
    fn get_request_id(&self) -> Option<String> {
        self.api_client.get_request_id()
    }
}

impl AsRef<Self> for AppState {
    fn as_ref(&self) -> &Self {
        self
    }
}

#[cfg(feature = "email")]
pub async fn create_email_client(
    settings: &settings::Settings<RawSecret>,
) -> Box<dyn EmailService> {
    match &settings.email.client_config {
        EmailClientConfigs::Ses { aws_ses } => Box::new(
            AwsSes::create(
                &settings.email,
                aws_ses,
                settings.proxy.https_url.to_owned(),
            )
            .await,
        ),
        EmailClientConfigs::Smtp { smtp } => {
            Box::new(SmtpServer::create(&settings.email, smtp.clone()).await)
        }
        EmailClientConfigs::NoEmailClient => Box::new(NoEmailClient::create().await),
    }
}

impl AppState {
    /// # Panics
    ///
    /// Panics if Store can't be created or JWE decryption fails
    pub async fn with_storage(
        conf: settings::Settings<SecuredSecret>,
        storage_impl: StorageImpl,
        shut_down_signal: oneshot::Sender<()>,
        api_client: Box<dyn crate::services::ApiClient>,
    ) -> Self {
        #[allow(clippy::expect_used)]
        let secret_management_client = conf
            .secrets_management
            .get_secret_management_client()
            .await
            .expect("Failed to create secret management client");

        let conf = Box::pin(secrets_transformers::fetch_raw_secrets(
            conf,
            &*secret_management_client,
        ))
        .await;

        #[allow(clippy::expect_used)]
        let encryption_client = conf
            .encryption_management
            .get_encryption_management_client()
            .await
            .expect("Failed to create encryption client");

        Box::pin(async move {
            let testable = storage_impl == StorageImpl::PostgresqlTest;
            #[allow(clippy::expect_used)]
            let event_handler = conf
                .events
                .get_event_handler()
                .await
                .expect("Failed to create event handler");

            #[allow(clippy::expect_used)]
            #[cfg(feature = "olap")]
            let opensearch_client = Arc::new(
                conf.opensearch
                    .get_opensearch_client()
                    .await
                    .expect("Failed to create opensearch client"),
            );

            #[cfg(feature = "olap")]
            let mut pools: HashMap<id_type::TenantId, AnalyticsProvider> = HashMap::new();
            let mut stores = HashMap::new();
            #[allow(clippy::expect_used)]
            let cache_store = get_cache_store(&conf.clone(), shut_down_signal, testable)
                .await
                .expect("Failed to create store");
            let global_store: Box<dyn GlobalStorageInterface> = Self::get_store_interface(
                &storage_impl,
                &event_handler,
                &conf,
                &conf.multitenancy.global_tenant,
                Arc::clone(&cache_store),
                testable,
            )
            .await
            .get_global_storage_interface();
            for (tenant_name, tenant) in conf.clone().multitenancy.get_tenants() {
                let store: Box<dyn StorageInterface> = Self::get_store_interface(
                    &storage_impl,
                    &event_handler,
                    &conf,
                    tenant,
                    Arc::clone(&cache_store),
                    testable,
                )
                .await
                .get_storage_interface();
                stores.insert(tenant_name.clone(), store);
                #[cfg(feature = "olap")]
                let pool = AnalyticsProvider::from_conf(conf.analytics.get_inner(), tenant).await;
                #[cfg(feature = "olap")]
                pools.insert(tenant_name.clone(), pool);
            }

            #[cfg(feature = "email")]
            let email_client = Arc::new(create_email_client(&conf).await);

            let file_storage_client = conf.file_storage.get_file_storage_client().await;
            let theme_storage_client = conf.theme.storage.get_file_storage_client().await;

            let grpc_client = conf.grpc_client.get_grpc_client_interface().await;

            Self {
                flow_name: String::from("default"),
                stores,
                global_store,
                conf: Arc::new(conf),
                #[cfg(feature = "email")]
                email_client,
                api_client,
                event_handler,
                #[cfg(feature = "olap")]
                pools,
                #[cfg(feature = "olap")]
                opensearch_client,
                request_id: None,
                file_storage_client,
                encryption_client,
                grpc_client,
                theme_storage_client,
            }
        })
        .await
    }

    async fn get_store_interface(
        storage_impl: &StorageImpl,
        event_handler: &EventsHandler,
        conf: &Settings,
        tenant: &dyn TenantConfig,
        cache_store: Arc<RedisStore>,
        testable: bool,
    ) -> Box<dyn CommonStorageInterface> {
        match storage_impl {
            StorageImpl::Postgresql | StorageImpl::PostgresqlTest => match event_handler {
                EventsHandler::Kafka(kafka_client) => Box::new(
                    KafkaStore::new(
                        #[allow(clippy::expect_used)]
                        get_store(&conf.clone(), tenant, Arc::clone(&cache_store), testable)
                            .await
                            .expect("Failed to create store"),
                        kafka_client.clone(),
                        TenantID(tenant.get_schema().to_string()),
                        tenant,
                    )
                    .await,
                ),
                EventsHandler::Logs(_) => Box::new(
                    #[allow(clippy::expect_used)]
                    get_store(conf, tenant, Arc::clone(&cache_store), testable)
                        .await
                        .expect("Failed to create store"),
                ),
            },
            #[allow(clippy::expect_used)]
            StorageImpl::Mock => Box::new(
                MockDb::new(&conf.redis)
                    .await
                    .expect("Failed to create mock store"),
            ),
        }
    }

    pub async fn new(
        conf: settings::Settings<SecuredSecret>,
        shut_down_signal: oneshot::Sender<()>,
        api_client: Box<dyn crate::services::ApiClient>,
    ) -> Self {
        Box::pin(Self::with_storage(
            conf,
            StorageImpl::Postgresql,
            shut_down_signal,
            api_client,
        ))
        .await
    }

    pub fn get_session_state<E, F>(
        self: Arc<Self>,
        tenant: &id_type::TenantId,
        locale: Option<String>,
        err: F,
    ) -> Result<SessionState, E>
    where
        F: FnOnce() -> E + Copy,
    {
        let tenant_conf = self.conf.multitenancy.get_tenant(tenant).ok_or_else(err)?;
        let mut event_handler = self.event_handler.clone();
        event_handler.add_tenant(tenant_conf);
        Ok(SessionState {
            store: self.stores.get(tenant).ok_or_else(err)?.clone(),
            global_store: self.global_store.clone(),
            conf: Arc::clone(&self.conf),
            api_client: self.api_client.clone(),
            event_handler,
            #[cfg(feature = "olap")]
            pool: self.pools.get(tenant).ok_or_else(err)?.clone(),
            file_storage_client: self.file_storage_client.clone(),
            request_id: self.request_id,
            base_url: tenant_conf.base_url.clone(),
            tenant: tenant_conf.clone(),
            #[cfg(feature = "email")]
            email_client: Arc::clone(&self.email_client),
            #[cfg(feature = "olap")]
            opensearch_client: Arc::clone(&self.opensearch_client),
            grpc_client: Arc::clone(&self.grpc_client),
            theme_storage_client: self.theme_storage_client.clone(),
            locale: locale.unwrap_or(common_utils::consts::DEFAULT_LOCALE.to_string()),
        })
    }
}

pub struct Health;

impl Health {
    pub fn server(state: AppState) -> Scope {
        web::scope("health")
            .app_data(web::Data::new(state))
            .service(web::resource("").route(web::get().to(health)))
            .service(web::resource("/ready").route(web::get().to(deep_health_check)))
    }
}

#[cfg(feature = "dummy_connector")]
pub struct DummyConnector;

#[cfg(all(feature = "dummy_connector", feature = "v1"))]
impl DummyConnector {
    pub fn server(state: AppState) -> Scope {
        let mut routes_with_restricted_access = web::scope("");
        #[cfg(not(feature = "external_access_dc"))]
        {
            routes_with_restricted_access =
                routes_with_restricted_access.guard(actix_web::guard::Host("localhost"));
        }
        routes_with_restricted_access = routes_with_restricted_access
            .service(web::resource("/payment").route(web::post().to(dummy_connector_payment)))
            .service(
                web::resource("/payments/{payment_id}")
                    .route(web::get().to(dummy_connector_payment_data)),
            )
            .service(
                web::resource("/{payment_id}/refund").route(web::post().to(dummy_connector_refund)),
            )
            .service(
                web::resource("/refunds/{refund_id}")
                    .route(web::get().to(dummy_connector_refund_data)),
            );
        web::scope("/dummy-connector")
            .app_data(web::Data::new(state))
            .service(
                web::resource("/authorize/{attempt_id}")
                    .route(web::get().to(dummy_connector_authorize_payment)),
            )
            .service(
                web::resource("/complete/{attempt_id}")
                    .route(web::get().to(dummy_connector_complete_payment)),
            )
            .service(routes_with_restricted_access)
    }
}

pub struct Payments;

#[cfg(all(
    any(feature = "olap", feature = "oltp"),
    feature = "v2",
    feature = "payment_methods_v2",
))]
impl Payments {
    pub fn server(state: AppState) -> Scope {
        let mut route = web::scope("/v2/payments").app_data(web::Data::new(state));
        route = route
            .service(
                web::resource("")
                    .route(web::post().to(payments::payments_create_and_confirm_intent)),
            )
            .service(
                web::resource("/create-intent")
                    .route(web::post().to(payments::payments_create_intent)),
            );
<<<<<<< HEAD
=======

        route =
            route
                .service(web::resource("/ref/{merchant_reference_id}").route(
                    web::get().to(payments::payment_get_intent_using_merchant_reference_id),
                ));
>>>>>>> 7dfe4004

        route = route.service(
            web::scope("/{payment_id}")
                .service(
                    web::resource("/confirm-intent")
                        .route(web::post().to(payments::payment_confirm_intent)),
                )
                .service(
                    web::resource("/get-intent")
                        .route(web::get().to(payments::payments_get_intent)),
                )
                .service(
                    web::resource("/update-intent")
                        .route(web::put().to(payments::payments_update_intent)),
                )
                .service(
                    web::resource("/create-external-sdk-tokens")
                        .route(web::post().to(payments::payments_connector_session)),
                )
                .service(web::resource("").route(web::get().to(payments::payment_status)))
                .service(
                    web::resource("/start-redirection")
                        .route(web::get().to(payments::payments_start_redirection)),
                )
                .service(
                    web::resource("/payment-methods")
                        .route(web::get().to(payments::list_payment_methods)),
                )
                .service(
                    web::resource("/finish-redirection/{publishable_key}/{profile_id}")
                        .route(web::get().to(payments::payments_finish_redirection)),
                )
                .service(
                    web::resource("/capture").route(web::post().to(payments::payments_capture)),
                ),
        );

        route
    }
}

pub struct Relay;

#[cfg(feature = "oltp")]
impl Relay {
    pub fn server(state: AppState) -> Scope {
        web::scope("/relay")
            .app_data(web::Data::new(state))
            .service(web::resource("").route(web::post().to(relay::relay)))
            .service(web::resource("/{relay_id}").route(web::get().to(relay::relay_retrieve)))
    }
}

#[cfg(feature = "v1")]
impl Payments {
    pub fn server(state: AppState) -> Scope {
        let mut route = web::scope("/payments").app_data(web::Data::new(state));

        #[cfg(feature = "olap")]
        {
            route = route
                .service(
                    web::resource("/list")
                        .route(web::get().to(payments::payments_list))
                        .route(web::post().to(payments::payments_list_by_filter)),
                )
                .service(
                    web::resource("/profile/list")
                        .route(web::get().to(payments::profile_payments_list))
                        .route(web::post().to(payments::profile_payments_list_by_filter)),
                )
                .service(
                    web::resource("/filter")
                        .route(web::post().to(payments::get_filters_for_payments)),
                )
                .service(
                    web::resource("/v2/filter").route(web::get().to(payments::get_payment_filters)),
                )
                .service(
                    web::resource("/aggregate")
                        .route(web::get().to(payments::get_payments_aggregates)),
                )
                .service(
                    web::resource("/profile/aggregate")
                        .route(web::get().to(payments::get_payments_aggregates_profile)),
                )
                .service(
                    web::resource("/v2/profile/filter")
                        .route(web::get().to(payments::get_payment_filters_profile)),
                )
                .service(
                    web::resource("/{payment_id}/manual-update")
                        .route(web::put().to(payments::payments_manual_update)),
                )
        }
        #[cfg(feature = "oltp")]
        {
            route = route
                .service(web::resource("").route(web::post().to(payments::payments_create)))
                .service(
                    web::resource("/session_tokens")
                        .route(web::post().to(payments::payments_connector_session)),
                )
                .service(
                    web::resource("/sync")
                        .route(web::post().to(payments::payments_retrieve_with_gateway_creds)),
                )
                .service(
                    web::resource("/{payment_id}")
                        .route(web::get().to(payments::payments_retrieve))
                        .route(web::post().to(payments::payments_update)),
                )
                .service(
                    web::resource("/{payment_id}/post_session_tokens").route(web::post().to(payments::payments_post_session_tokens)),
                )
                .service(
                    web::resource("/{payment_id}/confirm").route(web::post().to(payments::payments_confirm)),
                )
                .service(
                    web::resource("/{payment_id}/cancel").route(web::post().to(payments::payments_cancel)),
                )
                .service(
                    web::resource("/{payment_id}/capture").route(web::post().to(payments::payments_capture)),
                )
                .service(
                    web::resource("/{payment_id}/approve")
                        .route(web::post().to(payments::payments_approve)),
                )
                .service(
                    web::resource("/{payment_id}/reject")
                        .route(web::post().to(payments::payments_reject)),
                )
                .service(
                    web::resource("/redirect/{payment_id}/{merchant_id}/{attempt_id}")
                        .route(web::get().to(payments::payments_start)),
                )
                .service(
                    web::resource(
                        "/{payment_id}/{merchant_id}/redirect/response/{connector}/{creds_identifier}",
                    )
                    .route(web::get().to(payments::payments_redirect_response_with_creds_identifier)),
                )
                .service(
                    web::resource("/{payment_id}/{merchant_id}/redirect/response/{connector}")
                        .route(web::get().to(payments::payments_redirect_response))
                        .route(web::post().to(payments::payments_redirect_response))
                )
                .service(
                    web::resource("/{payment_id}/{merchant_id}/redirect/complete/{connector}")
                        .route(web::get().to(payments::payments_complete_authorize_redirect))
                        .route(web::post().to(payments::payments_complete_authorize_redirect)),
                )
                .service(
                    web::resource("/{payment_id}/complete_authorize")
                        .route(web::post().to(payments::payments_complete_authorize)),
                )
                .service(
                    web::resource("/{payment_id}/incremental_authorization").route(web::post().to(payments::payments_incremental_authorization)),
                )
                .service(
                    web::resource("/{payment_id}/{merchant_id}/authorize/{connector}").route(web::post().to(payments::post_3ds_payments_authorize)),
                )
                .service(
                    web::resource("/{payment_id}/3ds/authentication").route(web::post().to(payments::payments_external_authentication)),
                )
                .service(
                    web::resource("/{payment_id}/extended_card_info").route(web::get().to(payments::retrieve_extended_card_info)),
                )
                .service(
                web::resource("{payment_id}/calculate_tax")
                    .route(web::post().to(payments::payments_dynamic_tax_calculation)),
                );
        }
        route
    }
}

#[cfg(any(feature = "olap", feature = "oltp"))]
pub struct Forex;

#[cfg(all(any(feature = "olap", feature = "oltp"), feature = "v1"))]
impl Forex {
    pub fn server(state: AppState) -> Scope {
        web::scope("/forex")
            .app_data(web::Data::new(state.clone()))
            .app_data(web::Data::new(state.clone()))
            .service(web::resource("/rates").route(web::get().to(currency::retrieve_forex)))
            .service(
                web::resource("/convert_from_minor").route(web::get().to(currency::convert_forex)),
            )
    }
}

#[cfg(feature = "olap")]
pub struct Routing;

#[cfg(all(feature = "olap", feature = "v2"))]
impl Routing {
    pub fn server(state: AppState) -> Scope {
        web::scope("/v2/routing-algorithm")
            .app_data(web::Data::new(state.clone()))
            .service(
                web::resource("").route(web::post().to(|state, req, payload| {
                    routing::routing_create_config(state, req, payload, TransactionType::Payment)
                })),
            )
            .service(
                web::resource("/{algorithm_id}")
                    .route(web::get().to(routing::routing_retrieve_config)),
            )
    }
}
#[cfg(all(feature = "olap", feature = "v1"))]
impl Routing {
    pub fn server(state: AppState) -> Scope {
        #[allow(unused_mut)]
        let mut route = web::scope("/routing")
            .app_data(web::Data::new(state.clone()))
            .service(
                web::resource("/active").route(web::get().to(|state, req, query_params| {
                    routing::routing_retrieve_linked_config(
                        state,
                        req,
                        query_params,
                        &TransactionType::Payment,
                    )
                })),
            )
            .service(
                web::resource("")
                    .route(
                        web::get().to(|state, req, path: web::Query<RoutingRetrieveQuery>| {
                            routing::list_routing_configs(
                                state,
                                req,
                                path,
                                &TransactionType::Payment,
                            )
                        }),
                    )
                    .route(web::post().to(|state, req, payload| {
                        routing::routing_create_config(
                            state,
                            req,
                            payload,
                            TransactionType::Payment,
                        )
                    })),
            )
            .service(web::resource("/list/profile").route(web::get().to(
                |state, req, query: web::Query<RoutingRetrieveQuery>| {
                    routing::list_routing_configs_for_profile(
                        state,
                        req,
                        query,
                        &TransactionType::Payment,
                    )
                },
            )))
            .service(
                web::resource("/default").route(web::post().to(|state, req, payload| {
                    routing::routing_update_default_config(
                        state,
                        req,
                        payload,
                        &TransactionType::Payment,
                    )
                })),
            )
            .service(
                web::resource("/deactivate").route(web::post().to(|state, req, payload| {
                    routing::routing_unlink_config(state, req, payload, &TransactionType::Payment)
                })),
            )
            .service(
                web::resource("/decision")
                    .route(web::put().to(routing::upsert_decision_manager_config))
                    .route(web::get().to(routing::retrieve_decision_manager_config))
                    .route(web::delete().to(routing::delete_decision_manager_config)),
            )
            .service(
                web::resource("/decision/surcharge")
                    .route(web::put().to(routing::upsert_surcharge_decision_manager_config))
                    .route(web::get().to(routing::retrieve_surcharge_decision_manager_config))
                    .route(web::delete().to(routing::delete_surcharge_decision_manager_config)),
            )
            .service(
                web::resource("/default/profile/{profile_id}").route(web::post().to(
                    |state, req, path, payload| {
                        routing::routing_update_default_config_for_profile(
                            state,
                            req,
                            path,
                            payload,
                            &TransactionType::Payment,
                        )
                    },
                )),
            )
            .service(
                web::resource("/default/profile").route(web::get().to(|state, req| {
                    routing::routing_retrieve_default_config(state, req, &TransactionType::Payment)
                })),
            );

        #[cfg(feature = "payouts")]
        {
            route = route
                .service(
                    web::resource("/payouts")
                        .route(web::get().to(
                            |state, req, path: web::Query<RoutingRetrieveQuery>| {
                                routing::list_routing_configs(
                                    state,
                                    req,
                                    path,
                                    &TransactionType::Payout,
                                )
                            },
                        ))
                        .route(web::post().to(|state, req, payload| {
                            routing::routing_create_config(
                                state,
                                req,
                                payload,
                                TransactionType::Payout,
                            )
                        })),
                )
                .service(web::resource("/payouts/list/profile").route(web::get().to(
                    |state, req, query: web::Query<RoutingRetrieveQuery>| {
                        routing::list_routing_configs_for_profile(
                            state,
                            req,
                            query,
                            &TransactionType::Payout,
                        )
                    },
                )))
                .service(web::resource("/payouts/active").route(web::get().to(
                    |state, req, query_params| {
                        routing::routing_retrieve_linked_config(
                            state,
                            req,
                            query_params,
                            &TransactionType::Payout,
                        )
                    },
                )))
                .service(
                    web::resource("/payouts/default")
                        .route(web::get().to(|state, req| {
                            routing::routing_retrieve_default_config(
                                state,
                                req,
                                &TransactionType::Payout,
                            )
                        }))
                        .route(web::post().to(|state, req, payload| {
                            routing::routing_update_default_config(
                                state,
                                req,
                                payload,
                                &TransactionType::Payout,
                            )
                        })),
                )
                .service(
                    web::resource("/payouts/{algorithm_id}/activate").route(web::post().to(
                        |state, req, path| {
                            routing::routing_link_config(state, req, path, &TransactionType::Payout)
                        },
                    )),
                )
                .service(web::resource("/payouts/deactivate").route(web::post().to(
                    |state, req, payload| {
                        routing::routing_unlink_config(
                            state,
                            req,
                            payload,
                            &TransactionType::Payout,
                        )
                    },
                )))
                .service(
                    web::resource("/payouts/default/profile/{profile_id}").route(web::post().to(
                        |state, req, path, payload| {
                            routing::routing_update_default_config_for_profile(
                                state,
                                req,
                                path,
                                payload,
                                &TransactionType::Payout,
                            )
                        },
                    )),
                )
                .service(
                    web::resource("/payouts/default/profile").route(web::get().to(|state, req| {
                        routing::routing_retrieve_default_config_for_profiles(
                            state,
                            req,
                            &TransactionType::Payout,
                        )
                    })),
                );
        }

        route = route
            .service(
                web::resource("/{algorithm_id}")
                    .route(web::get().to(routing::routing_retrieve_config)),
            )
            .service(
                web::resource("/{algorithm_id}/activate").route(web::post().to(
                    |state, req, path| {
                        routing::routing_link_config(state, req, path, &TransactionType::Payment)
                    },
                )),
            );
        route
    }
}

pub struct Customers;

#[cfg(all(
    feature = "v2",
    feature = "customer_v2",
    any(feature = "olap", feature = "oltp")
))]
impl Customers {
    pub fn server(state: AppState) -> Scope {
        let mut route = web::scope("/v2/customers").app_data(web::Data::new(state));
        #[cfg(all(feature = "olap", feature = "v2", feature = "customer_v2"))]
        {
            route = route
                .service(web::resource("/list").route(web::get().to(customers::customers_list)))
        }
        #[cfg(all(feature = "oltp", feature = "v2", feature = "customer_v2"))]
        {
            route = route
                .service(web::resource("").route(web::post().to(customers::customers_create)))
                .service(
                    web::resource("/{id}")
                        .route(web::put().to(customers::customers_update))
                        .route(web::get().to(customers::customers_retrieve))
                        .route(web::delete().to(customers::customers_delete)),
                )
        }
        route
    }
}

#[cfg(all(
    any(feature = "v1", feature = "v2"),
    not(feature = "customer_v2"),
    not(feature = "payment_methods_v2"),
    any(feature = "olap", feature = "oltp")
))]
impl Customers {
    pub fn server(state: AppState) -> Scope {
        let mut route = web::scope("/customers").app_data(web::Data::new(state));

        #[cfg(feature = "olap")]
        {
            route = route
                .service(
                    web::resource("/{customer_id}/mandates")
                        .route(web::get().to(customers::get_customer_mandates)),
                )
                .service(web::resource("/list").route(web::get().to(customers::customers_list)))
        }

        #[cfg(feature = "oltp")]
        {
            route = route
                .service(web::resource("").route(web::post().to(customers::customers_create)))
                .service(
                    web::resource("/payment_methods").route(
                        web::get().to(payment_methods::list_customer_payment_method_api_client),
                    ),
                )
                .service(
                    web::resource("/{customer_id}/payment_methods")
                        .route(web::get().to(payment_methods::list_customer_payment_method_api)),
                )
                .service(
                    web::resource("/{customer_id}/payment_methods/{payment_method_id}/default")
                        .route(web::post().to(payment_methods::default_payment_method_set_api)),
                )
                .service(
                    web::resource("/{customer_id}")
                        .route(web::get().to(customers::customers_retrieve))
                        .route(web::post().to(customers::customers_update))
                        .route(web::delete().to(customers::customers_delete)),
                )
        }

        route
    }
}
pub struct Refunds;

#[cfg(all(any(feature = "olap", feature = "oltp"), feature = "v1"))]
impl Refunds {
    pub fn server(state: AppState) -> Scope {
        let mut route = web::scope("/refunds").app_data(web::Data::new(state));

        #[cfg(feature = "olap")]
        {
            route = route
                .service(web::resource("/list").route(web::post().to(refunds_list)))
                .service(web::resource("/profile/list").route(web::post().to(refunds_list_profile)))
                .service(web::resource("/filter").route(web::post().to(refunds_filter_list)))
                .service(web::resource("/v2/filter").route(web::get().to(get_refunds_filters)))
                .service(web::resource("/aggregate").route(web::get().to(get_refunds_aggregates)))
                .service(
                    web::resource("/profile/aggregate")
                        .route(web::get().to(get_refunds_aggregate_profile)),
                )
                .service(
                    web::resource("/v2/profile/filter")
                        .route(web::get().to(get_refunds_filters_profile)),
                )
                .service(
                    web::resource("/{id}/manual-update")
                        .route(web::put().to(refunds_manual_update)),
                );
        }
        #[cfg(feature = "oltp")]
        {
            route = route
                .service(web::resource("").route(web::post().to(refunds_create)))
                .service(web::resource("/sync").route(web::post().to(refunds_retrieve_with_body)))
                .service(
                    web::resource("/{id}")
                        .route(web::get().to(refunds_retrieve))
                        .route(web::post().to(refunds_update)),
                );
        }
        route
    }
}

#[cfg(feature = "payouts")]
pub struct Payouts;

#[cfg(all(feature = "payouts", feature = "v1"))]
impl Payouts {
    pub fn server(state: AppState) -> Scope {
        let mut route = web::scope("/payouts").app_data(web::Data::new(state));
        route = route.service(web::resource("/create").route(web::post().to(payouts_create)));

        #[cfg(feature = "olap")]
        {
            route = route
                .service(
                    web::resource("/list")
                        .route(web::get().to(payouts_list))
                        .route(web::post().to(payouts_list_by_filter)),
                )
                .service(
                    web::resource("/profile/list")
                        .route(web::get().to(payouts_list_profile))
                        .route(web::post().to(payouts_list_by_filter_profile)),
                )
                .service(
                    web::resource("/filter")
                        .route(web::post().to(payouts_list_available_filters_for_merchant)),
                )
                .service(
                    web::resource("/profile/filter")
                        .route(web::post().to(payouts_list_available_filters_for_profile)),
                );
        }
        route = route
            .service(
                web::resource("/{payout_id}")
                    .route(web::get().to(payouts_retrieve))
                    .route(web::put().to(payouts_update)),
            )
            .service(web::resource("/{payout_id}/confirm").route(web::post().to(payouts_confirm)))
            .service(web::resource("/{payout_id}/cancel").route(web::post().to(payouts_cancel)))
            .service(web::resource("/{payout_id}/fulfill").route(web::post().to(payouts_fulfill)));
        route
    }
}

#[cfg(all(feature = "oltp", feature = "v2", feature = "payment_methods_v2",))]
impl PaymentMethods {
    pub fn server(state: AppState) -> Scope {
        let mut route = web::scope("/v2/payment-methods").app_data(web::Data::new(state));
        route = route
            .service(
                web::resource("").route(web::post().to(payment_methods::create_payment_method_api)),
            )
            .service(
                web::resource("/create-intent")
                    .route(web::post().to(payment_methods::create_payment_method_intent_api)),
            );

        route = route.service(
            web::scope("/{id}")
                .service(
                    web::resource("")
                        .route(web::get().to(payment_methods::payment_method_retrieve_api))
                        .route(web::delete().to(payment_methods::payment_method_delete_api)),
                )
                .service(web::resource("/list-enabled-payment-methods").route(
                    web::get().to(payment_methods::payment_method_session_list_payment_methods),
                ))
                .service(
                    web::resource("/update-saved-payment-method")
                        .route(web::put().to(payment_methods::payment_method_update_api)),
                ),
        );

        route
    }
}
pub struct PaymentMethods;

#[cfg(all(
    any(feature = "v1", feature = "v2"),
    any(feature = "olap", feature = "oltp"),
    not(feature = "customer_v2")
))]
impl PaymentMethods {
    pub fn server(state: AppState) -> Scope {
        let mut route = web::scope("/payment_methods").app_data(web::Data::new(state));
        #[cfg(feature = "olap")]
        {
            route =
                route.service(web::resource("/filter").route(
                    web::get().to(
                        payment_methods::list_countries_currencies_for_connector_payment_method,
                    ),
                ));
        }
        #[cfg(feature = "oltp")]
        {
            route = route
                .service(
                    web::resource("")
                        .route(web::post().to(payment_methods::create_payment_method_api))
                        .route(web::get().to(payment_methods::list_payment_method_api)), // TODO : added for sdk compatibility for now, need to deprecate this later
                )
                .service(
                    web::resource("/migrate")
                        .route(web::post().to(payment_methods::migrate_payment_method_api)),
                )
                .service(
                    web::resource("/migrate-batch")
                        .route(web::post().to(payment_methods::migrate_payment_methods)),
                )
                .service(
                    web::resource("/collect")
                        .route(web::post().to(payment_methods::initiate_pm_collect_link_flow)),
                )
                .service(
                    web::resource("/collect/{merchant_id}/{collect_id}")
                        .route(web::get().to(payment_methods::render_pm_collect_link)),
                )
                .service(
                    web::resource("/{payment_method_id}")
                        .route(web::get().to(payment_methods::payment_method_retrieve_api))
                        .route(web::delete().to(payment_methods::payment_method_delete_api)),
                )
                .service(
                    web::resource("/{payment_method_id}/update")
                        .route(web::post().to(payment_methods::payment_method_update_api)),
                )
                .service(
                    web::resource("/{payment_method_id}/save")
                        .route(web::post().to(payment_methods::save_payment_method_api)),
                )
                .service(
                    web::resource("/auth/link").route(web::post().to(pm_auth::link_token_create)),
                )
                .service(
                    web::resource("/auth/exchange").route(web::post().to(pm_auth::exchange_token)),
                )
        }
        route
    }
}

#[cfg(all(feature = "v2", feature = "oltp"))]
pub struct PaymentMethodsSession;

#[cfg(all(feature = "v2", feature = "oltp"))]
impl PaymentMethodsSession {
    pub fn server(state: AppState) -> Scope {
        let mut route = web::scope("/v2/payment-methods-session").app_data(web::Data::new(state));
        route = route.service(
            web::resource("")
                .route(web::post().to(payment_methods::payment_methods_session_create)),
        );

        route = route.service(
            web::scope("/{payment_method_session_id}")
                .service(
                    web::resource("")
                        .route(web::get().to(payment_methods::payment_methods_session_retrieve)),
                )
                .service(web::resource("/list-payment-methods").route(
                    web::get().to(payment_methods::payment_method_session_list_payment_methods),
                ))
                .service(
                    web::resource("/update-saved-payment-method").route(
                        web::put().to(
                            payment_methods::payment_method_session_update_saved_payment_method,
                        ),
                    ),
                ),
        );

        route
    }
}

#[cfg(all(feature = "olap", feature = "recon", feature = "v1"))]
pub struct Recon;

#[cfg(all(feature = "olap", feature = "recon", feature = "v1"))]
impl Recon {
    pub fn server(state: AppState) -> Scope {
        web::scope("/recon")
            .app_data(web::Data::new(state))
            .service(
                web::resource("/{merchant_id}/update")
                    .route(web::post().to(recon_routes::update_merchant)),
            )
            .service(web::resource("/token").route(web::get().to(recon_routes::get_recon_token)))
            .service(
                web::resource("/request").route(web::post().to(recon_routes::request_for_recon)),
            )
            .service(
                web::resource("/verify_token")
                    .route(web::get().to(recon_routes::verify_recon_token)),
            )
    }
}

#[cfg(feature = "olap")]
pub struct Blocklist;

#[cfg(all(feature = "olap", feature = "v1"))]
impl Blocklist {
    pub fn server(state: AppState) -> Scope {
        web::scope("/blocklist")
            .app_data(web::Data::new(state))
            .service(
                web::resource("")
                    .route(web::get().to(blocklist::list_blocked_payment_methods))
                    .route(web::post().to(blocklist::add_entry_to_blocklist))
                    .route(web::delete().to(blocklist::remove_entry_from_blocklist)),
            )
            .service(
                web::resource("/toggle").route(web::post().to(blocklist::toggle_blocklist_guard)),
            )
    }
}

#[cfg(feature = "olap")]
pub struct Organization;

#[cfg(all(feature = "olap", feature = "v1"))]
impl Organization {
    pub fn server(state: AppState) -> Scope {
        web::scope("/organization")
            .app_data(web::Data::new(state))
            .service(web::resource("").route(web::post().to(admin::organization_create)))
            .service(
                web::resource("/{id}")
                    .route(web::get().to(admin::organization_retrieve))
                    .route(web::put().to(admin::organization_update)),
            )
    }
}

#[cfg(all(feature = "v2", feature = "olap"))]
impl Organization {
    pub fn server(state: AppState) -> Scope {
        web::scope("/v2/organization")
            .app_data(web::Data::new(state))
            .service(web::resource("").route(web::post().to(admin::organization_create)))
            .service(
                web::scope("/{id}")
                    .service(
                        web::resource("")
                            .route(web::get().to(admin::organization_retrieve))
                            .route(web::put().to(admin::organization_update)),
                    )
                    .service(
                        web::resource("/merchant-accounts")
                            .route(web::get().to(admin::merchant_account_list)),
                    ),
            )
    }
}

pub struct MerchantAccount;

#[cfg(all(feature = "v2", feature = "olap"))]
impl MerchantAccount {
    pub fn server(state: AppState) -> Scope {
        web::scope("/v2/merchant-accounts")
            .app_data(web::Data::new(state))
            .service(web::resource("").route(web::post().to(admin::merchant_account_create)))
            .service(
                web::scope("/{id}")
                    .service(
                        web::resource("")
                            .route(web::get().to(admin::retrieve_merchant_account))
                            .route(web::put().to(admin::update_merchant_account)),
                    )
                    .service(
                        web::resource("/profiles").route(web::get().to(profiles::profiles_list)),
                    ),
            )
    }
}

#[cfg(all(feature = "olap", feature = "v1"))]
impl MerchantAccount {
    pub fn server(state: AppState) -> Scope {
        let mut routes = web::scope("/accounts")
            .service(web::resource("").route(web::post().to(admin::merchant_account_create)))
            .service(web::resource("/list").route(web::get().to(admin::merchant_account_list)))
            .service(
                web::resource("/{id}/kv")
                    .route(web::post().to(admin::merchant_account_toggle_kv))
                    .route(web::get().to(admin::merchant_account_kv_status)),
            )
            .service(
                web::resource("/transfer")
                    .route(web::post().to(admin::merchant_account_transfer_keys)),
            )
            .service(
                web::resource("/kv").route(web::post().to(admin::merchant_account_toggle_all_kv)),
            )
            .service(
                web::resource("/{id}")
                    .route(web::get().to(admin::retrieve_merchant_account))
                    .route(web::post().to(admin::update_merchant_account))
                    .route(web::delete().to(admin::delete_merchant_account)),
            );
        if state.conf.platform.enabled {
            routes = routes.service(
                web::resource("/{id}/platform")
                    .route(web::post().to(admin::merchant_account_enable_platform_account)),
            )
        }
        routes.app_data(web::Data::new(state))
    }
}

pub struct MerchantConnectorAccount;

#[cfg(all(any(feature = "olap", feature = "oltp"), feature = "v2"))]
impl MerchantConnectorAccount {
    pub fn server(state: AppState) -> Scope {
        let mut route = web::scope("/v2/connector-accounts").app_data(web::Data::new(state));

        #[cfg(feature = "olap")]
        {
            use super::admin::*;

            route = route
                .service(web::resource("").route(web::post().to(connector_create)))
                .service(
                    web::resource("/{id}")
                        .route(web::put().to(connector_update))
                        .route(web::get().to(connector_retrieve))
                        .route(web::delete().to(connector_delete)),
                );
        }
        route
    }
}

#[cfg(all(any(feature = "olap", feature = "oltp"), feature = "v1"))]
impl MerchantConnectorAccount {
    pub fn server(state: AppState) -> Scope {
        let mut route = web::scope("/account").app_data(web::Data::new(state));

        #[cfg(feature = "olap")]
        {
            use super::admin::*;

            route = route
                .service(
                    web::resource("/connectors/verify")
                        .route(web::post().to(super::verify_connector::payment_connector_verify)),
                )
                .service(
                    web::resource("/{merchant_id}/connectors")
                        .route(web::post().to(connector_create))
                        .route(web::get().to(connector_list)),
                )
                .service(
                    web::resource("/{merchant_id}/connectors/{merchant_connector_id}")
                        .route(web::get().to(connector_retrieve))
                        .route(web::post().to(connector_update))
                        .route(web::delete().to(connector_delete)),
                );
        }
        #[cfg(feature = "oltp")]
        {
            route = route.service(
                web::resource("/payment_methods")
                    .route(web::get().to(payment_methods::list_payment_method_api)),
            );
        }
        route
    }
}

pub struct EphemeralKey;

#[cfg(all(
    any(feature = "v1", feature = "v2"),
    not(feature = "customer_v2"),
    feature = "oltp"
))]
impl EphemeralKey {
    pub fn server(config: AppState) -> Scope {
        web::scope("/ephemeral_keys")
            .app_data(web::Data::new(config))
            .service(web::resource("").route(web::post().to(ephemeral_key_create)))
            .service(web::resource("/{id}").route(web::delete().to(ephemeral_key_delete)))
    }
}

#[cfg(feature = "v2")]
impl EphemeralKey {
    pub fn server(config: AppState) -> Scope {
        web::scope("/v2/client-secret")
            .app_data(web::Data::new(config))
            .service(web::resource("").route(web::post().to(client_secret_create)))
            .service(web::resource("/{id}").route(web::delete().to(client_secret_delete)))
    }
}

pub struct Mandates;

#[cfg(all(any(feature = "olap", feature = "oltp"), feature = "v1"))]
impl Mandates {
    pub fn server(state: AppState) -> Scope {
        let mut route = web::scope("/mandates").app_data(web::Data::new(state));

        #[cfg(feature = "olap")]
        {
            route =
                route.service(web::resource("/list").route(web::get().to(retrieve_mandates_list)));
            route = route.service(web::resource("/{id}").route(web::get().to(get_mandate)));
        }
        #[cfg(feature = "oltp")]
        {
            route =
                route.service(web::resource("/revoke/{id}").route(web::post().to(revoke_mandate)));
        }
        route
    }
}

pub struct Webhooks;

#[cfg(all(feature = "oltp", feature = "v1"))]
impl Webhooks {
    pub fn server(config: AppState) -> Scope {
        use api_models::webhooks as webhook_type;

        #[allow(unused_mut)]
        let mut route = web::scope("/webhooks")
            .app_data(web::Data::new(config))
            .service(
                web::resource("/{merchant_id}/{connector_id_or_name}")
                    .route(
                        web::post().to(receive_incoming_webhook::<webhook_type::OutgoingWebhook>),
                    )
                    .route(web::get().to(receive_incoming_webhook::<webhook_type::OutgoingWebhook>))
                    .route(
                        web::put().to(receive_incoming_webhook::<webhook_type::OutgoingWebhook>),
                    ),
            );

        #[cfg(feature = "frm")]
        {
            route = route.service(
                web::resource("/frm_fulfillment")
                    .route(web::post().to(frm_routes::frm_fulfillment)),
            );
        }

        route
    }
}

pub struct RelayWebhooks;

#[cfg(feature = "oltp")]
impl RelayWebhooks {
    pub fn server(state: AppState) -> Scope {
        use api_models::webhooks as webhook_type;
        web::scope("/webhooks/relay")
            .app_data(web::Data::new(state))
            .service(web::resource("/{merchant_id}/{connector_id}").route(
                web::post().to(receive_incoming_relay_webhook::<webhook_type::OutgoingWebhook>),
            ))
    }
}

#[cfg(all(feature = "oltp", feature = "v2"))]
impl Webhooks {
    pub fn server(config: AppState) -> Scope {
        use api_models::webhooks as webhook_type;

        #[allow(unused_mut)]
        let mut route = web::scope("/v2/webhooks")
            .app_data(web::Data::new(config))
            .service(
                web::resource("/{merchant_id}/{profile_id}/{connector_id}")
                    .route(
                        web::post().to(receive_incoming_webhook::<webhook_type::OutgoingWebhook>),
                    )
                    .route(web::get().to(receive_incoming_webhook::<webhook_type::OutgoingWebhook>))
                    .route(
                        web::put().to(receive_incoming_webhook::<webhook_type::OutgoingWebhook>),
                    ),
            );

        route
    }
}

pub struct Configs;

#[cfg(any(feature = "olap", feature = "oltp"))]
impl Configs {
    pub fn server(config: AppState) -> Scope {
        web::scope("/configs")
            .app_data(web::Data::new(config))
            .service(web::resource("/").route(web::post().to(config_key_create)))
            .service(
                web::resource("/{key}")
                    .route(web::get().to(config_key_retrieve))
                    .route(web::post().to(config_key_update))
                    .route(web::delete().to(config_key_delete)),
            )
    }
}

pub struct ApplePayCertificatesMigration;

#[cfg(all(feature = "olap", feature = "v1"))]
impl ApplePayCertificatesMigration {
    pub fn server(state: AppState) -> Scope {
        web::scope("/apple_pay_certificates_migration")
            .app_data(web::Data::new(state))
            .service(web::resource("").route(
                web::post().to(apple_pay_certificates_migration::apple_pay_certificates_migration),
            ))
    }
}

pub struct Poll;

#[cfg(all(feature = "oltp", feature = "v1"))]
impl Poll {
    pub fn server(config: AppState) -> Scope {
        web::scope("/poll")
            .app_data(web::Data::new(config))
            .service(
                web::resource("/status/{poll_id}").route(web::get().to(poll::retrieve_poll_status)),
            )
    }
}

pub struct ApiKeys;

#[cfg(all(feature = "olap", feature = "v2"))]
impl ApiKeys {
    pub fn server(state: AppState) -> Scope {
        web::scope("/v2/api-keys")
            .app_data(web::Data::new(state))
            .service(web::resource("").route(web::post().to(api_keys::api_key_create)))
            .service(web::resource("/list").route(web::get().to(api_keys::api_key_list)))
            .service(
                web::resource("/{key_id}")
                    .route(web::get().to(api_keys::api_key_retrieve))
                    .route(web::put().to(api_keys::api_key_update))
                    .route(web::delete().to(api_keys::api_key_revoke)),
            )
    }
}

#[cfg(all(feature = "olap", feature = "v1"))]
impl ApiKeys {
    pub fn server(state: AppState) -> Scope {
        web::scope("/api_keys/{merchant_id}")
            .app_data(web::Data::new(state))
            .service(web::resource("").route(web::post().to(api_keys::api_key_create)))
            .service(web::resource("/list").route(web::get().to(api_keys::api_key_list)))
            .service(
                web::resource("/{key_id}")
                    .route(web::get().to(api_keys::api_key_retrieve))
                    .route(web::post().to(api_keys::api_key_update))
                    .route(web::delete().to(api_keys::api_key_revoke)),
            )
    }
}

pub struct Disputes;

#[cfg(all(feature = "olap", feature = "v1"))]
impl Disputes {
    pub fn server(state: AppState) -> Scope {
        web::scope("/disputes")
            .app_data(web::Data::new(state))
            .service(web::resource("/list").route(web::get().to(disputes::retrieve_disputes_list)))
            .service(
                web::resource("/profile/list")
                    .route(web::get().to(disputes::retrieve_disputes_list_profile)),
            )
            .service(web::resource("/filter").route(web::get().to(disputes::get_disputes_filters)))
            .service(
                web::resource("/profile/filter")
                    .route(web::get().to(disputes::get_disputes_filters_profile)),
            )
            .service(
                web::resource("/accept/{dispute_id}")
                    .route(web::post().to(disputes::accept_dispute)),
            )
            .service(
                web::resource("/aggregate").route(web::get().to(disputes::get_disputes_aggregate)),
            )
            .service(
                web::resource("/profile/aggregate")
                    .route(web::get().to(disputes::get_disputes_aggregate_profile)),
            )
            .service(
                web::resource("/evidence")
                    .route(web::post().to(disputes::submit_dispute_evidence))
                    .route(web::put().to(disputes::attach_dispute_evidence))
                    .route(web::delete().to(disputes::delete_dispute_evidence)),
            )
            .service(
                web::resource("/evidence/{dispute_id}")
                    .route(web::get().to(disputes::retrieve_dispute_evidence)),
            )
            .service(
                web::resource("/{dispute_id}").route(web::get().to(disputes::retrieve_dispute)),
            )
    }
}

pub struct Cards;

#[cfg(feature = "v1")]
impl Cards {
    pub fn server(state: AppState) -> Scope {
        web::scope("/cards")
            .app_data(web::Data::new(state))
            .service(web::resource("/{bin}").route(web::get().to(card_iin_info)))
    }
}

pub struct Files;

#[cfg(all(feature = "olap", feature = "v1"))]
impl Files {
    pub fn server(state: AppState) -> Scope {
        web::scope("/files")
            .app_data(web::Data::new(state))
            .service(web::resource("").route(web::post().to(files::files_create)))
            .service(
                web::resource("/{file_id}")
                    .route(web::delete().to(files::files_delete))
                    .route(web::get().to(files::files_retrieve)),
            )
    }
}

pub struct Cache;

impl Cache {
    pub fn server(state: AppState) -> Scope {
        web::scope("/cache")
            .app_data(web::Data::new(state))
            .service(web::resource("/invalidate/{key}").route(web::post().to(invalidate)))
    }
}

pub struct PaymentLink;

#[cfg(all(feature = "olap", feature = "v1"))]
impl PaymentLink {
    pub fn server(state: AppState) -> Scope {
        web::scope("/payment_link")
            .app_data(web::Data::new(state))
            .service(web::resource("/list").route(web::post().to(payment_link::payments_link_list)))
            .service(
                web::resource("/{payment_link_id}")
                    .route(web::get().to(payment_link::payment_link_retrieve)),
            )
            .service(
                web::resource("{merchant_id}/{payment_id}")
                    .route(web::get().to(payment_link::initiate_payment_link)),
            )
            .service(
                web::resource("s/{merchant_id}/{payment_id}")
                    .route(web::get().to(payment_link::initiate_secure_payment_link)),
            )
            .service(
                web::resource("status/{merchant_id}/{payment_id}")
                    .route(web::get().to(payment_link::payment_link_status)),
            )
    }
}

#[cfg(feature = "payouts")]
pub struct PayoutLink;

#[cfg(all(feature = "payouts", feature = "v1"))]
impl PayoutLink {
    pub fn server(state: AppState) -> Scope {
        let mut route = web::scope("/payout_link").app_data(web::Data::new(state));
        route = route.service(
            web::resource("/{merchant_id}/{payout_id}").route(web::get().to(render_payout_link)),
        );
        route
    }
}
pub struct Profile;
#[cfg(all(feature = "olap", feature = "v2"))]
impl Profile {
    pub fn server(state: AppState) -> Scope {
        web::scope("/v2/profiles")
            .app_data(web::Data::new(state))
            .service(web::resource("").route(web::post().to(profiles::profile_create)))
            .service(
                web::scope("/{profile_id}")
                    .service(
                        web::resource("")
                            .route(web::get().to(profiles::profile_retrieve))
                            .route(web::put().to(profiles::profile_update)),
                    )
                    .service(
                        web::resource("/connector-accounts")
                            .route(web::get().to(admin::connector_list)),
                    )
                    .service(
                        web::resource("/fallback-routing")
                            .route(web::get().to(routing::routing_retrieve_default_config))
                            .route(web::patch().to(routing::routing_update_default_config)),
                    )
                    .service(
                        web::resource("/activate-routing-algorithm").route(web::patch().to(
                            |state, req, path, payload| {
                                routing::routing_link_config(
                                    state,
                                    req,
                                    path,
                                    payload,
                                    &TransactionType::Payment,
                                )
                            },
                        )),
                    )
                    .service(
                        web::resource("/deactivate-routing-algorithm").route(web::patch().to(
                            |state, req, path| {
                                routing::routing_unlink_config(
                                    state,
                                    req,
                                    path,
                                    &TransactionType::Payment,
                                )
                            },
                        )),
                    )
                    .service(web::resource("/routing-algorithm").route(web::get().to(
                        |state, req, query_params, path| {
                            routing::routing_retrieve_linked_config(
                                state,
                                req,
                                query_params,
                                path,
                                &TransactionType::Payment,
                            )
                        },
                    )))
                    .service(
                        web::resource("/decision")
                            .route(web::put().to(routing::upsert_decision_manager_config))
                            .route(web::get().to(routing::retrieve_decision_manager_config)),
                    ),
            )
    }
}
#[cfg(all(feature = "olap", feature = "v1"))]
impl Profile {
    pub fn server(state: AppState) -> Scope {
        let mut route = web::scope("/account/{account_id}/business_profile")
            .app_data(web::Data::new(state))
            .service(
                web::resource("")
                    .route(web::post().to(profiles::profile_create))
                    .route(web::get().to(profiles::profiles_list)),
            );

        #[cfg(feature = "dynamic_routing")]
        {
            route = route.service(
                web::scope("/{profile_id}/dynamic_routing")
                    .service(
                        web::scope("/success_based")
                            .service(
                                web::resource("/toggle")
                                    .route(web::post().to(routing::toggle_success_based_routing)),
                            )
                            .service(web::resource("/config/{algorithm_id}").route(
                                web::patch().to(|state, req, path, payload| {
                                    routing::success_based_routing_update_configs(
                                        state, req, path, payload,
                                    )
                                }),
                            )),
                    )
                    .service(
                        web::resource("/set_volume_split")
                            .route(web::post().to(routing::set_dynamic_routing_volume_split)),
                    )
                    .service(
                        web::scope("/elimination").service(
                            web::resource("/toggle")
                                .route(web::post().to(routing::toggle_elimination_routing)),
                        ),
                    )
                    .service(
                        web::scope("/contracts")
                            .service(web::resource("/toggle").route(
                                web::post().to(routing::contract_based_routing_setup_config),
                            ))
                            .service(web::resource("/config/{algorithm_id}").route(
                                web::patch().to(|state, req, path, payload| {
                                    routing::contract_based_routing_update_configs(
                                        state, req, path, payload,
                                    )
                                }),
                            )),
                    ),
            );
        }

        route = route.service(
            web::scope("/{profile_id}")
                .service(
                    web::resource("")
                        .route(web::get().to(profiles::profile_retrieve))
                        .route(web::post().to(profiles::profile_update))
                        .route(web::delete().to(profiles::profile_delete)),
                )
                .service(
                    web::resource("/toggle_extended_card_info")
                        .route(web::post().to(profiles::toggle_extended_card_info)),
                )
                .service(
                    web::resource("/toggle_connector_agnostic_mit")
                        .route(web::post().to(profiles::toggle_connector_agnostic_mit)),
                ),
        );

        route
    }
}

pub struct ProfileNew;

#[cfg(feature = "olap")]
impl ProfileNew {
    #[cfg(feature = "v1")]
    pub fn server(state: AppState) -> Scope {
        web::scope("/account/{account_id}/profile")
            .app_data(web::Data::new(state))
            .service(
                web::resource("").route(web::get().to(profiles::profiles_list_at_profile_level)),
            )
            .service(
                web::resource("/connectors").route(web::get().to(admin::connector_list_profile)),
            )
    }
    #[cfg(feature = "v2")]
    pub fn server(state: AppState) -> Scope {
        web::scope("/account/{account_id}/profile").app_data(web::Data::new(state))
    }
}

pub struct Gsm;

#[cfg(all(feature = "olap", feature = "v1"))]
impl Gsm {
    pub fn server(state: AppState) -> Scope {
        web::scope("/gsm")
            .app_data(web::Data::new(state))
            .service(web::resource("").route(web::post().to(gsm::create_gsm_rule)))
            .service(web::resource("/get").route(web::post().to(gsm::get_gsm_rule)))
            .service(web::resource("/update").route(web::post().to(gsm::update_gsm_rule)))
            .service(web::resource("/delete").route(web::post().to(gsm::delete_gsm_rule)))
    }
}

#[cfg(feature = "olap")]
pub struct Verify;

#[cfg(all(feature = "olap", feature = "v1"))]
impl Verify {
    pub fn server(state: AppState) -> Scope {
        web::scope("/verify")
            .app_data(web::Data::new(state))
            .service(
                web::resource("/apple_pay/{merchant_id}")
                    .route(web::post().to(apple_pay_merchant_registration)),
            )
            .service(
                web::resource("/applepay_verified_domains")
                    .route(web::get().to(retrieve_apple_pay_verified_domains)),
            )
    }
}

pub struct User;

#[cfg(all(feature = "olap", feature = "v1"))]
impl User {
    pub fn server(state: AppState) -> Scope {
        let mut route = web::scope("/user").app_data(web::Data::new(state));

        route = route
            .service(web::resource("").route(web::get().to(user::get_user_details)))
            .service(web::resource("/signin").route(web::post().to(user::user_signin)))
            .service(web::resource("/v2/signin").route(web::post().to(user::user_signin)))
            // signin/signup with sso using openidconnect
            .service(web::resource("/oidc").route(web::post().to(user::sso_sign)))
            .service(web::resource("/signout").route(web::post().to(user::signout)))
            .service(web::resource("/rotate_password").route(web::post().to(user::rotate_password)))
            .service(web::resource("/change_password").route(web::post().to(user::change_password)))
            .service(
                web::resource("/internal_signup").route(web::post().to(user::internal_user_signup)),
            )
            .service(
                web::resource("/tenant_signup").route(web::post().to(user::create_tenant_user)),
            )
            .service(web::resource("/create_org").route(web::post().to(user::user_org_create)))
            .service(
                web::resource("/create_merchant")
                    .route(web::post().to(user::user_merchant_account_create)),
            )
            // TODO: To be deprecated
            .service(
                web::resource("/permission_info")
                    .route(web::get().to(user_role::get_authorization_info)),
            )
            // TODO: To be deprecated
            .service(
                web::resource("/module/list").route(web::get().to(user_role::get_role_information)),
            )
            .service(
                web::resource("/parent/list")
                    .route(web::get().to(user_role::get_parent_group_info)),
            )
            .service(
                web::resource("/update").route(web::post().to(user::update_user_account_details)),
            )
            .service(
                web::resource("/data")
                    .route(web::get().to(user::get_multiple_dashboard_metadata))
                    .route(web::post().to(user::set_dashboard_metadata)),
            );

        route = route
            .service(web::scope("/key").service(
                web::resource("/transfer").route(web::post().to(user::transfer_user_key)),
            ));

        route = route.service(
            web::scope("/list")
                .service(web::resource("/org").route(web::get().to(user::list_orgs_for_user)))
                .service(
                    web::resource("/merchant")
                        .route(web::get().to(user::list_merchants_for_user_in_org)),
                )
                .service(
                    web::resource("/profile")
                        .route(web::get().to(user::list_profiles_for_user_in_org_and_merchant)),
                )
                .service(
                    web::resource("/invitation")
                        .route(web::get().to(user_role::list_invitations_for_user)),
                ),
        );

        route = route.service(
            web::scope("/switch")
                .service(web::resource("/org").route(web::post().to(user::switch_org_for_user)))
                .service(
                    web::resource("/merchant")
                        .route(web::post().to(user::switch_merchant_for_user_in_org)),
                )
                .service(
                    web::resource("/profile")
                        .route(web::post().to(user::switch_profile_for_user_in_org_and_merchant)),
                ),
        );

        // Two factor auth routes
        route = route.service(
            web::scope("/2fa")
                // TODO: to be deprecated
                .service(web::resource("").route(web::get().to(user::check_two_factor_auth_status)))
                .service(
                    web::resource("/v2")
                        .route(web::get().to(user::check_two_factor_auth_status_with_attempts)),
                )
                .service(
                    web::scope("/totp")
                        .service(web::resource("/begin").route(web::get().to(user::totp_begin)))
                        .service(web::resource("/reset").route(web::get().to(user::totp_reset)))
                        .service(
                            web::resource("/verify")
                                .route(web::post().to(user::totp_verify))
                                .route(web::put().to(user::totp_update)),
                        ),
                )
                .service(
                    web::scope("/recovery_code")
                        .service(
                            web::resource("/verify")
                                .route(web::post().to(user::verify_recovery_code)),
                        )
                        .service(
                            web::resource("/generate")
                                .route(web::get().to(user::generate_recovery_codes)),
                        ),
                )
                .service(
                    web::resource("/terminate")
                        .route(web::get().to(user::terminate_two_factor_auth)),
                ),
        );

        route = route.service(
            web::scope("/auth")
                .service(
                    web::resource("")
                        .route(web::post().to(user::create_user_authentication_method))
                        .route(web::put().to(user::update_user_authentication_method)),
                )
                .service(
                    web::resource("/list")
                        .route(web::get().to(user::list_user_authentication_methods)),
                )
                .service(web::resource("/url").route(web::get().to(user::get_sso_auth_url)))
                .service(
                    web::resource("/select").route(web::post().to(user::terminate_auth_select)),
                ),
        );

        #[cfg(feature = "email")]
        {
            route = route
                .service(web::resource("/from_email").route(web::post().to(user::user_from_email)))
                .service(
                    web::resource("/connect_account")
                        .route(web::post().to(user::user_connect_account)),
                )
                .service(
                    web::resource("/forgot_password").route(web::post().to(user::forgot_password)),
                )
                .service(
                    web::resource("/reset_password").route(web::post().to(user::reset_password)),
                )
                .service(
                    web::resource("/signup_with_merchant_id")
                        .route(web::post().to(user::user_signup_with_merchant_id)),
                )
                .service(web::resource("/verify_email").route(web::post().to(user::verify_email)))
                .service(
                    web::resource("/v2/verify_email").route(web::post().to(user::verify_email)),
                )
                .service(
                    web::resource("/verify_email_request")
                        .route(web::post().to(user::verify_email_request)),
                )
                .service(
                    web::resource("/user/resend_invite").route(web::post().to(user::resend_invite)),
                )
                .service(
                    web::resource("/accept_invite_from_email")
                        .route(web::post().to(user::accept_invite_from_email)),
                );
        }
        #[cfg(not(feature = "email"))]
        {
            route = route.service(web::resource("/signup").route(web::post().to(user::user_signup)))
        }

        // User management
        route = route.service(
            web::scope("/user")
                .service(web::resource("").route(web::post().to(user::list_user_roles_details)))
                // TODO: To be deprecated
                .service(web::resource("/v2").route(web::post().to(user::list_user_roles_details)))
                .service(
                    web::resource("/list").route(web::get().to(user_role::list_users_in_lineage)),
                )
                // TODO: To be deprecated
                .service(
                    web::resource("/v2/list")
                        .route(web::get().to(user_role::list_users_in_lineage)),
                )
                .service(
                    web::resource("/invite_multiple")
                        .route(web::post().to(user::invite_multiple_user)),
                )
                .service(
                    web::scope("/invite/accept")
                        .service(
                            web::resource("")
                                .route(web::post().to(user_role::accept_invitations_v2)),
                        )
                        .service(
                            web::resource("/pre_auth")
                                .route(web::post().to(user_role::accept_invitations_pre_auth)),
                        )
                        .service(
                            web::scope("/v2")
                                .service(
                                    web::resource("")
                                        .route(web::post().to(user_role::accept_invitations_v2)),
                                )
                                .service(
                                    web::resource("/pre_auth").route(
                                        web::post().to(user_role::accept_invitations_pre_auth),
                                    ),
                                ),
                        ),
                )
                .service(
                    web::resource("/update_role")
                        .route(web::post().to(user_role::update_user_role)),
                )
                .service(
                    web::resource("/delete").route(web::delete().to(user_role::delete_user_role)),
                ),
        );

        // Role information
        route =
            route.service(
                web::scope("/role")
                    .service(
                        web::resource("")
                            .route(web::get().to(user_role::get_role_from_token))
                            .route(web::post().to(user_role::create_role)),
                    )
                    .service(web::resource("/v2").route(
                        web::get().to(user_role::get_groups_and_resources_for_role_from_token),
                    ))
                    // TODO: To be deprecated
                    .service(
                        web::resource("/v2/list")
                            .route(web::get().to(user_role::list_roles_with_info)),
                    )
                    .service(
                        web::scope("/list")
                            .service(
                                web::resource("")
                                    .route(web::get().to(user_role::list_roles_with_info)),
                            )
                            .service(web::resource("/invite").route(
                                web::get().to(user_role::list_invitable_roles_at_entity_level),
                            ))
                            .service(web::resource("/update").route(
                                web::get().to(user_role::list_updatable_roles_at_entity_level),
                            )),
                    )
                    .service(
                        web::resource("/{role_id}")
                            .route(web::get().to(user_role::get_role))
                            .route(web::put().to(user_role::update_role)),
                    )
                    .service(
                        web::resource("/{role_id}/v2")
                            .route(web::get().to(user_role::get_parent_info_for_role)),
                    ),
            );

        #[cfg(feature = "dummy_connector")]
        {
            route = route.service(
                web::resource("/sample_data")
                    .route(web::post().to(user::generate_sample_data))
                    .route(web::delete().to(user::delete_sample_data)),
            )
        }

        route = route.service(
            web::scope("/theme")
                .service(
                    web::resource("")
                        .route(web::get().to(user::theme::get_theme_using_lineage))
                        .route(web::post().to(user::theme::create_theme)),
                )
                .service(
                    web::resource("/{theme_id}")
                        .route(web::get().to(user::theme::get_theme_using_theme_id))
                        .route(web::put().to(user::theme::update_theme))
                        .route(web::post().to(user::theme::upload_file_to_theme_storage))
                        .route(web::delete().to(user::theme::delete_theme)),
                ),
        );

        route
    }
}

pub struct ConnectorOnboarding;

#[cfg(all(feature = "olap", feature = "v1"))]
impl ConnectorOnboarding {
    pub fn server(state: AppState) -> Scope {
        web::scope("/connector_onboarding")
            .app_data(web::Data::new(state))
            .service(
                web::resource("/action_url")
                    .route(web::post().to(connector_onboarding::get_action_url)),
            )
            .service(
                web::resource("/sync")
                    .route(web::post().to(connector_onboarding::sync_onboarding_status)),
            )
            .service(
                web::resource("/reset_tracking_id")
                    .route(web::post().to(connector_onboarding::reset_tracking_id)),
            )
    }
}

#[cfg(feature = "olap")]
pub struct WebhookEvents;

#[cfg(all(feature = "olap", feature = "v1"))]
impl WebhookEvents {
    pub fn server(config: AppState) -> Scope {
        web::scope("/events/{merchant_id}")
            .app_data(web::Data::new(config))
            .service(
                web::resource("")
                    .route(web::get().to(webhook_events::list_initial_webhook_delivery_attempts)),
            )
            .service(
                web::scope("/{event_id}")
                    .service(
                        web::resource("attempts")
                            .route(web::get().to(webhook_events::list_webhook_delivery_attempts)),
                    )
                    .service(
                        web::resource("retry")
                            .route(web::post().to(webhook_events::retry_webhook_delivery_attempt)),
                    ),
            )
    }
}

#[cfg(feature = "olap")]
pub struct FeatureMatrix;

#[cfg(all(feature = "olap", feature = "v1"))]
impl FeatureMatrix {
    pub fn server(state: AppState) -> Scope {
        web::scope("/feature_matrix")
            .app_data(web::Data::new(state))
            .service(web::resource("").route(web::get().to(feature_matrix::fetch_feature_matrix)))
    }
}<|MERGE_RESOLUTION|>--- conflicted
+++ resolved
@@ -560,15 +560,12 @@
                 web::resource("/create-intent")
                     .route(web::post().to(payments::payments_create_intent)),
             );
-<<<<<<< HEAD
-=======
 
         route =
             route
                 .service(web::resource("/ref/{merchant_reference_id}").route(
                     web::get().to(payments::payment_get_intent_using_merchant_reference_id),
                 ));
->>>>>>> 7dfe4004
 
         route = route.service(
             web::scope("/{payment_id}")
