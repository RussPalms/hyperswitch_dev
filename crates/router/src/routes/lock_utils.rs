use router_env::Flow;

#[derive(Clone, Debug, strum::Display)]
#[strum(serialize_all = "snake_case")]
pub enum ApiIdentifier {
    Payments,
    Refunds,
    Webhooks,
    Organization,
    MerchantAccount,
    MerchantConnector,
    Configs,
    Customers,
    Ephemeral,
    Health,
    Mandates,
    PaymentMethods,
    PaymentMethodAuth,
    Payouts,
    Disputes,
    CardsInfo,
    Files,
    Cache,
    Profile,
    Verification,
    ApiKeys,
    PaymentLink,
    Routing,
    Blocklist,
    Forex,
    RustLockerMigration,
    Gsm,
    Role,
    User,
    UserRole,
    ConnectorOnboarding,
    Recon,
    Poll,
    ApplePayCertificatesMigration,
    Relay,
    Documentation,
<<<<<<< HEAD
    CardNetworkTokenization,
=======
    PaymentMethodsSession,
>>>>>>> 90fbb62e
}

impl From<Flow> for ApiIdentifier {
    fn from(flow: Flow) -> Self {
        match flow {
            Flow::MerchantsAccountCreate
            | Flow::MerchantsAccountRetrieve
            | Flow::MerchantsAccountUpdate
            | Flow::MerchantsAccountDelete
            | Flow::MerchantTransferKey
            | Flow::MerchantAccountList
            | Flow::EnablePlatformAccount => Self::MerchantAccount,

            Flow::OrganizationCreate | Flow::OrganizationRetrieve | Flow::OrganizationUpdate => {
                Self::Organization
            }

            Flow::RoutingCreateConfig
            | Flow::RoutingLinkConfig
            | Flow::RoutingUnlinkConfig
            | Flow::RoutingRetrieveConfig
            | Flow::RoutingRetrieveActiveConfig
            | Flow::RoutingRetrieveDefaultConfig
            | Flow::RoutingRetrieveDictionary
            | Flow::RoutingUpdateConfig
            | Flow::RoutingUpdateDefaultConfig
            | Flow::RoutingDeleteConfig
            | Flow::DecisionManagerDeleteConfig
            | Flow::DecisionManagerRetrieveConfig
            | Flow::ToggleDynamicRouting
            | Flow::UpdateDynamicRoutingConfigs
            | Flow::DecisionManagerUpsertConfig
            | Flow::VolumeSplitOnRoutingType => Self::Routing,

            Flow::RetrieveForexFlow => Self::Forex,

            Flow::AddToBlocklist => Self::Blocklist,
            Flow::DeleteFromBlocklist => Self::Blocklist,
            Flow::ListBlocklist => Self::Blocklist,
            Flow::ToggleBlocklistGuard => Self::Blocklist,

            Flow::MerchantConnectorsCreate
            | Flow::MerchantConnectorsRetrieve
            | Flow::MerchantConnectorsUpdate
            | Flow::MerchantConnectorsDelete
            | Flow::MerchantConnectorsList => Self::MerchantConnector,

            Flow::ConfigKeyCreate
            | Flow::ConfigKeyFetch
            | Flow::ConfigKeyUpdate
            | Flow::ConfigKeyDelete
            | Flow::CreateConfigKey => Self::Configs,

            Flow::CustomersCreate
            | Flow::CustomersRetrieve
            | Flow::CustomersUpdate
            | Flow::CustomersDelete
            | Flow::CustomersGetMandates
            | Flow::CustomersList => Self::Customers,

            Flow::EphemeralKeyCreate | Flow::EphemeralKeyDelete => Self::Ephemeral,

            Flow::DeepHealthCheck | Flow::HealthCheck => Self::Health,
            Flow::MandatesRetrieve | Flow::MandatesRevoke | Flow::MandatesList => Self::Mandates,

            Flow::PaymentMethodsCreate
            | Flow::PaymentMethodsMigrate
            | Flow::PaymentMethodsList
            | Flow::CustomerPaymentMethodsList
            | Flow::PaymentMethodsRetrieve
            | Flow::PaymentMethodsUpdate
            | Flow::PaymentMethodsDelete
            | Flow::PaymentMethodCollectLink
            | Flow::ValidatePaymentMethod
            | Flow::ListCountriesCurrencies
            | Flow::DefaultPaymentMethodsSet
            | Flow::PaymentMethodSave => Self::PaymentMethods,

            Flow::PmAuthLinkTokenCreate | Flow::PmAuthExchangeToken => Self::PaymentMethodAuth,

            Flow::PaymentsCreate
            | Flow::PaymentsRetrieve
            | Flow::PaymentsRetrieveForceSync
            | Flow::PaymentsUpdate
            | Flow::PaymentsConfirm
            | Flow::PaymentsCapture
            | Flow::PaymentsCancel
            | Flow::PaymentsApprove
            | Flow::PaymentsReject
            | Flow::PaymentsSessionToken
            | Flow::PaymentsStart
            | Flow::PaymentsList
            | Flow::PaymentsFilters
            | Flow::PaymentsAggregate
            | Flow::PaymentsRedirect
            | Flow::PaymentsIncrementalAuthorization
            | Flow::PaymentsExternalAuthentication
            | Flow::PaymentsAuthorize
            | Flow::GetExtendedCardInfo
            | Flow::PaymentsCompleteAuthorize
            | Flow::PaymentsManualUpdate
            | Flow::SessionUpdateTaxCalculation
            | Flow::PaymentsConfirmIntent
            | Flow::PaymentsCreateIntent
            | Flow::PaymentsGetIntent
            | Flow::PaymentsPostSessionTokens
            | Flow::PaymentsUpdateIntent
            | Flow::PaymentsCreateAndConfirmIntent
            | Flow::PaymentStartRedirection
            | Flow::PaymentsRetrieveUsingMerchantReferenceId => Self::Payments,

            Flow::PayoutsCreate
            | Flow::PayoutsRetrieve
            | Flow::PayoutsUpdate
            | Flow::PayoutsCancel
            | Flow::PayoutsFulfill
            | Flow::PayoutsList
            | Flow::PayoutsFilter
            | Flow::PayoutsAccounts
            | Flow::PayoutsConfirm
            | Flow::PayoutLinkInitiate => Self::Payouts,

            Flow::RefundsCreate
            | Flow::RefundsRetrieve
            | Flow::RefundsRetrieveForceSync
            | Flow::RefundsUpdate
            | Flow::RefundsList
            | Flow::RefundsFilters
            | Flow::RefundsAggregate
            | Flow::RefundsManualUpdate => Self::Refunds,
            Flow::Relay | Flow::RelayRetrieve => Self::Relay,

            Flow::FrmFulfillment
            | Flow::IncomingWebhookReceive
            | Flow::IncomingRelayWebhookReceive
            | Flow::WebhookEventInitialDeliveryAttemptList
            | Flow::WebhookEventDeliveryAttemptList
            | Flow::WebhookEventDeliveryRetry => Self::Webhooks,

            Flow::ApiKeyCreate
            | Flow::ApiKeyRetrieve
            | Flow::ApiKeyUpdate
            | Flow::ApiKeyRevoke
            | Flow::ApiKeyList => Self::ApiKeys,

            Flow::DisputesRetrieve
            | Flow::DisputesList
            | Flow::DisputesFilters
            | Flow::DisputesEvidenceSubmit
            | Flow::AttachDisputeEvidence
            | Flow::RetrieveDisputeEvidence
            | Flow::DisputesAggregate
            | Flow::DeleteDisputeEvidence => Self::Disputes,

            Flow::CardsInfo => Self::CardsInfo,

            Flow::CreateFile | Flow::DeleteFile | Flow::RetrieveFile => Self::Files,

            Flow::CacheInvalidate => Self::Cache,

            Flow::ProfileCreate
            | Flow::ProfileUpdate
            | Flow::ProfileRetrieve
            | Flow::ProfileDelete
            | Flow::ProfileList
            | Flow::ToggleExtendedCardInfo
            | Flow::ToggleConnectorAgnosticMit => Self::Profile,

            Flow::PaymentLinkRetrieve
            | Flow::PaymentLinkInitiate
            | Flow::PaymentSecureLinkInitiate
            | Flow::PaymentLinkList
            | Flow::PaymentLinkStatus => Self::PaymentLink,

            Flow::Verification => Self::Verification,

            Flow::RustLockerMigration => Self::RustLockerMigration,
            Flow::GsmRuleCreate
            | Flow::GsmRuleRetrieve
            | Flow::GsmRuleUpdate
            | Flow::GsmRuleDelete => Self::Gsm,

            Flow::ApplePayCertificatesMigration => Self::ApplePayCertificatesMigration,

            Flow::UserConnectAccount
            | Flow::UserSignUp
            | Flow::UserSignIn
            | Flow::Signout
            | Flow::ChangePassword
            | Flow::SetDashboardMetadata
            | Flow::GetMultipleDashboardMetadata
            | Flow::VerifyPaymentConnector
            | Flow::InternalUserSignup
            | Flow::TenantUserCreate
            | Flow::SwitchOrg
            | Flow::SwitchMerchantV2
            | Flow::SwitchProfile
            | Flow::UserOrgMerchantCreate
            | Flow::UserMerchantAccountCreate
            | Flow::GenerateSampleData
            | Flow::DeleteSampleData
            | Flow::GetUserDetails
            | Flow::GetUserRoleDetails
            | Flow::ForgotPassword
            | Flow::ResetPassword
            | Flow::RotatePassword
            | Flow::InviteMultipleUser
            | Flow::ReInviteUser
            | Flow::UserSignUpWithMerchantId
            | Flow::VerifyEmail
            | Flow::AcceptInviteFromEmail
            | Flow::VerifyEmailRequest
            | Flow::UpdateUserAccountDetails
            | Flow::TotpBegin
            | Flow::TotpReset
            | Flow::TotpVerify
            | Flow::TotpUpdate
            | Flow::RecoveryCodeVerify
            | Flow::RecoveryCodesGenerate
            | Flow::TerminateTwoFactorAuth
            | Flow::TwoFactorAuthStatus
            | Flow::CreateUserAuthenticationMethod
            | Flow::UpdateUserAuthenticationMethod
            | Flow::ListUserAuthenticationMethods
            | Flow::UserTransferKey
            | Flow::GetSsoAuthUrl
            | Flow::SignInWithSso
            | Flow::ListOrgForUser
            | Flow::ListMerchantsForUserInOrg
            | Flow::ListProfileForUserInOrgAndMerchant
            | Flow::ListInvitationsForUser
            | Flow::AuthSelect
            | Flow::GetThemeUsingLineage
            | Flow::GetThemeUsingThemeId
            | Flow::UploadFileToThemeStorage
            | Flow::CreateTheme
            | Flow::UpdateTheme
            | Flow::DeleteTheme => Self::User,

            Flow::ListRolesV2
            | Flow::ListInvitableRolesAtEntityLevel
            | Flow::ListUpdatableRolesAtEntityLevel
            | Flow::GetRole
            | Flow::GetRoleV2
            | Flow::GetRoleFromToken
            | Flow::GetRoleFromTokenV2
            | Flow::UpdateUserRole
            | Flow::GetAuthorizationInfo
            | Flow::GetRolesInfo
            | Flow::GetParentGroupInfo
            | Flow::AcceptInvitationsV2
            | Flow::AcceptInvitationsPreAuth
            | Flow::DeleteUserRole
            | Flow::CreateRole
            | Flow::UpdateRole
            | Flow::UserFromEmail
            | Flow::ListUsersInLineage => Self::UserRole,

            Flow::GetActionUrl | Flow::SyncOnboardingStatus | Flow::ResetTrackingId => {
                Self::ConnectorOnboarding
            }

            Flow::ReconMerchantUpdate
            | Flow::ReconTokenRequest
            | Flow::ReconServiceRequest
            | Flow::ReconVerifyToken => Self::Recon,

            Flow::RetrievePollStatus => Self::Poll,

            Flow::FeatureMatrix => Self::Documentation,

<<<<<<< HEAD
            Flow::TokenizeCard | Flow::TokenizeCardBatch => Self::CardNetworkTokenization,
=======
            Flow::PaymentMethodSessionCreate
            | Flow::PaymentMethodSessionRetrieve
            | Flow::PaymentMethodSessionUpdateSavedPaymentMethod => Self::PaymentMethodsSession,
>>>>>>> 90fbb62e
        }
    }
}<|MERGE_RESOLUTION|>--- conflicted
+++ resolved
@@ -39,11 +39,8 @@
     ApplePayCertificatesMigration,
     Relay,
     Documentation,
-<<<<<<< HEAD
     CardNetworkTokenization,
-=======
     PaymentMethodsSession,
->>>>>>> 90fbb62e
 }
 
 impl From<Flow> for ApiIdentifier {
@@ -315,13 +312,11 @@
 
             Flow::FeatureMatrix => Self::Documentation,
 
-<<<<<<< HEAD
             Flow::TokenizeCard | Flow::TokenizeCardBatch => Self::CardNetworkTokenization,
-=======
+
             Flow::PaymentMethodSessionCreate
             | Flow::PaymentMethodSessionRetrieve
             | Flow::PaymentMethodSessionUpdateSavedPaymentMethod => Self::PaymentMethodsSession,
->>>>>>> 90fbb62e
         }
     }
 }