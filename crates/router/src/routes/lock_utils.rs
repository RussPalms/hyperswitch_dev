--- conflicted
+++ resolved
@@ -313,13 +313,9 @@
 
             Flow::PaymentMethodSessionCreate
             | Flow::PaymentMethodSessionRetrieve
-<<<<<<< HEAD
             | Flow::PaymentMethodSessionConfirm
-            | Flow::PaymentMethodSessionUpdateSavedPaymentMethod => Self::PaymentMethodsSession,
-=======
             | Flow::PaymentMethodSessionUpdateSavedPaymentMethod
             | Flow::PaymentMethodSessionUpdate => Self::PaymentMethodsSession,
->>>>>>> 68293f09
         }
     }
 }