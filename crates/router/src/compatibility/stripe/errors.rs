--- conflicted
+++ resolved
@@ -264,17 +264,14 @@
     PaymentMethodDeleteFailed,
     #[error(error_type = StripeErrorType::InvalidRequestError, code = "", message = "Extended card info does not exist")]
     ExtendedCardInfoNotFound,
-<<<<<<< HEAD
     #[error(error_type = StripeErrorType::ConnectorError, code = "CE", message = "{reason} as data mismatched for {field_names}")]
     IntegrityCheckFailed {
         reason: String,
         field_names: String,
         connector_transaction_id: Option<String>,
     },
-=======
     #[error(error_type = StripeErrorType::InvalidRequestError, code = "IR_28", message = "Invalid tenant")]
     InvalidTenant,
->>>>>>> 5cde7ee0
     // [#216]: https://github.com/juspay/hyperswitch/issues/216
     // Implement the remaining stripe error codes
 
@@ -657,7 +654,6 @@
                 Self::InvalidWalletToken { wallet_name }
             }
             errors::ApiErrorResponse::ExtendedCardInfoNotFound => Self::ExtendedCardInfoNotFound,
-<<<<<<< HEAD
             errors::ApiErrorResponse::IntegrityCheckFailed {
                 reason,
                 field_names,
@@ -667,10 +663,8 @@
                 field_names,
                 connector_transaction_id,
             },
-=======
             errors::ApiErrorResponse::InvalidTenant { tenant_id: _ }
             | errors::ApiErrorResponse::MissingTenantId => Self::InvalidTenant,
->>>>>>> 5cde7ee0
         }
     }
 }
