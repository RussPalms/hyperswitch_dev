--- conflicted
+++ resolved
@@ -21,14 +21,9 @@
     api_authentication: &dyn auth::AuthenticateAndFetch<U, A>,
 ) -> HttpResponse
 where
-<<<<<<< HEAD
     F: Fn(A, U, T) -> Fut,
-    Fut: Future<Output = RouterResult<api::ApplicationResponse<Q>>>,
-=======
-    F: Fn(&'b A, U, T) -> Fut,
     Fut: Future<Output = CustomResult<api::ApplicationResponse<Q>, E2>>,
     E2: ErrorSwitch<E> + std::error::Error + Send + Sync + 'static,
->>>>>>> 0bc99ad3
     Q: Serialize + std::fmt::Debug + 'a,
     S: TryFrom<Q> + Serialize,
     E: Serialize + error_stack::Context + actix_web::ResponseError + Clone,
