pub mod aci;
pub mod adyen;
pub mod adyenplatform;
pub mod airwallex;
pub mod authorizedotnet;
pub mod bankofamerica;
pub mod billwerk;
pub mod bluesnap;
pub mod boku;
pub mod braintree;
pub mod cashtocode;
pub mod checkout;
pub mod coinbase;
pub mod cryptopay;
pub mod cybersource;
pub mod datatrans;
pub mod dlocal;
#[cfg(feature = "dummy_connector")]
pub mod dummyconnector;
pub mod ebanx;
pub mod forte;
pub mod globalpay;
pub mod gocardless;
pub mod gpayments;
pub mod iatapay;
pub mod itaubank;
pub mod klarna;
pub mod mifinity;
pub mod mollie;
pub mod multisafepay;
pub mod netcetera;
pub mod nexinets;
pub mod nmi;
pub mod noon;
pub mod nuvei;
pub mod opayo;
pub mod opennode;
pub mod paybox;
pub mod payeezy;
pub mod payme;
pub mod payone;
pub mod paypal;
pub mod payu;
pub mod placetopay;
pub mod plaid;
pub mod prophetpay;
pub mod rapyd;
pub mod razorpay;
pub mod riskified;
pub mod shift4;
pub mod signifyd;
pub mod square;
pub mod stripe;
pub mod threedsecureio;
pub mod trustpay;
pub mod utils;
pub mod volt;
pub mod wellsfargo;
pub mod wellsfargopayout;
pub mod wise;
pub mod worldpay;
pub mod zen;
pub mod zsl;

pub use hyperswitch_connectors::connectors::{
<<<<<<< HEAD
    bambora, bambora::Bambora, bamboraapac, bamboraapac::Bamboraapac, bitpay, bitpay::Bitpay,
    deutschebank, deutschebank::Deutschebank, fiserv, fiserv::Fiserv, fiservemea,
    fiservemea::Fiservemea, fiuu, fiuu::Fiuu, globepay, globepay::Globepay, helcim, helcim::Helcim,
    nexixpay, nexixpay::Nexixpay, novalnet, novalnet::Novalnet, powertranz, powertranz::Powertranz,
    stax, stax::Stax, taxjar, taxjar::Taxjar, tsys, tsys::Tsys, worldline, worldline::Worldline,
=======
    bambora, bambora::Bambora, bitpay, bitpay::Bitpay, deutschebank, deutschebank::Deutschebank,
    fiserv, fiserv::Fiserv, fiservemea, fiservemea::Fiservemea, fiuu, fiuu::Fiuu, globepay,
    globepay::Globepay, helcim, helcim::Helcim, nexixpay, nexixpay::Nexixpay, novalnet,
    novalnet::Novalnet, powertranz, powertranz::Powertranz, stax, stax::Stax, taxjar,
    taxjar::Taxjar, thunes, thunes::Thunes, tsys, tsys::Tsys, worldline, worldline::Worldline,
>>>>>>> 3cb0f240
};

#[cfg(feature = "dummy_connector")]
pub use self::dummyconnector::DummyConnector;
pub use self::{
    aci::Aci, adyen::Adyen, adyenplatform::Adyenplatform, airwallex::Airwallex,
    authorizedotnet::Authorizedotnet, bankofamerica::Bankofamerica, billwerk::Billwerk,
    bluesnap::Bluesnap, boku::Boku, braintree::Braintree, cashtocode::Cashtocode,
    checkout::Checkout, coinbase::Coinbase, cryptopay::Cryptopay, cybersource::Cybersource,
    datatrans::Datatrans, dlocal::Dlocal, ebanx::Ebanx, forte::Forte, globalpay::Globalpay,
    gocardless::Gocardless, gpayments::Gpayments, iatapay::Iatapay, itaubank::Itaubank,
    klarna::Klarna, mifinity::Mifinity, mollie::Mollie, multisafepay::Multisafepay,
    netcetera::Netcetera, nexinets::Nexinets, nmi::Nmi, noon::Noon, nuvei::Nuvei, opayo::Opayo,
    opennode::Opennode, paybox::Paybox, payeezy::Payeezy, payme::Payme, payone::Payone,
    paypal::Paypal, payu::Payu, placetopay::Placetopay, plaid::Plaid, prophetpay::Prophetpay,
    rapyd::Rapyd, razorpay::Razorpay, riskified::Riskified, shift4::Shift4, signifyd::Signifyd,
    square::Square, stripe::Stripe, threedsecureio::Threedsecureio, trustpay::Trustpay, volt::Volt,
    wellsfargo::Wellsfargo, wellsfargopayout::Wellsfargopayout, wise::Wise, worldpay::Worldpay,
    zen::Zen, zsl::Zsl,
};<|MERGE_RESOLUTION|>--- conflicted
+++ resolved
@@ -63,19 +63,11 @@
 pub mod zsl;
 
 pub use hyperswitch_connectors::connectors::{
-<<<<<<< HEAD
-    bambora, bambora::Bambora, bamboraapac, bamboraapac::Bamboraapac, bitpay, bitpay::Bitpay,
-    deutschebank, deutschebank::Deutschebank, fiserv, fiserv::Fiserv, fiservemea,
-    fiservemea::Fiservemea, fiuu, fiuu::Fiuu, globepay, globepay::Globepay, helcim, helcim::Helcim,
-    nexixpay, nexixpay::Nexixpay, novalnet, novalnet::Novalnet, powertranz, powertranz::Powertranz,
-    stax, stax::Stax, taxjar, taxjar::Taxjar, tsys, tsys::Tsys, worldline, worldline::Worldline,
-=======
-    bambora, bambora::Bambora, bitpay, bitpay::Bitpay, deutschebank, deutschebank::Deutschebank,
+    bambora, bambora::Bambora, bamboraapac, bamboraapac::Bamboraapac, bitpay, bitpay::Bitpay, deutschebank, deutschebank::Deutschebank,
     fiserv, fiserv::Fiserv, fiservemea, fiservemea::Fiservemea, fiuu, fiuu::Fiuu, globepay,
     globepay::Globepay, helcim, helcim::Helcim, nexixpay, nexixpay::Nexixpay, novalnet,
     novalnet::Novalnet, powertranz, powertranz::Powertranz, stax, stax::Stax, taxjar,
     taxjar::Taxjar, thunes, thunes::Thunes, tsys, tsys::Tsys, worldline, worldline::Worldline,
->>>>>>> 3cb0f240
 };
 
 #[cfg(feature = "dummy_connector")]
