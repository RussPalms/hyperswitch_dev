use std::sync::Arc;

use common_enums::enums::MerchantStorageScheme;
use common_utils::{
    errors::CustomResult,
    id_type,
    types::{keymanager::KeyManagerState, theme::ThemeLineage},
};
#[cfg(feature = "v2")]
use diesel_models::ephemeral_key::{EphemeralKeyType, EphemeralKeyTypeNew};
use diesel_models::{
    enums,
    enums::ProcessTrackerStatus,
    ephemeral_key::{EphemeralKey, EphemeralKeyNew},
    reverse_lookup::{ReverseLookup, ReverseLookupNew},
    user_role as user_storage,
};
#[cfg(feature = "payouts")]
use hyperswitch_domain_models::payouts::{
    payout_attempt::PayoutAttemptInterface, payouts::PayoutsInterface,
};
use hyperswitch_domain_models::{
    disputes,
    payments::{payment_attempt::PaymentAttemptInterface, payment_intent::PaymentIntentInterface},
    refunds,
};
#[cfg(not(feature = "payouts"))]
use hyperswitch_domain_models::{PayoutAttemptInterface, PayoutsInterface};
use masking::Secret;
use redis_interface::{errors::RedisError, RedisConnectionPool, RedisEntryId};
use router_env::{instrument, logger, tracing};
use scheduler::{
    db::{process_tracker::ProcessTrackerInterface, queue::QueueInterface},
    SchedulerInterface,
};
use serde::Serialize;
use storage_impl::{config::TenantConfig, redis::kv_store::RedisConnInterface};
use time::PrimitiveDateTime;

use super::{
    dashboard_metadata::DashboardMetadataInterface,
    role::RoleInterface,
    user::{sample_data::BatchSampleDataInterface, theme::ThemeInterface, UserInterface},
    user_authentication_method::UserAuthenticationMethodInterface,
    user_key_store::UserKeyStoreInterface,
    user_role::{ListUserRolesByOrgIdPayload, ListUserRolesByUserIdPayload, UserRoleInterface},
};
#[cfg(feature = "payouts")]
use crate::services::kafka::payout::KafkaPayout;
use crate::{
    core::errors::{self, ProcessTrackerError},
    db::{
        self,
        address::AddressInterface,
        api_keys::ApiKeyInterface,
        authentication::AuthenticationInterface,
        authorization::AuthorizationInterface,
        business_profile::ProfileInterface,
        callback_mapper::CallbackMapperInterface,
        capture::CaptureInterface,
        cards_info::CardsInfoInterface,
        configs::ConfigInterface,
        customers::CustomerInterface,
        dispute::DisputeInterface,
        ephemeral_key::EphemeralKeyInterface,
        events::EventInterface,
        file::FileMetadataInterface,
        generic_link::GenericLinkInterface,
        gsm::GsmInterface,
        health_check::HealthCheckDbInterface,
        locker_mock_up::LockerMockUpInterface,
        mandate::MandateInterface,
        merchant_account::MerchantAccountInterface,
        merchant_connector_account::{ConnectorAccessToken, MerchantConnectorAccountInterface},
        merchant_key_store::MerchantKeyStoreInterface,
        payment_link::PaymentLinkInterface,
        payment_method::PaymentMethodInterface,
        refund::RefundInterface,
        reverse_lookup::ReverseLookupInterface,
        routing_algorithm::RoutingAlgorithmInterface,
        unified_translations::UnifiedTranslationsInterface,
        CommonStorageInterface, GlobalStorageInterface, MasterKeyInterface, StorageInterface,
    },
    services::{kafka::KafkaProducer, Store},
    types::{domain, storage, AccessToken},
};

#[derive(Debug, Clone, Serialize)]
pub struct TenantID(pub String);

#[derive(Clone)]
pub struct KafkaStore {
    pub kafka_producer: KafkaProducer,
    pub diesel_store: Store,
    pub tenant_id: TenantID,
}

impl KafkaStore {
    pub async fn new(
        store: Store,
        mut kafka_producer: KafkaProducer,
        tenant_id: TenantID,
        tenant_config: &dyn TenantConfig,
    ) -> Self {
        kafka_producer.set_tenancy(tenant_config);
        Self {
            kafka_producer,
            diesel_store: store,
            tenant_id,
        }
    }
}

#[async_trait::async_trait]
impl AddressInterface for KafkaStore {
    async fn find_address_by_address_id(
        &self,
        state: &KeyManagerState,
        address_id: &str,
        key_store: &domain::MerchantKeyStore,
    ) -> CustomResult<domain::Address, errors::StorageError> {
        self.diesel_store
            .find_address_by_address_id(state, address_id, key_store)
            .await
    }

    async fn update_address(
        &self,
        state: &KeyManagerState,
        address_id: String,
        address: storage::AddressUpdate,
        key_store: &domain::MerchantKeyStore,
    ) -> CustomResult<domain::Address, errors::StorageError> {
        self.diesel_store
            .update_address(state, address_id, address, key_store)
            .await
    }

    async fn update_address_for_payments(
        &self,
        state: &KeyManagerState,
        this: domain::PaymentAddress,
        address: domain::AddressUpdate,
        payment_id: id_type::PaymentId,
        key_store: &domain::MerchantKeyStore,
        storage_scheme: MerchantStorageScheme,
    ) -> CustomResult<domain::PaymentAddress, errors::StorageError> {
        self.diesel_store
            .update_address_for_payments(
                state,
                this,
                address,
                payment_id,
                key_store,
                storage_scheme,
            )
            .await
    }

    async fn insert_address_for_payments(
        &self,
        state: &KeyManagerState,
        payment_id: &id_type::PaymentId,
        address: domain::PaymentAddress,
        key_store: &domain::MerchantKeyStore,
        storage_scheme: MerchantStorageScheme,
    ) -> CustomResult<domain::PaymentAddress, errors::StorageError> {
        self.diesel_store
            .insert_address_for_payments(state, payment_id, address, key_store, storage_scheme)
            .await
    }

    async fn find_address_by_merchant_id_payment_id_address_id(
        &self,
        state: &KeyManagerState,
        merchant_id: &id_type::MerchantId,
        payment_id: &id_type::PaymentId,
        address_id: &str,
        key_store: &domain::MerchantKeyStore,
        storage_scheme: MerchantStorageScheme,
    ) -> CustomResult<domain::PaymentAddress, errors::StorageError> {
        self.diesel_store
            .find_address_by_merchant_id_payment_id_address_id(
                state,
                merchant_id,
                payment_id,
                address_id,
                key_store,
                storage_scheme,
            )
            .await
    }

    async fn insert_address_for_customers(
        &self,
        state: &KeyManagerState,
        address: domain::CustomerAddress,
        key_store: &domain::MerchantKeyStore,
    ) -> CustomResult<domain::Address, errors::StorageError> {
        self.diesel_store
            .insert_address_for_customers(state, address, key_store)
            .await
    }

    async fn update_address_by_merchant_id_customer_id(
        &self,
        state: &KeyManagerState,
        customer_id: &id_type::CustomerId,
        merchant_id: &id_type::MerchantId,
        address: storage::AddressUpdate,
        key_store: &domain::MerchantKeyStore,
    ) -> CustomResult<Vec<domain::Address>, errors::StorageError> {
        self.diesel_store
            .update_address_by_merchant_id_customer_id(
                state,
                customer_id,
                merchant_id,
                address,
                key_store,
            )
            .await
    }
}

#[async_trait::async_trait]
impl ApiKeyInterface for KafkaStore {
    async fn insert_api_key(
        &self,
        api_key: storage::ApiKeyNew,
    ) -> CustomResult<storage::ApiKey, errors::StorageError> {
        self.diesel_store.insert_api_key(api_key).await
    }

    async fn update_api_key(
        &self,
        merchant_id: id_type::MerchantId,
        key_id: id_type::ApiKeyId,
        api_key: storage::ApiKeyUpdate,
    ) -> CustomResult<storage::ApiKey, errors::StorageError> {
        self.diesel_store
            .update_api_key(merchant_id, key_id, api_key)
            .await
    }

    async fn revoke_api_key(
        &self,
        merchant_id: &id_type::MerchantId,
        key_id: &id_type::ApiKeyId,
    ) -> CustomResult<bool, errors::StorageError> {
        self.diesel_store.revoke_api_key(merchant_id, key_id).await
    }

    async fn find_api_key_by_merchant_id_key_id_optional(
        &self,
        merchant_id: &id_type::MerchantId,
        key_id: &id_type::ApiKeyId,
    ) -> CustomResult<Option<storage::ApiKey>, errors::StorageError> {
        self.diesel_store
            .find_api_key_by_merchant_id_key_id_optional(merchant_id, key_id)
            .await
    }

    async fn find_api_key_by_hash_optional(
        &self,
        hashed_api_key: storage::HashedApiKey,
    ) -> CustomResult<Option<storage::ApiKey>, errors::StorageError> {
        self.diesel_store
            .find_api_key_by_hash_optional(hashed_api_key)
            .await
    }

    async fn list_api_keys_by_merchant_id(
        &self,
        merchant_id: &id_type::MerchantId,
        limit: Option<i64>,
        offset: Option<i64>,
    ) -> CustomResult<Vec<storage::ApiKey>, errors::StorageError> {
        self.diesel_store
            .list_api_keys_by_merchant_id(merchant_id, limit, offset)
            .await
    }
}

#[async_trait::async_trait]
impl CardsInfoInterface for KafkaStore {
    async fn get_card_info(
        &self,
        card_iin: &str,
    ) -> CustomResult<Option<storage::CardInfo>, errors::StorageError> {
        self.diesel_store.get_card_info(card_iin).await
    }
}

#[async_trait::async_trait]
impl ConfigInterface for KafkaStore {
    async fn insert_config(
        &self,
        config: storage::ConfigNew,
    ) -> CustomResult<storage::Config, errors::StorageError> {
        self.diesel_store.insert_config(config).await
    }

    async fn find_config_by_key(
        &self,
        key: &str,
    ) -> CustomResult<storage::Config, errors::StorageError> {
        self.diesel_store.find_config_by_key(key).await
    }

    async fn find_config_by_key_from_db(
        &self,
        key: &str,
    ) -> CustomResult<storage::Config, errors::StorageError> {
        self.diesel_store.find_config_by_key_from_db(key).await
    }

    async fn update_config_in_database(
        &self,
        key: &str,
        config_update: storage::ConfigUpdate,
    ) -> CustomResult<storage::Config, errors::StorageError> {
        self.diesel_store
            .update_config_in_database(key, config_update)
            .await
    }

    async fn update_config_by_key(
        &self,
        key: &str,
        config_update: storage::ConfigUpdate,
    ) -> CustomResult<storage::Config, errors::StorageError> {
        self.diesel_store
            .update_config_by_key(key, config_update)
            .await
    }

    async fn delete_config_by_key(
        &self,
        key: &str,
    ) -> CustomResult<storage::Config, errors::StorageError> {
        self.diesel_store.delete_config_by_key(key).await
    }

    async fn find_config_by_key_unwrap_or(
        &self,
        key: &str,
        default_config: Option<String>,
    ) -> CustomResult<storage::Config, errors::StorageError> {
        self.diesel_store
            .find_config_by_key_unwrap_or(key, default_config)
            .await
    }
}

#[async_trait::async_trait]
impl CustomerInterface for KafkaStore {
    #[cfg(all(any(feature = "v1", feature = "v2"), not(feature = "customer_v2")))]
    async fn delete_customer_by_customer_id_merchant_id(
        &self,
        customer_id: &id_type::CustomerId,
        merchant_id: &id_type::MerchantId,
    ) -> CustomResult<bool, errors::StorageError> {
        self.diesel_store
            .delete_customer_by_customer_id_merchant_id(customer_id, merchant_id)
            .await
    }

    #[cfg(all(any(feature = "v1", feature = "v2"), not(feature = "customer_v2")))]
    async fn find_customer_optional_by_customer_id_merchant_id(
        &self,
        state: &KeyManagerState,
        customer_id: &id_type::CustomerId,
        merchant_id: &id_type::MerchantId,
        key_store: &domain::MerchantKeyStore,
        storage_scheme: MerchantStorageScheme,
    ) -> CustomResult<Option<domain::Customer>, errors::StorageError> {
        self.diesel_store
            .find_customer_optional_by_customer_id_merchant_id(
                state,
                customer_id,
                merchant_id,
                key_store,
                storage_scheme,
            )
            .await
    }

    #[cfg(all(any(feature = "v1", feature = "v2"), not(feature = "customer_v2")))]
    async fn find_customer_optional_with_redacted_customer_details_by_customer_id_merchant_id(
        &self,
        state: &KeyManagerState,
        customer_id: &id_type::CustomerId,
        merchant_id: &id_type::MerchantId,
        key_store: &domain::MerchantKeyStore,
        storage_scheme: MerchantStorageScheme,
    ) -> CustomResult<Option<domain::Customer>, errors::StorageError> {
        self.diesel_store
            .find_customer_optional_with_redacted_customer_details_by_customer_id_merchant_id(
                state,
                customer_id,
                merchant_id,
                key_store,
                storage_scheme,
            )
            .await
    }

    #[cfg(all(feature = "v2", feature = "customer_v2"))]
    async fn find_optional_by_merchant_id_merchant_reference_id(
        &self,
        state: &KeyManagerState,
        customer_id: &id_type::CustomerId,
        merchant_id: &id_type::MerchantId,
        key_store: &domain::MerchantKeyStore,
        storage_scheme: MerchantStorageScheme,
    ) -> CustomResult<Option<domain::Customer>, errors::StorageError> {
        self.diesel_store
            .find_optional_by_merchant_id_merchant_reference_id(
                state,
                customer_id,
                merchant_id,
                key_store,
                storage_scheme,
            )
            .await
    }

    #[cfg(all(any(feature = "v1", feature = "v2"), not(feature = "customer_v2")))]
    async fn update_customer_by_customer_id_merchant_id(
        &self,
        state: &KeyManagerState,
        customer_id: id_type::CustomerId,
        merchant_id: id_type::MerchantId,
        customer: domain::Customer,
        customer_update: storage::CustomerUpdate,
        key_store: &domain::MerchantKeyStore,
        storage_scheme: MerchantStorageScheme,
    ) -> CustomResult<domain::Customer, errors::StorageError> {
        self.diesel_store
            .update_customer_by_customer_id_merchant_id(
                state,
                customer_id,
                merchant_id,
                customer,
                customer_update,
                key_store,
                storage_scheme,
            )
            .await
    }

    #[cfg(all(feature = "v2", feature = "customer_v2"))]
    async fn update_customer_by_global_id(
        &self,
        state: &KeyManagerState,
        id: &id_type::GlobalCustomerId,
        customer: domain::Customer,
        merchant_id: &id_type::MerchantId,
        customer_update: storage::CustomerUpdate,
        key_store: &domain::MerchantKeyStore,
        storage_scheme: MerchantStorageScheme,
    ) -> CustomResult<domain::Customer, errors::StorageError> {
        self.diesel_store
            .update_customer_by_global_id(
                state,
                id,
                customer,
                merchant_id,
                customer_update,
                key_store,
                storage_scheme,
            )
            .await
    }

    async fn list_customers_by_merchant_id(
        &self,
        state: &KeyManagerState,
        merchant_id: &id_type::MerchantId,
        key_store: &domain::MerchantKeyStore,
        constraints: super::customers::CustomerListConstraints,
    ) -> CustomResult<Vec<domain::Customer>, errors::StorageError> {
        self.diesel_store
            .list_customers_by_merchant_id(state, merchant_id, key_store, constraints)
            .await
    }

    #[cfg(all(any(feature = "v1", feature = "v2"), not(feature = "customer_v2")))]
    async fn find_customer_by_customer_id_merchant_id(
        &self,
        state: &KeyManagerState,
        customer_id: &id_type::CustomerId,
        merchant_id: &id_type::MerchantId,
        key_store: &domain::MerchantKeyStore,
        storage_scheme: MerchantStorageScheme,
    ) -> CustomResult<domain::Customer, errors::StorageError> {
        self.diesel_store
            .find_customer_by_customer_id_merchant_id(
                state,
                customer_id,
                merchant_id,
                key_store,
                storage_scheme,
            )
            .await
    }

    #[cfg(all(feature = "v2", feature = "customer_v2"))]
    async fn find_customer_by_merchant_reference_id_merchant_id(
        &self,
        state: &KeyManagerState,
        merchant_reference_id: &id_type::CustomerId,
        merchant_id: &id_type::MerchantId,
        key_store: &domain::MerchantKeyStore,
        storage_scheme: MerchantStorageScheme,
    ) -> CustomResult<domain::Customer, errors::StorageError> {
        self.diesel_store
            .find_customer_by_merchant_reference_id_merchant_id(
                state,
                merchant_reference_id,
                merchant_id,
                key_store,
                storage_scheme,
            )
            .await
    }

    #[cfg(all(feature = "v2", feature = "customer_v2"))]
    async fn find_customer_by_global_id(
        &self,
        state: &KeyManagerState,
        id: &id_type::GlobalCustomerId,
        merchant_id: &id_type::MerchantId,
        key_store: &domain::MerchantKeyStore,
        storage_scheme: MerchantStorageScheme,
    ) -> CustomResult<domain::Customer, errors::StorageError> {
        self.diesel_store
            .find_customer_by_global_id(state, id, merchant_id, key_store, storage_scheme)
            .await
    }

    async fn insert_customer(
        &self,
        customer_data: domain::Customer,
        state: &KeyManagerState,
        key_store: &domain::MerchantKeyStore,
        storage_scheme: MerchantStorageScheme,
    ) -> CustomResult<domain::Customer, errors::StorageError> {
        self.diesel_store
            .insert_customer(customer_data, state, key_store, storage_scheme)
            .await
    }
}

#[async_trait::async_trait]
impl DisputeInterface for KafkaStore {
    async fn insert_dispute(
        &self,
        dispute_new: storage::DisputeNew,
    ) -> CustomResult<storage::Dispute, errors::StorageError> {
        let dispute = self.diesel_store.insert_dispute(dispute_new).await?;

        if let Err(er) = self
            .kafka_producer
            .log_dispute(&dispute, None, self.tenant_id.clone())
            .await
        {
            logger::error!(message="Failed to add analytics entry for Dispute {dispute:?}", error_message=?er);
        };

        Ok(dispute)
    }

    async fn find_by_merchant_id_payment_id_connector_dispute_id(
        &self,
        merchant_id: &id_type::MerchantId,
        payment_id: &id_type::PaymentId,
        connector_dispute_id: &str,
    ) -> CustomResult<Option<storage::Dispute>, errors::StorageError> {
        self.diesel_store
            .find_by_merchant_id_payment_id_connector_dispute_id(
                merchant_id,
                payment_id,
                connector_dispute_id,
            )
            .await
    }

    async fn find_dispute_by_merchant_id_dispute_id(
        &self,
        merchant_id: &id_type::MerchantId,
        dispute_id: &str,
    ) -> CustomResult<storage::Dispute, errors::StorageError> {
        self.diesel_store
            .find_dispute_by_merchant_id_dispute_id(merchant_id, dispute_id)
            .await
    }

    async fn find_disputes_by_constraints(
        &self,
        merchant_id: &id_type::MerchantId,
        dispute_constraints: &disputes::DisputeListConstraints,
    ) -> CustomResult<Vec<storage::Dispute>, errors::StorageError> {
        self.diesel_store
            .find_disputes_by_constraints(merchant_id, dispute_constraints)
            .await
    }

    async fn update_dispute(
        &self,
        this: storage::Dispute,
        dispute: storage::DisputeUpdate,
    ) -> CustomResult<storage::Dispute, errors::StorageError> {
        let dispute_new = self
            .diesel_store
            .update_dispute(this.clone(), dispute)
            .await?;
        if let Err(er) = self
            .kafka_producer
            .log_dispute(&dispute_new, Some(this), self.tenant_id.clone())
            .await
        {
            logger::error!(message="Failed to add analytics entry for Dispute {dispute_new:?}", error_message=?er);
        };

        Ok(dispute_new)
    }

    async fn find_disputes_by_merchant_id_payment_id(
        &self,
        merchant_id: &id_type::MerchantId,
        payment_id: &id_type::PaymentId,
    ) -> CustomResult<Vec<storage::Dispute>, errors::StorageError> {
        self.diesel_store
            .find_disputes_by_merchant_id_payment_id(merchant_id, payment_id)
            .await
    }

    async fn get_dispute_status_with_count(
        &self,
        merchant_id: &id_type::MerchantId,
        profile_id_list: Option<Vec<id_type::ProfileId>>,
        time_range: &common_utils::types::TimeRange,
    ) -> CustomResult<Vec<(common_enums::DisputeStatus, i64)>, errors::StorageError> {
        self.diesel_store
            .get_dispute_status_with_count(merchant_id, profile_id_list, time_range)
            .await
    }
}

#[async_trait::async_trait]
impl EphemeralKeyInterface for KafkaStore {
    #[cfg(feature = "v1")]
    async fn create_ephemeral_key(
        &self,
        ek: EphemeralKeyNew,
        validity: i64,
    ) -> CustomResult<EphemeralKey, errors::StorageError> {
        self.diesel_store.create_ephemeral_key(ek, validity).await
    }

    #[cfg(feature = "v2")]
    async fn create_ephemeral_key(
        &self,
        ek: EphemeralKeyTypeNew,
        validity: i64,
    ) -> CustomResult<EphemeralKeyType, errors::StorageError> {
        self.diesel_store.create_ephemeral_key(ek, validity).await
    }

    #[cfg(feature = "v1")]
    async fn get_ephemeral_key(
        &self,
        key: &str,
    ) -> CustomResult<EphemeralKey, errors::StorageError> {
        self.diesel_store.get_ephemeral_key(key).await
    }

    #[cfg(feature = "v2")]
    async fn get_ephemeral_key(
        &self,
        key: &str,
    ) -> CustomResult<EphemeralKeyType, errors::StorageError> {
        self.diesel_store.get_ephemeral_key(key).await
    }

    #[cfg(feature = "v1")]
    async fn delete_ephemeral_key(
        &self,
        id: &str,
    ) -> CustomResult<EphemeralKey, errors::StorageError> {
        self.diesel_store.delete_ephemeral_key(id).await
    }

    #[cfg(feature = "v2")]
    async fn delete_ephemeral_key(
        &self,
        id: &str,
    ) -> CustomResult<EphemeralKeyType, errors::StorageError> {
        self.diesel_store.delete_ephemeral_key(id).await
    }
}

#[async_trait::async_trait]
impl EventInterface for KafkaStore {
    async fn insert_event(
        &self,
        state: &KeyManagerState,
        event: domain::Event,
        merchant_key_store: &domain::MerchantKeyStore,
    ) -> CustomResult<domain::Event, errors::StorageError> {
        self.diesel_store
            .insert_event(state, event, merchant_key_store)
            .await
    }

    async fn find_event_by_merchant_id_event_id(
        &self,
        state: &KeyManagerState,
        merchant_id: &id_type::MerchantId,
        event_id: &str,
        merchant_key_store: &domain::MerchantKeyStore,
    ) -> CustomResult<domain::Event, errors::StorageError> {
        self.diesel_store
            .find_event_by_merchant_id_event_id(state, merchant_id, event_id, merchant_key_store)
            .await
    }

    async fn list_initial_events_by_merchant_id_primary_object_id(
        &self,
        state: &KeyManagerState,
        merchant_id: &id_type::MerchantId,
        primary_object_id: &str,
        merchant_key_store: &domain::MerchantKeyStore,
    ) -> CustomResult<Vec<domain::Event>, errors::StorageError> {
        self.diesel_store
            .list_initial_events_by_merchant_id_primary_object_id(
                state,
                merchant_id,
                primary_object_id,
                merchant_key_store,
            )
            .await
    }

    async fn list_initial_events_by_merchant_id_constraints(
        &self,
        state: &KeyManagerState,
        merchant_id: &id_type::MerchantId,
        created_after: Option<PrimitiveDateTime>,
        created_before: Option<PrimitiveDateTime>,
        limit: Option<i64>,
        offset: Option<i64>,
        merchant_key_store: &domain::MerchantKeyStore,
    ) -> CustomResult<Vec<domain::Event>, errors::StorageError> {
        self.diesel_store
            .list_initial_events_by_merchant_id_constraints(
                state,
                merchant_id,
                created_after,
                created_before,
                limit,
                offset,
                merchant_key_store,
            )
            .await
    }

    async fn list_events_by_merchant_id_initial_attempt_id(
        &self,
        state: &KeyManagerState,
        merchant_id: &id_type::MerchantId,
        initial_attempt_id: &str,
        merchant_key_store: &domain::MerchantKeyStore,
    ) -> CustomResult<Vec<domain::Event>, errors::StorageError> {
        self.diesel_store
            .list_events_by_merchant_id_initial_attempt_id(
                state,
                merchant_id,
                initial_attempt_id,
                merchant_key_store,
            )
            .await
    }

    async fn list_initial_events_by_profile_id_primary_object_id(
        &self,
        state: &KeyManagerState,
        profile_id: &id_type::ProfileId,
        primary_object_id: &str,
        merchant_key_store: &domain::MerchantKeyStore,
    ) -> CustomResult<Vec<domain::Event>, errors::StorageError> {
        self.diesel_store
            .list_initial_events_by_profile_id_primary_object_id(
                state,
                profile_id,
                primary_object_id,
                merchant_key_store,
            )
            .await
    }

    async fn list_initial_events_by_profile_id_constraints(
        &self,
        state: &KeyManagerState,
        profile_id: &id_type::ProfileId,
        created_after: Option<PrimitiveDateTime>,
        created_before: Option<PrimitiveDateTime>,
        limit: Option<i64>,
        offset: Option<i64>,
        merchant_key_store: &domain::MerchantKeyStore,
    ) -> CustomResult<Vec<domain::Event>, errors::StorageError> {
        self.diesel_store
            .list_initial_events_by_profile_id_constraints(
                state,
                profile_id,
                created_after,
                created_before,
                limit,
                offset,
                merchant_key_store,
            )
            .await
    }

    async fn update_event_by_merchant_id_event_id(
        &self,
        state: &KeyManagerState,
        merchant_id: &id_type::MerchantId,
        event_id: &str,
        event: domain::EventUpdate,
        merchant_key_store: &domain::MerchantKeyStore,
    ) -> CustomResult<domain::Event, errors::StorageError> {
        self.diesel_store
            .update_event_by_merchant_id_event_id(
                state,
                merchant_id,
                event_id,
                event,
                merchant_key_store,
            )
            .await
    }
}

#[async_trait::async_trait]
impl LockerMockUpInterface for KafkaStore {
    async fn find_locker_by_card_id(
        &self,
        card_id: &str,
    ) -> CustomResult<storage::LockerMockUp, errors::StorageError> {
        self.diesel_store.find_locker_by_card_id(card_id).await
    }

    async fn insert_locker_mock_up(
        &self,
        new: storage::LockerMockUpNew,
    ) -> CustomResult<storage::LockerMockUp, errors::StorageError> {
        self.diesel_store.insert_locker_mock_up(new).await
    }

    async fn delete_locker_mock_up(
        &self,
        card_id: &str,
    ) -> CustomResult<storage::LockerMockUp, errors::StorageError> {
        self.diesel_store.delete_locker_mock_up(card_id).await
    }
}

#[async_trait::async_trait]
impl MandateInterface for KafkaStore {
    async fn find_mandate_by_merchant_id_mandate_id(
        &self,
        merchant_id: &id_type::MerchantId,
        mandate_id: &str,
        storage_scheme: MerchantStorageScheme,
    ) -> CustomResult<storage::Mandate, errors::StorageError> {
        self.diesel_store
            .find_mandate_by_merchant_id_mandate_id(merchant_id, mandate_id, storage_scheme)
            .await
    }

    async fn find_mandate_by_merchant_id_connector_mandate_id(
        &self,
        merchant_id: &id_type::MerchantId,
        connector_mandate_id: &str,
        storage_scheme: MerchantStorageScheme,
    ) -> CustomResult<storage::Mandate, errors::StorageError> {
        self.diesel_store
            .find_mandate_by_merchant_id_connector_mandate_id(
                merchant_id,
                connector_mandate_id,
                storage_scheme,
            )
            .await
    }

    #[cfg(all(feature = "v2", feature = "customer_v2"))]
    async fn find_mandate_by_global_customer_id(
        &self,
        id: &id_type::GlobalCustomerId,
    ) -> CustomResult<Vec<storage::Mandate>, errors::StorageError> {
        self.diesel_store
            .find_mandate_by_global_customer_id(id)
            .await
    }

    async fn find_mandate_by_merchant_id_customer_id(
        &self,
        merchant_id: &id_type::MerchantId,
        customer_id: &id_type::CustomerId,
    ) -> CustomResult<Vec<storage::Mandate>, errors::StorageError> {
        self.diesel_store
            .find_mandate_by_merchant_id_customer_id(merchant_id, customer_id)
            .await
    }

    async fn update_mandate_by_merchant_id_mandate_id(
        &self,
        merchant_id: &id_type::MerchantId,
        mandate_id: &str,
        mandate_update: storage::MandateUpdate,
        mandate: storage::Mandate,
        storage_scheme: MerchantStorageScheme,
    ) -> CustomResult<storage::Mandate, errors::StorageError> {
        self.diesel_store
            .update_mandate_by_merchant_id_mandate_id(
                merchant_id,
                mandate_id,
                mandate_update,
                mandate,
                storage_scheme,
            )
            .await
    }

    async fn find_mandates_by_merchant_id(
        &self,
        merchant_id: &id_type::MerchantId,
        mandate_constraints: api_models::mandates::MandateListConstraints,
    ) -> CustomResult<Vec<storage::Mandate>, errors::StorageError> {
        self.diesel_store
            .find_mandates_by_merchant_id(merchant_id, mandate_constraints)
            .await
    }

    async fn insert_mandate(
        &self,
        mandate: storage::MandateNew,
        storage_scheme: MerchantStorageScheme,
    ) -> CustomResult<storage::Mandate, errors::StorageError> {
        self.diesel_store
            .insert_mandate(mandate, storage_scheme)
            .await
    }
}

#[async_trait::async_trait]
impl PaymentLinkInterface for KafkaStore {
    async fn find_payment_link_by_payment_link_id(
        &self,
        payment_link_id: &str,
    ) -> CustomResult<storage::PaymentLink, errors::StorageError> {
        self.diesel_store
            .find_payment_link_by_payment_link_id(payment_link_id)
            .await
    }

    async fn insert_payment_link(
        &self,
        payment_link_object: storage::PaymentLinkNew,
    ) -> CustomResult<storage::PaymentLink, errors::StorageError> {
        self.diesel_store
            .insert_payment_link(payment_link_object)
            .await
    }

    async fn list_payment_link_by_merchant_id(
        &self,
        merchant_id: &id_type::MerchantId,
        payment_link_constraints: api_models::payments::PaymentLinkListConstraints,
    ) -> CustomResult<Vec<storage::PaymentLink>, errors::StorageError> {
        self.diesel_store
            .list_payment_link_by_merchant_id(merchant_id, payment_link_constraints)
            .await
    }
}

#[async_trait::async_trait]
impl MerchantAccountInterface for KafkaStore {
    async fn insert_merchant(
        &self,
        state: &KeyManagerState,
        merchant_account: domain::MerchantAccount,
        key_store: &domain::MerchantKeyStore,
    ) -> CustomResult<domain::MerchantAccount, errors::StorageError> {
        self.diesel_store
            .insert_merchant(state, merchant_account, key_store)
            .await
    }

    async fn find_merchant_account_by_merchant_id(
        &self,
        state: &KeyManagerState,
        merchant_id: &id_type::MerchantId,
        key_store: &domain::MerchantKeyStore,
    ) -> CustomResult<domain::MerchantAccount, errors::StorageError> {
        self.diesel_store
            .find_merchant_account_by_merchant_id(state, merchant_id, key_store)
            .await
    }

    async fn update_merchant(
        &self,
        state: &KeyManagerState,
        this: domain::MerchantAccount,
        merchant_account: storage::MerchantAccountUpdate,
        key_store: &domain::MerchantKeyStore,
    ) -> CustomResult<domain::MerchantAccount, errors::StorageError> {
        self.diesel_store
            .update_merchant(state, this, merchant_account, key_store)
            .await
    }

    async fn update_specific_fields_in_merchant(
        &self,
        state: &KeyManagerState,
        merchant_id: &id_type::MerchantId,
        merchant_account: storage::MerchantAccountUpdate,
        key_store: &domain::MerchantKeyStore,
    ) -> CustomResult<domain::MerchantAccount, errors::StorageError> {
        self.diesel_store
            .update_specific_fields_in_merchant(state, merchant_id, merchant_account, key_store)
            .await
    }

    async fn update_all_merchant_account(
        &self,
        merchant_account: storage::MerchantAccountUpdate,
    ) -> CustomResult<usize, errors::StorageError> {
        self.diesel_store
            .update_all_merchant_account(merchant_account)
            .await
    }

    async fn find_merchant_account_by_publishable_key(
        &self,
        state: &KeyManagerState,
        publishable_key: &str,
    ) -> CustomResult<(domain::MerchantAccount, domain::MerchantKeyStore), errors::StorageError>
    {
        self.diesel_store
            .find_merchant_account_by_publishable_key(state, publishable_key)
            .await
    }

    #[cfg(feature = "olap")]
    async fn list_merchant_accounts_by_organization_id(
        &self,
        state: &KeyManagerState,
        organization_id: &id_type::OrganizationId,
    ) -> CustomResult<Vec<domain::MerchantAccount>, errors::StorageError> {
        self.diesel_store
            .list_merchant_accounts_by_organization_id(state, organization_id)
            .await
    }

    async fn delete_merchant_account_by_merchant_id(
        &self,
        merchant_id: &id_type::MerchantId,
    ) -> CustomResult<bool, errors::StorageError> {
        self.diesel_store
            .delete_merchant_account_by_merchant_id(merchant_id)
            .await
    }

    #[cfg(feature = "olap")]
    async fn list_multiple_merchant_accounts(
        &self,
        state: &KeyManagerState,
        merchant_ids: Vec<id_type::MerchantId>,
    ) -> CustomResult<Vec<domain::MerchantAccount>, errors::StorageError> {
        self.diesel_store
            .list_multiple_merchant_accounts(state, merchant_ids)
            .await
    }

    #[cfg(feature = "olap")]
    async fn list_merchant_and_org_ids(
        &self,
        state: &KeyManagerState,
        limit: u32,
        offset: Option<u32>,
    ) -> CustomResult<Vec<(id_type::MerchantId, id_type::OrganizationId)>, errors::StorageError>
    {
        self.diesel_store
            .list_merchant_and_org_ids(state, limit, offset)
            .await
    }
}

#[async_trait::async_trait]
impl ConnectorAccessToken for KafkaStore {
    async fn get_access_token(
        &self,
        merchant_id: &id_type::MerchantId,
        merchant_connector_id: &str,
    ) -> CustomResult<Option<AccessToken>, errors::StorageError> {
        self.diesel_store
            .get_access_token(merchant_id, merchant_connector_id)
            .await
    }

    async fn set_access_token(
        &self,
        merchant_id: &id_type::MerchantId,
        merchant_connector_id: &str,
        access_token: AccessToken,
    ) -> CustomResult<(), errors::StorageError> {
        self.diesel_store
            .set_access_token(merchant_id, merchant_connector_id, access_token)
            .await
    }
}

#[async_trait::async_trait]
impl FileMetadataInterface for KafkaStore {
    async fn insert_file_metadata(
        &self,
        file: storage::FileMetadataNew,
    ) -> CustomResult<storage::FileMetadata, errors::StorageError> {
        self.diesel_store.insert_file_metadata(file).await
    }

    async fn find_file_metadata_by_merchant_id_file_id(
        &self,
        merchant_id: &id_type::MerchantId,
        file_id: &str,
    ) -> CustomResult<storage::FileMetadata, errors::StorageError> {
        self.diesel_store
            .find_file_metadata_by_merchant_id_file_id(merchant_id, file_id)
            .await
    }

    async fn delete_file_metadata_by_merchant_id_file_id(
        &self,
        merchant_id: &id_type::MerchantId,
        file_id: &str,
    ) -> CustomResult<bool, errors::StorageError> {
        self.diesel_store
            .delete_file_metadata_by_merchant_id_file_id(merchant_id, file_id)
            .await
    }

    async fn update_file_metadata(
        &self,
        this: storage::FileMetadata,
        file_metadata: storage::FileMetadataUpdate,
    ) -> CustomResult<storage::FileMetadata, errors::StorageError> {
        self.diesel_store
            .update_file_metadata(this, file_metadata)
            .await
    }
}

#[async_trait::async_trait]
impl MerchantConnectorAccountInterface for KafkaStore {
    async fn update_multiple_merchant_connector_accounts(
        &self,
        merchant_connector_accounts: Vec<(
            domain::MerchantConnectorAccount,
            storage::MerchantConnectorAccountUpdateInternal,
        )>,
    ) -> CustomResult<(), errors::StorageError> {
        self.diesel_store
            .update_multiple_merchant_connector_accounts(merchant_connector_accounts)
            .await
    }
    #[cfg(feature = "v1")]
    async fn find_merchant_connector_account_by_merchant_id_connector_label(
        &self,
        state: &KeyManagerState,
        merchant_id: &id_type::MerchantId,
        connector: &str,
        key_store: &domain::MerchantKeyStore,
    ) -> CustomResult<domain::MerchantConnectorAccount, errors::StorageError> {
        self.diesel_store
            .find_merchant_connector_account_by_merchant_id_connector_label(
                state,
                merchant_id,
                connector,
                key_store,
            )
            .await
    }

    #[cfg(feature = "v1")]
    async fn find_merchant_connector_account_by_merchant_id_connector_name(
        &self,
        state: &KeyManagerState,
        merchant_id: &id_type::MerchantId,
        connector_name: &str,
        key_store: &domain::MerchantKeyStore,
    ) -> CustomResult<Vec<domain::MerchantConnectorAccount>, errors::StorageError> {
        self.diesel_store
            .find_merchant_connector_account_by_merchant_id_connector_name(
                state,
                merchant_id,
                connector_name,
                key_store,
            )
            .await
    }

    #[cfg(feature = "v1")]
    async fn find_merchant_connector_account_by_profile_id_connector_name(
        &self,
        state: &KeyManagerState,
        profile_id: &id_type::ProfileId,
        connector_name: &str,
        key_store: &domain::MerchantKeyStore,
    ) -> CustomResult<domain::MerchantConnectorAccount, errors::StorageError> {
        self.diesel_store
            .find_merchant_connector_account_by_profile_id_connector_name(
                state,
                profile_id,
                connector_name,
                key_store,
            )
            .await
    }

    #[cfg(all(feature = "oltp", feature = "v2"))]
    async fn list_enabled_connector_accounts_by_profile_id(
        &self,
        state: &KeyManagerState,
        profile_id: &id_type::ProfileId,
        key_store: &domain::MerchantKeyStore,
        connector_type: common_enums::ConnectorType,
    ) -> CustomResult<Vec<domain::MerchantConnectorAccount>, errors::StorageError> {
        self.list_enabled_connector_accounts_by_profile_id(
            state,
            profile_id,
            key_store,
            connector_type,
        )
        .await
    }

    async fn insert_merchant_connector_account(
        &self,
        state: &KeyManagerState,
        t: domain::MerchantConnectorAccount,
        key_store: &domain::MerchantKeyStore,
    ) -> CustomResult<domain::MerchantConnectorAccount, errors::StorageError> {
        self.diesel_store
            .insert_merchant_connector_account(state, t, key_store)
            .await
    }

    #[cfg(feature = "v1")]
    async fn find_by_merchant_connector_account_merchant_id_merchant_connector_id(
        &self,
        state: &KeyManagerState,
        merchant_id: &id_type::MerchantId,
        merchant_connector_id: &id_type::MerchantConnectorAccountId,
        key_store: &domain::MerchantKeyStore,
    ) -> CustomResult<domain::MerchantConnectorAccount, errors::StorageError> {
        self.diesel_store
            .find_by_merchant_connector_account_merchant_id_merchant_connector_id(
                state,
                merchant_id,
                merchant_connector_id,
                key_store,
            )
            .await
    }

    #[cfg(feature = "v2")]
    async fn find_merchant_connector_account_by_id(
        &self,
        state: &KeyManagerState,
        id: &id_type::MerchantConnectorAccountId,
        key_store: &domain::MerchantKeyStore,
    ) -> CustomResult<domain::MerchantConnectorAccount, errors::StorageError> {
        self.diesel_store
            .find_merchant_connector_account_by_id(state, id, key_store)
            .await
    }

    async fn find_merchant_connector_account_by_merchant_id_and_disabled_list(
        &self,
        state: &KeyManagerState,
        merchant_id: &id_type::MerchantId,
        get_disabled: bool,
        key_store: &domain::MerchantKeyStore,
    ) -> CustomResult<Vec<domain::MerchantConnectorAccount>, errors::StorageError> {
        self.diesel_store
            .find_merchant_connector_account_by_merchant_id_and_disabled_list(
                state,
                merchant_id,
                get_disabled,
                key_store,
            )
            .await
    }

    #[cfg(all(feature = "olap", feature = "v2"))]
    async fn list_connector_account_by_profile_id(
        &self,
        state: &KeyManagerState,
        profile_id: &id_type::ProfileId,
        key_store: &domain::MerchantKeyStore,
    ) -> CustomResult<Vec<domain::MerchantConnectorAccount>, errors::StorageError> {
        self.diesel_store
            .list_connector_account_by_profile_id(state, profile_id, key_store)
            .await
    }

    async fn update_merchant_connector_account(
        &self,
        state: &KeyManagerState,
        this: domain::MerchantConnectorAccount,
        merchant_connector_account: storage::MerchantConnectorAccountUpdateInternal,
        key_store: &domain::MerchantKeyStore,
    ) -> CustomResult<domain::MerchantConnectorAccount, errors::StorageError> {
        self.diesel_store
            .update_merchant_connector_account(state, this, merchant_connector_account, key_store)
            .await
    }

    #[cfg(feature = "v1")]
    async fn delete_merchant_connector_account_by_merchant_id_merchant_connector_id(
        &self,
        merchant_id: &id_type::MerchantId,
        merchant_connector_id: &id_type::MerchantConnectorAccountId,
    ) -> CustomResult<bool, errors::StorageError> {
        self.diesel_store
            .delete_merchant_connector_account_by_merchant_id_merchant_connector_id(
                merchant_id,
                merchant_connector_id,
            )
            .await
    }

    #[cfg(feature = "v2")]
    async fn delete_merchant_connector_account_by_id(
        &self,
        id: &id_type::MerchantConnectorAccountId,
    ) -> CustomResult<bool, errors::StorageError> {
        self.diesel_store
            .delete_merchant_connector_account_by_id(id)
            .await
    }
}

#[async_trait::async_trait]
impl QueueInterface for KafkaStore {
    async fn fetch_consumer_tasks(
        &self,
        stream_name: &str,
        group_name: &str,
        consumer_name: &str,
    ) -> CustomResult<Vec<storage::ProcessTracker>, ProcessTrackerError> {
        self.diesel_store
            .fetch_consumer_tasks(stream_name, group_name, consumer_name)
            .await
    }

    async fn consumer_group_create(
        &self,
        stream: &str,
        group: &str,
        id: &RedisEntryId,
    ) -> CustomResult<(), RedisError> {
        self.diesel_store
            .consumer_group_create(stream, group, id)
            .await
    }

    async fn acquire_pt_lock(
        &self,
        tag: &str,
        lock_key: &str,
        lock_val: &str,
        ttl: i64,
    ) -> CustomResult<bool, RedisError> {
        self.diesel_store
            .acquire_pt_lock(tag, lock_key, lock_val, ttl)
            .await
    }

    async fn release_pt_lock(&self, tag: &str, lock_key: &str) -> CustomResult<bool, RedisError> {
        self.diesel_store.release_pt_lock(tag, lock_key).await
    }

    async fn stream_append_entry(
        &self,
        stream: &str,
        entry_id: &RedisEntryId,
        fields: Vec<(&str, String)>,
    ) -> CustomResult<(), RedisError> {
        self.diesel_store
            .stream_append_entry(stream, entry_id, fields)
            .await
    }

    async fn get_key(&self, key: &str) -> CustomResult<Vec<u8>, RedisError> {
        self.diesel_store.get_key(key).await
    }
}

#[async_trait::async_trait]
impl PaymentAttemptInterface for KafkaStore {
    #[cfg(feature = "v1")]
    async fn insert_payment_attempt(
        &self,
        payment_attempt: storage::PaymentAttemptNew,
        storage_scheme: MerchantStorageScheme,
    ) -> CustomResult<storage::PaymentAttempt, errors::DataStorageError> {
        let attempt = self
            .diesel_store
            .insert_payment_attempt(payment_attempt, storage_scheme)
            .await?;

        if let Err(er) = self
            .kafka_producer
            .log_payment_attempt(&attempt, None, self.tenant_id.clone())
            .await
        {
            logger::error!(message="Failed to log analytics event for payment attempt {attempt:?}", error_message=?er)
        }

        Ok(attempt)
    }

    #[cfg(feature = "v2")]
    async fn insert_payment_attempt(
        &self,
        key_manager_state: &KeyManagerState,
        merchant_key_store: &domain::MerchantKeyStore,
        payment_attempt: storage::PaymentAttempt,
        storage_scheme: MerchantStorageScheme,
    ) -> CustomResult<storage::PaymentAttempt, errors::DataStorageError> {
        let attempt = self
            .diesel_store
            .insert_payment_attempt(
                key_manager_state,
                merchant_key_store,
                payment_attempt,
                storage_scheme,
            )
            .await?;

        if let Err(er) = self
            .kafka_producer
            .log_payment_attempt(&attempt, None, self.tenant_id.clone())
            .await
        {
            logger::error!(message="Failed to log analytics event for payment attempt {attempt:?}", error_message=?er)
        }

        Ok(attempt)
    }

    #[cfg(feature = "v1")]
    async fn update_payment_attempt_with_attempt_id(
        &self,
        this: storage::PaymentAttempt,
        payment_attempt: storage::PaymentAttemptUpdate,
        storage_scheme: MerchantStorageScheme,
    ) -> CustomResult<storage::PaymentAttempt, errors::DataStorageError> {
        let attempt = self
            .diesel_store
            .update_payment_attempt_with_attempt_id(this.clone(), payment_attempt, storage_scheme)
            .await?;

        if let Err(er) = self
            .kafka_producer
            .log_payment_attempt(&attempt, Some(this), self.tenant_id.clone())
            .await
        {
            logger::error!(message="Failed to log analytics event for payment attempt {attempt:?}", error_message=?er)
        }

        Ok(attempt)
    }

    #[cfg(feature = "v2")]
    async fn update_payment_attempt(
        &self,
        key_manager_state: &KeyManagerState,
        merchant_key_store: &domain::MerchantKeyStore,
        this: storage::PaymentAttempt,
        payment_attempt: storage::PaymentAttemptUpdate,
        storage_scheme: MerchantStorageScheme,
    ) -> CustomResult<storage::PaymentAttempt, errors::DataStorageError> {
        let attempt = self
            .diesel_store
            .update_payment_attempt(
                key_manager_state,
                merchant_key_store,
                this.clone(),
                payment_attempt,
                storage_scheme,
            )
            .await?;

        if let Err(er) = self
            .kafka_producer
            .log_payment_attempt(&attempt, Some(this), self.tenant_id.clone())
            .await
        {
            logger::error!(message="Failed to log analytics event for payment attempt {attempt:?}", error_message=?er)
        }

        Ok(attempt)
    }

    #[cfg(feature = "v1")]
    async fn find_payment_attempt_by_connector_transaction_id_payment_id_merchant_id(
        &self,
        connector_transaction_id: &common_utils::types::ConnectorTransactionId,
        payment_id: &id_type::PaymentId,
        merchant_id: &id_type::MerchantId,
        storage_scheme: MerchantStorageScheme,
    ) -> CustomResult<storage::PaymentAttempt, errors::DataStorageError> {
        self.diesel_store
            .find_payment_attempt_by_connector_transaction_id_payment_id_merchant_id(
                connector_transaction_id,
                payment_id,
                merchant_id,
                storage_scheme,
            )
            .await
    }

    #[cfg(feature = "v1")]
    async fn find_payment_attempt_by_merchant_id_connector_txn_id(
        &self,
        merchant_id: &id_type::MerchantId,
        connector_txn_id: &str,
        storage_scheme: MerchantStorageScheme,
    ) -> CustomResult<storage::PaymentAttempt, errors::DataStorageError> {
        self.diesel_store
            .find_payment_attempt_by_merchant_id_connector_txn_id(
                merchant_id,
                connector_txn_id,
                storage_scheme,
            )
            .await
    }

    #[cfg(feature = "v2")]
    async fn find_payment_attempt_by_profile_id_connector_transaction_id(
        &self,
        key_manager_state: &KeyManagerState,
        merchant_key_store: &domain::MerchantKeyStore,
        profile_id: &id_type::ProfileId,
        connector_transaction_id: &str,
        storage_scheme: MerchantStorageScheme,
    ) -> CustomResult<storage::PaymentAttempt, errors::DataStorageError> {
        self.diesel_store
            .find_payment_attempt_by_profile_id_connector_transaction_id(
                key_manager_state,
                merchant_key_store,
                profile_id,
                connector_transaction_id,
                storage_scheme,
            )
            .await
    }

    #[cfg(feature = "v1")]
    async fn find_payment_attempt_by_payment_id_merchant_id_attempt_id(
        &self,
        payment_id: &id_type::PaymentId,
        merchant_id: &id_type::MerchantId,
        attempt_id: &str,
        storage_scheme: MerchantStorageScheme,
    ) -> CustomResult<storage::PaymentAttempt, errors::DataStorageError> {
        self.diesel_store
            .find_payment_attempt_by_payment_id_merchant_id_attempt_id(
                payment_id,
                merchant_id,
                attempt_id,
                storage_scheme,
            )
            .await
    }

    #[cfg(feature = "v1")]
    async fn find_payment_attempt_by_attempt_id_merchant_id(
        &self,
        attempt_id: &str,
        merchant_id: &id_type::MerchantId,
        storage_scheme: MerchantStorageScheme,
    ) -> CustomResult<storage::PaymentAttempt, errors::DataStorageError> {
        self.diesel_store
            .find_payment_attempt_by_attempt_id_merchant_id(attempt_id, merchant_id, storage_scheme)
            .await
    }

    #[cfg(feature = "v2")]
    async fn find_payment_attempt_by_id(
        &self,
        key_manager_state: &KeyManagerState,
        merchant_key_store: &domain::MerchantKeyStore,
        attempt_id: &id_type::GlobalAttemptId,
        storage_scheme: MerchantStorageScheme,
    ) -> error_stack::Result<storage::PaymentAttempt, errors::DataStorageError> {
        self.diesel_store
            .find_payment_attempt_by_id(
                key_manager_state,
                merchant_key_store,
                attempt_id,
                storage_scheme,
            )
            .await
    }

    #[cfg(feature = "v1")]
    async fn find_payment_attempt_last_successful_attempt_by_payment_id_merchant_id(
        &self,
        payment_id: &id_type::PaymentId,
        merchant_id: &id_type::MerchantId,
        storage_scheme: MerchantStorageScheme,
    ) -> CustomResult<storage::PaymentAttempt, errors::DataStorageError> {
        self.diesel_store
            .find_payment_attempt_last_successful_attempt_by_payment_id_merchant_id(
                payment_id,
                merchant_id,
                storage_scheme,
            )
            .await
    }

    #[cfg(feature = "v1")]
    async fn find_payment_attempt_last_successful_or_partially_captured_attempt_by_payment_id_merchant_id(
        &self,
        payment_id: &id_type::PaymentId,
        merchant_id: &id_type::MerchantId,
        storage_scheme: MerchantStorageScheme,
    ) -> CustomResult<storage::PaymentAttempt, errors::DataStorageError> {
        self.diesel_store
            .find_payment_attempt_last_successful_or_partially_captured_attempt_by_payment_id_merchant_id(
                payment_id,
                merchant_id,
                storage_scheme,
            )
            .await
    }

    #[cfg(feature = "v1")]
    async fn find_payment_attempt_by_preprocessing_id_merchant_id(
        &self,
        preprocessing_id: &str,
        merchant_id: &id_type::MerchantId,
        storage_scheme: MerchantStorageScheme,
    ) -> CustomResult<storage::PaymentAttempt, errors::DataStorageError> {
        self.diesel_store
            .find_payment_attempt_by_preprocessing_id_merchant_id(
                preprocessing_id,
                merchant_id,
                storage_scheme,
            )
            .await
    }

    #[cfg(feature = "v1")]
    async fn get_filters_for_payments(
        &self,
        pi: &[hyperswitch_domain_models::payments::PaymentIntent],
        merchant_id: &id_type::MerchantId,
        storage_scheme: MerchantStorageScheme,
    ) -> CustomResult<
        hyperswitch_domain_models::payments::payment_attempt::PaymentListFilters,
        errors::DataStorageError,
    > {
        self.diesel_store
            .get_filters_for_payments(pi, merchant_id, storage_scheme)
            .await
    }

    #[cfg(feature = "v1")]
    async fn get_total_count_of_filtered_payment_attempts(
        &self,
        merchant_id: &id_type::MerchantId,
        active_attempt_ids: &[String],
        connector: Option<Vec<api_models::enums::Connector>>,
        payment_method: Option<Vec<common_enums::PaymentMethod>>,
        payment_method_type: Option<Vec<common_enums::PaymentMethodType>>,
        authentication_type: Option<Vec<common_enums::AuthenticationType>>,
        merchant_connector_id: Option<Vec<id_type::MerchantConnectorAccountId>>,
        card_network: Option<Vec<common_enums::CardNetwork>>,
        storage_scheme: MerchantStorageScheme,
    ) -> CustomResult<i64, errors::DataStorageError> {
        self.diesel_store
            .get_total_count_of_filtered_payment_attempts(
                merchant_id,
                active_attempt_ids,
                connector,
                payment_method,
                payment_method_type,
                authentication_type,
                merchant_connector_id,
                card_network,
                storage_scheme,
            )
            .await
    }

    #[cfg(feature = "v1")]
    async fn find_attempts_by_merchant_id_payment_id(
        &self,
        merchant_id: &id_type::MerchantId,
        payment_id: &id_type::PaymentId,
        storage_scheme: MerchantStorageScheme,
    ) -> CustomResult<Vec<storage::PaymentAttempt>, errors::DataStorageError> {
        self.diesel_store
            .find_attempts_by_merchant_id_payment_id(merchant_id, payment_id, storage_scheme)
            .await
    }
}

#[async_trait::async_trait]
impl PaymentIntentInterface for KafkaStore {
    async fn update_payment_intent(
        &self,
        state: &KeyManagerState,
        this: storage::PaymentIntent,
        payment_intent: storage::PaymentIntentUpdate,
        key_store: &domain::MerchantKeyStore,
        storage_scheme: MerchantStorageScheme,
    ) -> CustomResult<storage::PaymentIntent, errors::DataStorageError> {
        let intent = self
            .diesel_store
            .update_payment_intent(
                state,
                this.clone(),
                payment_intent,
                key_store,
                storage_scheme,
            )
            .await?;

        if let Err(er) = self
            .kafka_producer
            .log_payment_intent(&intent, Some(this), self.tenant_id.clone())
            .await
        {
            logger::error!(message="Failed to add analytics entry for Payment Intent {intent:?}", error_message=?er);
        };

        Ok(intent)
    }

    async fn insert_payment_intent(
        &self,
        state: &KeyManagerState,
        new: storage::PaymentIntent,
        key_store: &domain::MerchantKeyStore,
        storage_scheme: MerchantStorageScheme,
    ) -> CustomResult<storage::PaymentIntent, errors::DataStorageError> {
        logger::debug!("Inserting PaymentIntent Via KafkaStore");
        let intent = self
            .diesel_store
            .insert_payment_intent(state, new, key_store, storage_scheme)
            .await?;

        if let Err(er) = self
            .kafka_producer
            .log_payment_intent(&intent, None, self.tenant_id.clone())
            .await
        {
            logger::error!(message="Failed to add analytics entry for Payment Intent {intent:?}", error_message=?er);
        };

        Ok(intent)
    }

    #[cfg(feature = "v1")]
    async fn find_payment_intent_by_payment_id_merchant_id(
        &self,
        state: &KeyManagerState,
        payment_id: &id_type::PaymentId,
        merchant_id: &id_type::MerchantId,
        key_store: &domain::MerchantKeyStore,
        storage_scheme: MerchantStorageScheme,
    ) -> CustomResult<storage::PaymentIntent, errors::DataStorageError> {
        self.diesel_store
            .find_payment_intent_by_payment_id_merchant_id(
                state,
                payment_id,
                merchant_id,
                key_store,
                storage_scheme,
            )
            .await
    }

    #[cfg(feature = "v2")]
    async fn find_payment_intent_by_id(
        &self,
        state: &KeyManagerState,
        payment_id: &id_type::GlobalPaymentId,
        key_store: &domain::MerchantKeyStore,
        storage_scheme: MerchantStorageScheme,
    ) -> CustomResult<storage::PaymentIntent, errors::DataStorageError> {
        self.diesel_store
            .find_payment_intent_by_id(state, payment_id, key_store, storage_scheme)
            .await
    }

    #[cfg(all(feature = "olap", feature = "v1"))]
    async fn filter_payment_intent_by_constraints(
        &self,
        state: &KeyManagerState,
        merchant_id: &id_type::MerchantId,
        filters: &hyperswitch_domain_models::payments::payment_intent::PaymentIntentFetchConstraints,
        key_store: &domain::MerchantKeyStore,
        storage_scheme: MerchantStorageScheme,
    ) -> CustomResult<Vec<storage::PaymentIntent>, errors::DataStorageError> {
        self.diesel_store
            .filter_payment_intent_by_constraints(
                state,
                merchant_id,
                filters,
                key_store,
                storage_scheme,
            )
            .await
    }

    #[cfg(all(feature = "olap", feature = "v1"))]
    async fn filter_payment_intents_by_time_range_constraints(
        &self,
        state: &KeyManagerState,
        merchant_id: &id_type::MerchantId,
        time_range: &common_utils::types::TimeRange,
        key_store: &domain::MerchantKeyStore,
        storage_scheme: MerchantStorageScheme,
    ) -> CustomResult<Vec<storage::PaymentIntent>, errors::DataStorageError> {
        self.diesel_store
            .filter_payment_intents_by_time_range_constraints(
                state,
                merchant_id,
                time_range,
                key_store,
                storage_scheme,
            )
            .await
    }

    #[cfg(all(feature = "olap", feature = "v1"))]
    async fn get_intent_status_with_count(
        &self,
        merchant_id: &id_type::MerchantId,
        profile_id_list: Option<Vec<id_type::ProfileId>>,
        time_range: &common_utils::types::TimeRange,
    ) -> error_stack::Result<Vec<(common_enums::IntentStatus, i64)>, errors::DataStorageError> {
        self.diesel_store
            .get_intent_status_with_count(merchant_id, profile_id_list, time_range)
            .await
    }

    #[cfg(all(feature = "olap", feature = "v1"))]
    async fn get_filtered_payment_intents_attempt(
        &self,
        state: &KeyManagerState,
        merchant_id: &id_type::MerchantId,
        constraints: &hyperswitch_domain_models::payments::payment_intent::PaymentIntentFetchConstraints,
        key_store: &domain::MerchantKeyStore,
        storage_scheme: MerchantStorageScheme,
    ) -> CustomResult<
        Vec<(
            hyperswitch_domain_models::payments::PaymentIntent,
            hyperswitch_domain_models::payments::payment_attempt::PaymentAttempt,
        )>,
        errors::DataStorageError,
    > {
        self.diesel_store
            .get_filtered_payment_intents_attempt(
                state,
                merchant_id,
                constraints,
                key_store,
                storage_scheme,
            )
            .await
    }

    #[cfg(all(feature = "olap", feature = "v1"))]
    async fn get_filtered_active_attempt_ids_for_total_count(
        &self,
        merchant_id: &id_type::MerchantId,
        constraints: &hyperswitch_domain_models::payments::payment_intent::PaymentIntentFetchConstraints,
        storage_scheme: MerchantStorageScheme,
    ) -> CustomResult<Vec<String>, errors::DataStorageError> {
        self.diesel_store
            .get_filtered_active_attempt_ids_for_total_count(
                merchant_id,
                constraints,
                storage_scheme,
            )
            .await
    }
}

#[async_trait::async_trait]
impl PaymentMethodInterface for KafkaStore {
    #[cfg(all(
        any(feature = "v2", feature = "v1"),
        not(feature = "payment_methods_v2")
    ))]
    async fn find_payment_method(
        &self,
        state: &KeyManagerState,
        key_store: &domain::MerchantKeyStore,
        payment_method_id: &str,
        storage_scheme: MerchantStorageScheme,
    ) -> CustomResult<domain::PaymentMethod, errors::StorageError> {
        self.diesel_store
            .find_payment_method(state, key_store, payment_method_id, storage_scheme)
            .await
    }

    #[cfg(all(feature = "v2", feature = "payment_methods_v2"))]
    async fn find_payment_method(
        &self,
        state: &KeyManagerState,
        key_store: &domain::MerchantKeyStore,
        payment_method_id: &id_type::GlobalPaymentMethodId,
        storage_scheme: MerchantStorageScheme,
    ) -> CustomResult<domain::PaymentMethod, errors::StorageError> {
        self.diesel_store
            .find_payment_method(state, key_store, payment_method_id, storage_scheme)
            .await
    }

    #[cfg(all(
        any(feature = "v1", feature = "v2"),
        not(feature = "payment_methods_v2")
    ))]
    async fn find_payment_method_by_customer_id_merchant_id_list(
        &self,
        state: &KeyManagerState,
        key_store: &domain::MerchantKeyStore,
        customer_id: &id_type::CustomerId,
        merchant_id: &id_type::MerchantId,
        limit: Option<i64>,
    ) -> CustomResult<Vec<domain::PaymentMethod>, errors::StorageError> {
        self.diesel_store
            .find_payment_method_by_customer_id_merchant_id_list(
                state,
                key_store,
                customer_id,
                merchant_id,
                limit,
            )
            .await
    }

    #[cfg(all(feature = "v2", feature = "customer_v2"))]
    async fn find_payment_method_list_by_global_customer_id(
        &self,
        state: &KeyManagerState,
        key_store: &domain::MerchantKeyStore,
        id: &id_type::GlobalCustomerId,
        limit: Option<i64>,
    ) -> CustomResult<Vec<domain::PaymentMethod>, errors::StorageError> {
        self.diesel_store
            .find_payment_method_list_by_global_customer_id(state, key_store, id, limit)
            .await
    }

    #[cfg(all(
        any(feature = "v1", feature = "v2"),
        not(feature = "payment_methods_v2")
    ))]
    async fn find_payment_method_by_customer_id_merchant_id_status(
        &self,
        state: &KeyManagerState,
        key_store: &domain::MerchantKeyStore,
        customer_id: &id_type::CustomerId,
        merchant_id: &id_type::MerchantId,
        status: common_enums::PaymentMethodStatus,
        limit: Option<i64>,
        storage_scheme: MerchantStorageScheme,
    ) -> CustomResult<Vec<domain::PaymentMethod>, errors::StorageError> {
        self.diesel_store
            .find_payment_method_by_customer_id_merchant_id_status(
                state,
                key_store,
                customer_id,
                merchant_id,
                status,
                limit,
                storage_scheme,
            )
            .await
    }

    #[cfg(all(feature = "v2", feature = "customer_v2"))]
    async fn find_payment_method_by_global_customer_id_merchant_id_status(
        &self,
        state: &KeyManagerState,
        key_store: &domain::MerchantKeyStore,
        customer_id: &id_type::GlobalCustomerId,
        merchant_id: &id_type::MerchantId,
        status: common_enums::PaymentMethodStatus,
        limit: Option<i64>,
        storage_scheme: MerchantStorageScheme,
    ) -> CustomResult<Vec<domain::PaymentMethod>, errors::StorageError> {
        self.diesel_store
            .find_payment_method_by_global_customer_id_merchant_id_status(
                state,
                key_store,
                customer_id,
                merchant_id,
                status,
                limit,
                storage_scheme,
            )
            .await
    }

    #[cfg(all(
        any(feature = "v1", feature = "v2"),
        not(feature = "payment_methods_v2")
    ))]
    async fn get_payment_method_count_by_customer_id_merchant_id_status(
        &self,
        customer_id: &id_type::CustomerId,
        merchant_id: &id_type::MerchantId,
        status: common_enums::PaymentMethodStatus,
    ) -> CustomResult<i64, errors::StorageError> {
        self.diesel_store
            .get_payment_method_count_by_customer_id_merchant_id_status(
                customer_id,
                merchant_id,
                status,
            )
            .await
    }

    #[cfg(all(
        any(feature = "v1", feature = "v2"),
        not(feature = "payment_methods_v2")
    ))]
    async fn find_payment_method_by_locker_id(
        &self,
        state: &KeyManagerState,
        key_store: &domain::MerchantKeyStore,
        locker_id: &str,
        storage_scheme: MerchantStorageScheme,
    ) -> CustomResult<domain::PaymentMethod, errors::StorageError> {
        self.diesel_store
            .find_payment_method_by_locker_id(state, key_store, locker_id, storage_scheme)
            .await
    }

    async fn insert_payment_method(
        &self,
        state: &KeyManagerState,
        key_store: &domain::MerchantKeyStore,
        m: domain::PaymentMethod,
        storage_scheme: MerchantStorageScheme,
    ) -> CustomResult<domain::PaymentMethod, errors::StorageError> {
        self.diesel_store
            .insert_payment_method(state, key_store, m, storage_scheme)
            .await
    }

    async fn update_payment_method(
        &self,
        state: &KeyManagerState,
        key_store: &domain::MerchantKeyStore,
        payment_method: domain::PaymentMethod,
        payment_method_update: storage::PaymentMethodUpdate,
        storage_scheme: MerchantStorageScheme,
    ) -> CustomResult<domain::PaymentMethod, errors::StorageError> {
        self.diesel_store
            .update_payment_method(
                state,
                key_store,
                payment_method,
                payment_method_update,
                storage_scheme,
            )
            .await
    }

    #[cfg(all(
        any(feature = "v1", feature = "v2"),
        not(feature = "payment_methods_v2")
    ))]
    async fn delete_payment_method_by_merchant_id_payment_method_id(
        &self,
        state: &KeyManagerState,
        key_store: &domain::MerchantKeyStore,
        merchant_id: &id_type::MerchantId,
        payment_method_id: &str,
    ) -> CustomResult<domain::PaymentMethod, errors::StorageError> {
        self.diesel_store
            .delete_payment_method_by_merchant_id_payment_method_id(
                state,
                key_store,
                merchant_id,
                payment_method_id,
            )
            .await
    }

    #[cfg(all(feature = "v2", feature = "payment_methods_v2"))]
    async fn delete_payment_method(
        &self,
        state: &KeyManagerState,
        key_store: &domain::MerchantKeyStore,
        payment_method: domain::PaymentMethod,
    ) -> CustomResult<domain::PaymentMethod, errors::StorageError> {
        self.diesel_store
            .delete_payment_method(state, key_store, payment_method)
            .await
    }

    #[cfg(all(feature = "v2", feature = "payment_methods_v2"))]
    async fn find_payment_method_by_fingerprint_id(
        &self,
        state: &KeyManagerState,
        key_store: &domain::MerchantKeyStore,
        fingerprint_id: &str,
    ) -> CustomResult<domain::PaymentMethod, errors::StorageError> {
        self.diesel_store
            .find_payment_method_by_fingerprint_id(state, key_store, fingerprint_id)
            .await
    }
}

#[cfg(not(feature = "payouts"))]
impl PayoutAttemptInterface for KafkaStore {}

#[cfg(feature = "payouts")]
#[async_trait::async_trait]
impl PayoutAttemptInterface for KafkaStore {
    async fn find_payout_attempt_by_merchant_id_payout_attempt_id(
        &self,
        merchant_id: &id_type::MerchantId,
        payout_attempt_id: &str,
        storage_scheme: MerchantStorageScheme,
    ) -> CustomResult<storage::PayoutAttempt, errors::DataStorageError> {
        self.diesel_store
            .find_payout_attempt_by_merchant_id_payout_attempt_id(
                merchant_id,
                payout_attempt_id,
                storage_scheme,
            )
            .await
    }

    async fn find_payout_attempt_by_merchant_id_connector_payout_id(
        &self,
        merchant_id: &id_type::MerchantId,
        connector_payout_id: &str,
        storage_scheme: MerchantStorageScheme,
    ) -> CustomResult<storage::PayoutAttempt, errors::DataStorageError> {
        self.diesel_store
            .find_payout_attempt_by_merchant_id_connector_payout_id(
                merchant_id,
                connector_payout_id,
                storage_scheme,
            )
            .await
    }

    async fn update_payout_attempt(
        &self,
        this: &storage::PayoutAttempt,
        payout_attempt_update: storage::PayoutAttemptUpdate,
        payouts: &storage::Payouts,
        storage_scheme: MerchantStorageScheme,
    ) -> CustomResult<storage::PayoutAttempt, errors::DataStorageError> {
        let updated_payout_attempt = self
            .diesel_store
            .update_payout_attempt(this, payout_attempt_update, payouts, storage_scheme)
            .await?;
        if let Err(err) = self
            .kafka_producer
            .log_payout(
                &KafkaPayout::from_storage(payouts, &updated_payout_attempt),
                Some(KafkaPayout::from_storage(payouts, this)),
                self.tenant_id.clone(),
            )
            .await
        {
            logger::error!(message="Failed to update analytics entry for Payouts {payouts:?}\n{updated_payout_attempt:?}", error_message=?err);
        };

        Ok(updated_payout_attempt)
    }

    async fn insert_payout_attempt(
        &self,
        payout_attempt: storage::PayoutAttemptNew,
        payouts: &storage::Payouts,
        storage_scheme: MerchantStorageScheme,
    ) -> CustomResult<storage::PayoutAttempt, errors::DataStorageError> {
        let payout_attempt_new = self
            .diesel_store
            .insert_payout_attempt(payout_attempt, payouts, storage_scheme)
            .await?;
        if let Err(err) = self
            .kafka_producer
            .log_payout(
                &KafkaPayout::from_storage(payouts, &payout_attempt_new),
                None,
                self.tenant_id.clone(),
            )
            .await
        {
            logger::error!(message="Failed to add analytics entry for Payouts {payouts:?}\n{payout_attempt_new:?}", error_message=?err);
        };

        Ok(payout_attempt_new)
    }

    async fn get_filters_for_payouts(
        &self,
        payouts: &[hyperswitch_domain_models::payouts::payouts::Payouts],
        merchant_id: &id_type::MerchantId,
        storage_scheme: MerchantStorageScheme,
    ) -> CustomResult<
        hyperswitch_domain_models::payouts::payout_attempt::PayoutListFilters,
        errors::DataStorageError,
    > {
        self.diesel_store
            .get_filters_for_payouts(payouts, merchant_id, storage_scheme)
            .await
    }
}

#[cfg(not(feature = "payouts"))]
impl PayoutsInterface for KafkaStore {}

#[cfg(feature = "payouts")]
#[async_trait::async_trait]
impl PayoutsInterface for KafkaStore {
    async fn find_payout_by_merchant_id_payout_id(
        &self,
        merchant_id: &id_type::MerchantId,
        payout_id: &str,
        storage_scheme: MerchantStorageScheme,
    ) -> CustomResult<storage::Payouts, errors::DataStorageError> {
        self.diesel_store
            .find_payout_by_merchant_id_payout_id(merchant_id, payout_id, storage_scheme)
            .await
    }

    async fn update_payout(
        &self,
        this: &storage::Payouts,
        payout_update: storage::PayoutsUpdate,
        payout_attempt: &storage::PayoutAttempt,
        storage_scheme: MerchantStorageScheme,
    ) -> CustomResult<storage::Payouts, errors::DataStorageError> {
        let payout = self
            .diesel_store
            .update_payout(this, payout_update, payout_attempt, storage_scheme)
            .await?;
        if let Err(err) = self
            .kafka_producer
            .log_payout(
                &KafkaPayout::from_storage(&payout, payout_attempt),
                Some(KafkaPayout::from_storage(this, payout_attempt)),
                self.tenant_id.clone(),
            )
            .await
        {
            logger::error!(message="Failed to update analytics entry for Payouts {payout:?}\n{payout_attempt:?}", error_message=?err);
        };
        Ok(payout)
    }

    async fn insert_payout(
        &self,
        payout: storage::PayoutsNew,
        storage_scheme: MerchantStorageScheme,
    ) -> CustomResult<storage::Payouts, errors::DataStorageError> {
        self.diesel_store
            .insert_payout(payout, storage_scheme)
            .await
    }

    async fn find_optional_payout_by_merchant_id_payout_id(
        &self,
        merchant_id: &id_type::MerchantId,
        payout_id: &str,
        storage_scheme: MerchantStorageScheme,
    ) -> CustomResult<Option<storage::Payouts>, errors::DataStorageError> {
        self.diesel_store
            .find_optional_payout_by_merchant_id_payout_id(merchant_id, payout_id, storage_scheme)
            .await
    }

    #[cfg(feature = "olap")]
    async fn filter_payouts_by_constraints(
        &self,
        merchant_id: &id_type::MerchantId,
        filters: &hyperswitch_domain_models::payouts::PayoutFetchConstraints,
        storage_scheme: MerchantStorageScheme,
    ) -> CustomResult<Vec<storage::Payouts>, errors::DataStorageError> {
        self.diesel_store
            .filter_payouts_by_constraints(merchant_id, filters, storage_scheme)
            .await
    }

    #[cfg(feature = "olap")]
    async fn filter_payouts_and_attempts(
        &self,
        merchant_id: &id_type::MerchantId,
        filters: &hyperswitch_domain_models::payouts::PayoutFetchConstraints,
        storage_scheme: MerchantStorageScheme,
    ) -> CustomResult<
        Vec<(
            storage::Payouts,
            storage::PayoutAttempt,
            Option<diesel_models::Customer>,
            Option<diesel_models::Address>,
        )>,
        errors::DataStorageError,
    > {
        self.diesel_store
            .filter_payouts_and_attempts(merchant_id, filters, storage_scheme)
            .await
    }

    #[cfg(feature = "olap")]
    async fn filter_payouts_by_time_range_constraints(
        &self,
        merchant_id: &id_type::MerchantId,
        time_range: &common_utils::types::TimeRange,
        storage_scheme: MerchantStorageScheme,
    ) -> CustomResult<Vec<storage::Payouts>, errors::DataStorageError> {
        self.diesel_store
            .filter_payouts_by_time_range_constraints(merchant_id, time_range, storage_scheme)
            .await
    }

    #[cfg(feature = "olap")]
    async fn get_total_count_of_filtered_payouts(
        &self,
        merchant_id: &id_type::MerchantId,
        active_payout_ids: &[String],
        connector: Option<Vec<api_models::enums::PayoutConnectors>>,
        currency: Option<Vec<enums::Currency>>,
        status: Option<Vec<enums::PayoutStatus>>,
        payout_method: Option<Vec<enums::PayoutType>>,
    ) -> CustomResult<i64, errors::DataStorageError> {
        self.diesel_store
            .get_total_count_of_filtered_payouts(
                merchant_id,
                active_payout_ids,
                connector,
                currency,
                status,
                payout_method,
            )
            .await
    }

    #[cfg(feature = "olap")]
    async fn filter_active_payout_ids_by_constraints(
        &self,
        merchant_id: &id_type::MerchantId,
        constraints: &hyperswitch_domain_models::payouts::PayoutFetchConstraints,
    ) -> CustomResult<Vec<String>, errors::DataStorageError> {
        self.diesel_store
            .filter_active_payout_ids_by_constraints(merchant_id, constraints)
            .await
    }
}

#[async_trait::async_trait]
impl ProcessTrackerInterface for KafkaStore {
    async fn reinitialize_limbo_processes(
        &self,
        ids: Vec<String>,
        schedule_time: PrimitiveDateTime,
    ) -> CustomResult<usize, errors::StorageError> {
        self.diesel_store
            .reinitialize_limbo_processes(ids, schedule_time)
            .await
    }

    async fn find_process_by_id(
        &self,
        id: &str,
    ) -> CustomResult<Option<storage::ProcessTracker>, errors::StorageError> {
        self.diesel_store.find_process_by_id(id).await
    }

    async fn update_process(
        &self,
        this: storage::ProcessTracker,
        process: storage::ProcessTrackerUpdate,
    ) -> CustomResult<storage::ProcessTracker, errors::StorageError> {
        self.diesel_store.update_process(this, process).await
    }

    async fn process_tracker_update_process_status_by_ids(
        &self,
        task_ids: Vec<String>,
        task_update: storage::ProcessTrackerUpdate,
    ) -> CustomResult<usize, errors::StorageError> {
        self.diesel_store
            .process_tracker_update_process_status_by_ids(task_ids, task_update)
            .await
    }

    async fn insert_process(
        &self,
        new: storage::ProcessTrackerNew,
    ) -> CustomResult<storage::ProcessTracker, errors::StorageError> {
        self.diesel_store.insert_process(new).await
    }

    async fn reset_process(
        &self,
        this: storage::ProcessTracker,
        schedule_time: PrimitiveDateTime,
    ) -> CustomResult<(), errors::StorageError> {
        self.diesel_store.reset_process(this, schedule_time).await
    }

    async fn retry_process(
        &self,
        this: storage::ProcessTracker,
        schedule_time: PrimitiveDateTime,
    ) -> CustomResult<(), errors::StorageError> {
        self.diesel_store.retry_process(this, schedule_time).await
    }

    async fn finish_process_with_business_status(
        &self,
        this: storage::ProcessTracker,
        business_status: &'static str,
    ) -> CustomResult<(), errors::StorageError> {
        self.diesel_store
            .finish_process_with_business_status(this, business_status)
            .await
    }

    async fn find_processes_by_time_status(
        &self,
        time_lower_limit: PrimitiveDateTime,
        time_upper_limit: PrimitiveDateTime,
        status: ProcessTrackerStatus,
        limit: Option<i64>,
    ) -> CustomResult<Vec<storage::ProcessTracker>, errors::StorageError> {
        self.diesel_store
            .find_processes_by_time_status(time_lower_limit, time_upper_limit, status, limit)
            .await
    }
}

#[async_trait::async_trait]
impl CaptureInterface for KafkaStore {
    async fn insert_capture(
        &self,
        capture: storage::CaptureNew,
        storage_scheme: MerchantStorageScheme,
    ) -> CustomResult<storage::Capture, errors::StorageError> {
        self.diesel_store
            .insert_capture(capture, storage_scheme)
            .await
    }

    async fn update_capture_with_capture_id(
        &self,
        this: storage::Capture,
        capture: storage::CaptureUpdate,
        storage_scheme: MerchantStorageScheme,
    ) -> CustomResult<storage::Capture, errors::StorageError> {
        self.diesel_store
            .update_capture_with_capture_id(this, capture, storage_scheme)
            .await
    }

    async fn find_all_captures_by_merchant_id_payment_id_authorized_attempt_id(
        &self,
        merchant_id: &id_type::MerchantId,
        payment_id: &id_type::PaymentId,
        authorized_attempt_id: &str,
        storage_scheme: MerchantStorageScheme,
    ) -> CustomResult<Vec<storage::Capture>, errors::StorageError> {
        self.diesel_store
            .find_all_captures_by_merchant_id_payment_id_authorized_attempt_id(
                merchant_id,
                payment_id,
                authorized_attempt_id,
                storage_scheme,
            )
            .await
    }
}

#[async_trait::async_trait]
impl RefundInterface for KafkaStore {
    async fn find_refund_by_internal_reference_id_merchant_id(
        &self,
        internal_reference_id: &str,
        merchant_id: &id_type::MerchantId,
        storage_scheme: MerchantStorageScheme,
    ) -> CustomResult<storage::Refund, errors::StorageError> {
        self.diesel_store
            .find_refund_by_internal_reference_id_merchant_id(
                internal_reference_id,
                merchant_id,
                storage_scheme,
            )
            .await
    }

    async fn find_refund_by_payment_id_merchant_id(
        &self,
        payment_id: &id_type::PaymentId,
        merchant_id: &id_type::MerchantId,
        storage_scheme: MerchantStorageScheme,
    ) -> CustomResult<Vec<storage::Refund>, errors::StorageError> {
        self.diesel_store
            .find_refund_by_payment_id_merchant_id(payment_id, merchant_id, storage_scheme)
            .await
    }

    async fn find_refund_by_merchant_id_refund_id(
        &self,
        merchant_id: &id_type::MerchantId,
        refund_id: &str,
        storage_scheme: MerchantStorageScheme,
    ) -> CustomResult<storage::Refund, errors::StorageError> {
        self.diesel_store
            .find_refund_by_merchant_id_refund_id(merchant_id, refund_id, storage_scheme)
            .await
    }

    async fn find_refund_by_merchant_id_connector_refund_id_connector(
        &self,
        merchant_id: &id_type::MerchantId,
        connector_refund_id: &str,
        connector: &str,
        storage_scheme: MerchantStorageScheme,
    ) -> CustomResult<storage::Refund, errors::StorageError> {
        self.diesel_store
            .find_refund_by_merchant_id_connector_refund_id_connector(
                merchant_id,
                connector_refund_id,
                connector,
                storage_scheme,
            )
            .await
    }

    async fn update_refund(
        &self,
        this: storage::Refund,
        refund: storage::RefundUpdate,
        storage_scheme: MerchantStorageScheme,
    ) -> CustomResult<storage::Refund, errors::StorageError> {
        let refund = self
            .diesel_store
            .update_refund(this.clone(), refund, storage_scheme)
            .await?;

        if let Err(er) = self
            .kafka_producer
            .log_refund(&refund, Some(this), self.tenant_id.clone())
            .await
        {
            logger::error!(message="Failed to insert analytics event for Refund Update {refund?}", error_message=?er);
        }
        Ok(refund)
    }

    async fn find_refund_by_merchant_id_connector_transaction_id(
        &self,
        merchant_id: &id_type::MerchantId,
        connector_transaction_id: &str,
        storage_scheme: MerchantStorageScheme,
    ) -> CustomResult<Vec<storage::Refund>, errors::StorageError> {
        self.diesel_store
            .find_refund_by_merchant_id_connector_transaction_id(
                merchant_id,
                connector_transaction_id,
                storage_scheme,
            )
            .await
    }

    async fn insert_refund(
        &self,
        new: storage::RefundNew,
        storage_scheme: MerchantStorageScheme,
    ) -> CustomResult<storage::Refund, errors::StorageError> {
        let refund = self.diesel_store.insert_refund(new, storage_scheme).await?;

        if let Err(er) = self
            .kafka_producer
            .log_refund(&refund, None, self.tenant_id.clone())
            .await
        {
            logger::error!(message="Failed to insert analytics event for Refund Create {refund?}", error_message=?er);
        }
        Ok(refund)
    }

    #[cfg(feature = "olap")]
    async fn filter_refund_by_constraints(
        &self,
        merchant_id: &id_type::MerchantId,
        refund_details: &refunds::RefundListConstraints,
        storage_scheme: MerchantStorageScheme,
        limit: i64,
        offset: i64,
    ) -> CustomResult<Vec<storage::Refund>, errors::StorageError> {
        self.diesel_store
            .filter_refund_by_constraints(
                merchant_id,
                refund_details,
                storage_scheme,
                limit,
                offset,
            )
            .await
    }

    #[cfg(feature = "olap")]
    async fn filter_refund_by_meta_constraints(
        &self,
        merchant_id: &id_type::MerchantId,
        refund_details: &common_utils::types::TimeRange,
        storage_scheme: MerchantStorageScheme,
    ) -> CustomResult<api_models::refunds::RefundListMetaData, errors::StorageError> {
        self.diesel_store
            .filter_refund_by_meta_constraints(merchant_id, refund_details, storage_scheme)
            .await
    }

    #[cfg(feature = "olap")]
    async fn get_refund_status_with_count(
        &self,
        merchant_id: &id_type::MerchantId,
        profile_id_list: Option<Vec<id_type::ProfileId>>,
        constraints: &common_utils::types::TimeRange,
        storage_scheme: MerchantStorageScheme,
    ) -> CustomResult<Vec<(common_enums::RefundStatus, i64)>, errors::StorageError> {
        self.diesel_store
            .get_refund_status_with_count(merchant_id, profile_id_list, constraints, storage_scheme)
            .await
    }

    #[cfg(feature = "olap")]
    async fn get_total_count_of_refunds(
        &self,
        merchant_id: &id_type::MerchantId,
        refund_details: &refunds::RefundListConstraints,
        storage_scheme: MerchantStorageScheme,
    ) -> CustomResult<i64, errors::StorageError> {
        self.diesel_store
            .get_total_count_of_refunds(merchant_id, refund_details, storage_scheme)
            .await
    }
}

#[async_trait::async_trait]
impl MerchantKeyStoreInterface for KafkaStore {
    async fn insert_merchant_key_store(
        &self,
        state: &KeyManagerState,
        merchant_key_store: domain::MerchantKeyStore,
        key: &Secret<Vec<u8>>,
    ) -> CustomResult<domain::MerchantKeyStore, errors::StorageError> {
        self.diesel_store
            .insert_merchant_key_store(state, merchant_key_store, key)
            .await
    }

    async fn get_merchant_key_store_by_merchant_id(
        &self,
        state: &KeyManagerState,
        merchant_id: &id_type::MerchantId,
        key: &Secret<Vec<u8>>,
    ) -> CustomResult<domain::MerchantKeyStore, errors::StorageError> {
        self.diesel_store
            .get_merchant_key_store_by_merchant_id(state, merchant_id, key)
            .await
    }

    async fn delete_merchant_key_store_by_merchant_id(
        &self,
        merchant_id: &id_type::MerchantId,
    ) -> CustomResult<bool, errors::StorageError> {
        self.diesel_store
            .delete_merchant_key_store_by_merchant_id(merchant_id)
            .await
    }

    #[cfg(feature = "olap")]
    async fn list_multiple_key_stores(
        &self,
        state: &KeyManagerState,
        merchant_ids: Vec<id_type::MerchantId>,
        key: &Secret<Vec<u8>>,
    ) -> CustomResult<Vec<domain::MerchantKeyStore>, errors::StorageError> {
        self.diesel_store
            .list_multiple_key_stores(state, merchant_ids, key)
            .await
    }
    async fn get_all_key_stores(
        &self,
        state: &KeyManagerState,
        key: &Secret<Vec<u8>>,
        from: u32,
        to: u32,
    ) -> CustomResult<Vec<domain::MerchantKeyStore>, errors::StorageError> {
        self.diesel_store
            .get_all_key_stores(state, key, from, to)
            .await
    }
}

#[async_trait::async_trait]
impl ProfileInterface for KafkaStore {
    async fn insert_business_profile(
        &self,
        key_manager_state: &KeyManagerState,
        merchant_key_store: &domain::MerchantKeyStore,
        business_profile: domain::Profile,
    ) -> CustomResult<domain::Profile, errors::StorageError> {
        self.diesel_store
            .insert_business_profile(key_manager_state, merchant_key_store, business_profile)
            .await
    }

    async fn find_business_profile_by_profile_id(
        &self,
        key_manager_state: &KeyManagerState,
        merchant_key_store: &domain::MerchantKeyStore,
        profile_id: &id_type::ProfileId,
    ) -> CustomResult<domain::Profile, errors::StorageError> {
        self.diesel_store
            .find_business_profile_by_profile_id(key_manager_state, merchant_key_store, profile_id)
            .await
    }

    async fn find_business_profile_by_merchant_id_profile_id(
        &self,
        key_manager_state: &KeyManagerState,
        merchant_key_store: &domain::MerchantKeyStore,
        merchant_id: &id_type::MerchantId,
        profile_id: &id_type::ProfileId,
    ) -> CustomResult<domain::Profile, errors::StorageError> {
        self.diesel_store
            .find_business_profile_by_merchant_id_profile_id(
                key_manager_state,
                merchant_key_store,
                merchant_id,
                profile_id,
            )
            .await
    }

    async fn update_profile_by_profile_id(
        &self,
        key_manager_state: &KeyManagerState,
        merchant_key_store: &domain::MerchantKeyStore,
        current_state: domain::Profile,
        business_profile_update: domain::ProfileUpdate,
    ) -> CustomResult<domain::Profile, errors::StorageError> {
        self.diesel_store
            .update_profile_by_profile_id(
                key_manager_state,
                merchant_key_store,
                current_state,
                business_profile_update,
            )
            .await
    }

    async fn delete_profile_by_profile_id_merchant_id(
        &self,
        profile_id: &id_type::ProfileId,
        merchant_id: &id_type::MerchantId,
    ) -> CustomResult<bool, errors::StorageError> {
        self.diesel_store
            .delete_profile_by_profile_id_merchant_id(profile_id, merchant_id)
            .await
    }

    async fn list_profile_by_merchant_id(
        &self,
        key_manager_state: &KeyManagerState,
        merchant_key_store: &domain::MerchantKeyStore,
        merchant_id: &id_type::MerchantId,
    ) -> CustomResult<Vec<domain::Profile>, errors::StorageError> {
        self.diesel_store
            .list_profile_by_merchant_id(key_manager_state, merchant_key_store, merchant_id)
            .await
    }

    async fn find_business_profile_by_profile_name_merchant_id(
        &self,
        key_manager_state: &KeyManagerState,
        merchant_key_store: &domain::MerchantKeyStore,
        profile_name: &str,
        merchant_id: &id_type::MerchantId,
    ) -> CustomResult<domain::Profile, errors::StorageError> {
        self.diesel_store
            .find_business_profile_by_profile_name_merchant_id(
                key_manager_state,
                merchant_key_store,
                profile_name,
                merchant_id,
            )
            .await
    }
}

#[async_trait::async_trait]
impl ReverseLookupInterface for KafkaStore {
    async fn insert_reverse_lookup(
        &self,
        new: ReverseLookupNew,
        storage_scheme: MerchantStorageScheme,
    ) -> CustomResult<ReverseLookup, errors::StorageError> {
        self.diesel_store
            .insert_reverse_lookup(new, storage_scheme)
            .await
    }

    async fn get_lookup_by_lookup_id(
        &self,
        id: &str,
        storage_scheme: MerchantStorageScheme,
    ) -> CustomResult<ReverseLookup, errors::StorageError> {
        self.diesel_store
            .get_lookup_by_lookup_id(id, storage_scheme)
            .await
    }
}

#[async_trait::async_trait]
impl RoutingAlgorithmInterface for KafkaStore {
    async fn insert_routing_algorithm(
        &self,
        routing_algorithm: storage::RoutingAlgorithm,
    ) -> CustomResult<storage::RoutingAlgorithm, errors::StorageError> {
        self.diesel_store
            .insert_routing_algorithm(routing_algorithm)
            .await
    }

    async fn find_routing_algorithm_by_profile_id_algorithm_id(
        &self,
        profile_id: &id_type::ProfileId,
        algorithm_id: &id_type::RoutingId,
    ) -> CustomResult<storage::RoutingAlgorithm, errors::StorageError> {
        self.diesel_store
            .find_routing_algorithm_by_profile_id_algorithm_id(profile_id, algorithm_id)
            .await
    }

    async fn find_routing_algorithm_by_algorithm_id_merchant_id(
        &self,
        algorithm_id: &id_type::RoutingId,
        merchant_id: &id_type::MerchantId,
    ) -> CustomResult<storage::RoutingAlgorithm, errors::StorageError> {
        self.diesel_store
            .find_routing_algorithm_by_algorithm_id_merchant_id(algorithm_id, merchant_id)
            .await
    }

    async fn find_routing_algorithm_metadata_by_algorithm_id_profile_id(
        &self,
        algorithm_id: &id_type::RoutingId,
        profile_id: &id_type::ProfileId,
    ) -> CustomResult<storage::RoutingProfileMetadata, errors::StorageError> {
        self.diesel_store
            .find_routing_algorithm_metadata_by_algorithm_id_profile_id(algorithm_id, profile_id)
            .await
    }

    async fn list_routing_algorithm_metadata_by_profile_id(
        &self,
        profile_id: &id_type::ProfileId,
        limit: i64,
        offset: i64,
    ) -> CustomResult<Vec<storage::RoutingProfileMetadata>, errors::StorageError> {
        self.diesel_store
            .list_routing_algorithm_metadata_by_profile_id(profile_id, limit, offset)
            .await
    }

    async fn list_routing_algorithm_metadata_by_merchant_id(
        &self,
        merchant_id: &id_type::MerchantId,
        limit: i64,
        offset: i64,
    ) -> CustomResult<Vec<storage::RoutingProfileMetadata>, errors::StorageError> {
        self.diesel_store
            .list_routing_algorithm_metadata_by_merchant_id(merchant_id, limit, offset)
            .await
    }

    async fn list_routing_algorithm_metadata_by_merchant_id_transaction_type(
        &self,
        merchant_id: &id_type::MerchantId,
        transaction_type: &enums::TransactionType,
        limit: i64,
        offset: i64,
    ) -> CustomResult<Vec<storage::RoutingProfileMetadata>, errors::StorageError> {
        self.diesel_store
            .list_routing_algorithm_metadata_by_merchant_id_transaction_type(
                merchant_id,
                transaction_type,
                limit,
                offset,
            )
            .await
    }
}

#[async_trait::async_trait]
impl GsmInterface for KafkaStore {
    async fn add_gsm_rule(
        &self,
        rule: storage::GatewayStatusMappingNew,
    ) -> CustomResult<storage::GatewayStatusMap, errors::StorageError> {
        self.diesel_store.add_gsm_rule(rule).await
    }

    async fn find_gsm_decision(
        &self,
        connector: String,
        flow: String,
        sub_flow: String,
        code: String,
        message: String,
    ) -> CustomResult<String, errors::StorageError> {
        self.diesel_store
            .find_gsm_decision(connector, flow, sub_flow, code, message)
            .await
    }

    async fn find_gsm_rule(
        &self,
        connector: String,
        flow: String,
        sub_flow: String,
        code: String,
        message: String,
    ) -> CustomResult<storage::GatewayStatusMap, errors::StorageError> {
        self.diesel_store
            .find_gsm_rule(connector, flow, sub_flow, code, message)
            .await
    }

    async fn update_gsm_rule(
        &self,
        connector: String,
        flow: String,
        sub_flow: String,
        code: String,
        message: String,
        data: storage::GatewayStatusMappingUpdate,
    ) -> CustomResult<storage::GatewayStatusMap, errors::StorageError> {
        self.diesel_store
            .update_gsm_rule(connector, flow, sub_flow, code, message, data)
            .await
    }

    async fn delete_gsm_rule(
        &self,
        connector: String,
        flow: String,
        sub_flow: String,
        code: String,
        message: String,
    ) -> CustomResult<bool, errors::StorageError> {
        self.diesel_store
            .delete_gsm_rule(connector, flow, sub_flow, code, message)
            .await
    }
}

#[async_trait::async_trait]
impl UnifiedTranslationsInterface for KafkaStore {
    async fn add_unfied_translation(
        &self,
        translation: storage::UnifiedTranslationsNew,
    ) -> CustomResult<storage::UnifiedTranslations, errors::StorageError> {
        self.diesel_store.add_unfied_translation(translation).await
    }

    async fn find_translation(
        &self,
        unified_code: String,
        unified_message: String,
        locale: String,
    ) -> CustomResult<String, errors::StorageError> {
        self.diesel_store
            .find_translation(unified_code, unified_message, locale)
            .await
    }

    async fn update_translation(
        &self,
        unified_code: String,
        unified_message: String,
        locale: String,
        data: storage::UnifiedTranslationsUpdate,
    ) -> CustomResult<storage::UnifiedTranslations, errors::StorageError> {
        self.diesel_store
            .update_translation(unified_code, unified_message, locale, data)
            .await
    }

    async fn delete_translation(
        &self,
        unified_code: String,
        unified_message: String,
        locale: String,
    ) -> CustomResult<bool, errors::StorageError> {
        self.diesel_store
            .delete_translation(unified_code, unified_message, locale)
            .await
    }
}

#[async_trait::async_trait]
impl StorageInterface for KafkaStore {
    fn get_scheduler_db(&self) -> Box<dyn SchedulerInterface> {
        Box::new(self.clone())
    }

    fn get_cache_store(&self) -> Box<(dyn RedisConnInterface + Send + Sync + 'static)> {
        Box::new(self.clone())
    }
}

impl GlobalStorageInterface for KafkaStore {}

impl CommonStorageInterface for KafkaStore {
    fn get_storage_interface(&self) -> Box<dyn StorageInterface> {
        Box::new(self.clone())
    }
    fn get_global_storage_interface(&self) -> Box<dyn GlobalStorageInterface> {
        Box::new(self.clone())
    }
}

#[async_trait::async_trait]
impl SchedulerInterface for KafkaStore {}

impl MasterKeyInterface for KafkaStore {
    fn get_master_key(&self) -> &[u8] {
        self.diesel_store.get_master_key()
    }
}
#[async_trait::async_trait]
impl UserInterface for KafkaStore {
    async fn insert_user(
        &self,
        user_data: storage::UserNew,
    ) -> CustomResult<storage::User, errors::StorageError> {
        self.diesel_store.insert_user(user_data).await
    }

    async fn find_user_by_email(
        &self,
        user_email: &domain::UserEmail,
    ) -> CustomResult<storage::User, errors::StorageError> {
        self.diesel_store.find_user_by_email(user_email).await
    }

    async fn find_user_by_id(
        &self,
        user_id: &str,
    ) -> CustomResult<storage::User, errors::StorageError> {
        self.diesel_store.find_user_by_id(user_id).await
    }

    async fn update_user_by_user_id(
        &self,
        user_id: &str,
        user: storage::UserUpdate,
    ) -> CustomResult<storage::User, errors::StorageError> {
        self.diesel_store
            .update_user_by_user_id(user_id, user)
            .await
    }

    async fn update_user_by_email(
        &self,
        user_email: &domain::UserEmail,
        user: storage::UserUpdate,
    ) -> CustomResult<storage::User, errors::StorageError> {
        self.diesel_store
            .update_user_by_email(user_email, user)
            .await
    }

    async fn delete_user_by_user_id(
        &self,
        user_id: &str,
    ) -> CustomResult<bool, errors::StorageError> {
        self.diesel_store.delete_user_by_user_id(user_id).await
    }

    async fn find_users_by_user_ids(
        &self,
        user_ids: Vec<String>,
    ) -> CustomResult<Vec<storage::User>, errors::StorageError> {
        self.diesel_store.find_users_by_user_ids(user_ids).await
    }
}

impl RedisConnInterface for KafkaStore {
    fn get_redis_conn(&self) -> CustomResult<Arc<RedisConnectionPool>, RedisError> {
        self.diesel_store.get_redis_conn()
    }
}

#[async_trait::async_trait]
impl UserRoleInterface for KafkaStore {
    async fn insert_user_role(
        &self,
        user_role: storage::UserRoleNew,
    ) -> CustomResult<user_storage::UserRole, errors::StorageError> {
        self.diesel_store.insert_user_role(user_role).await
    }

    async fn find_user_role_by_user_id_and_lineage(
        &self,
        user_id: &str,
        tenant_id: &id_type::TenantId,
        org_id: &id_type::OrganizationId,
        merchant_id: &id_type::MerchantId,
        profile_id: &id_type::ProfileId,
        version: enums::UserRoleVersion,
    ) -> CustomResult<storage::UserRole, errors::StorageError> {
        self.diesel_store
            .find_user_role_by_user_id_and_lineage(
                user_id,
                tenant_id,
                org_id,
                merchant_id,
                profile_id,
                version,
            )
            .await
    }

    async fn update_user_role_by_user_id_and_lineage(
        &self,
        user_id: &str,
        tenant_id: &id_type::TenantId,
        org_id: &id_type::OrganizationId,
        merchant_id: Option<&id_type::MerchantId>,
        profile_id: Option<&id_type::ProfileId>,
        update: user_storage::UserRoleUpdate,
        version: enums::UserRoleVersion,
    ) -> CustomResult<storage::UserRole, errors::StorageError> {
        self.diesel_store
            .update_user_role_by_user_id_and_lineage(
                user_id,
                tenant_id,
                org_id,
                merchant_id,
                profile_id,
                update,
                version,
            )
            .await
    }

    async fn delete_user_role_by_user_id_and_lineage(
        &self,
        user_id: &str,
        tenant_id: &id_type::TenantId,
        org_id: &id_type::OrganizationId,
        merchant_id: &id_type::MerchantId,
        profile_id: &id_type::ProfileId,
        version: enums::UserRoleVersion,
    ) -> CustomResult<storage::UserRole, errors::StorageError> {
        self.diesel_store
            .delete_user_role_by_user_id_and_lineage(
                user_id,
                tenant_id,
                org_id,
                merchant_id,
                profile_id,
                version,
            )
            .await
    }

    async fn list_user_roles_by_user_id<'a>(
        &self,
        payload: ListUserRolesByUserIdPayload<'a>,
    ) -> CustomResult<Vec<storage::UserRole>, errors::StorageError> {
        self.diesel_store.list_user_roles_by_user_id(payload).await
    }

    async fn list_user_roles_by_user_id_across_tenants(
        &self,
        user_id: &str,
        limit: Option<u32>,
    ) -> CustomResult<Vec<storage::UserRole>, errors::StorageError> {
        self.diesel_store
            .list_user_roles_by_user_id_across_tenants(user_id, limit)
            .await
    }

    async fn list_user_roles_by_org_id<'a>(
        &self,
        payload: ListUserRolesByOrgIdPayload<'a>,
    ) -> CustomResult<Vec<user_storage::UserRole>, errors::StorageError> {
        self.diesel_store.list_user_roles_by_org_id(payload).await
    }
}

#[async_trait::async_trait]
impl DashboardMetadataInterface for KafkaStore {
    async fn insert_metadata(
        &self,
        metadata: storage::DashboardMetadataNew,
    ) -> CustomResult<storage::DashboardMetadata, errors::StorageError> {
        self.diesel_store.insert_metadata(metadata).await
    }

    async fn update_metadata(
        &self,
        user_id: Option<String>,
        merchant_id: id_type::MerchantId,
        org_id: id_type::OrganizationId,
        data_key: enums::DashboardMetadata,
        dashboard_metadata_update: storage::DashboardMetadataUpdate,
    ) -> CustomResult<storage::DashboardMetadata, errors::StorageError> {
        self.diesel_store
            .update_metadata(
                user_id,
                merchant_id,
                org_id,
                data_key,
                dashboard_metadata_update,
            )
            .await
    }

    async fn find_user_scoped_dashboard_metadata(
        &self,
        user_id: &str,
        merchant_id: &id_type::MerchantId,
        org_id: &id_type::OrganizationId,
        data_keys: Vec<enums::DashboardMetadata>,
    ) -> CustomResult<Vec<storage::DashboardMetadata>, errors::StorageError> {
        self.diesel_store
            .find_user_scoped_dashboard_metadata(user_id, merchant_id, org_id, data_keys)
            .await
    }

    async fn find_merchant_scoped_dashboard_metadata(
        &self,
        merchant_id: &id_type::MerchantId,
        org_id: &id_type::OrganizationId,
        data_keys: Vec<enums::DashboardMetadata>,
    ) -> CustomResult<Vec<storage::DashboardMetadata>, errors::StorageError> {
        self.diesel_store
            .find_merchant_scoped_dashboard_metadata(merchant_id, org_id, data_keys)
            .await
    }

    async fn delete_all_user_scoped_dashboard_metadata_by_merchant_id(
        &self,
        user_id: &str,
        merchant_id: &id_type::MerchantId,
    ) -> CustomResult<bool, errors::StorageError> {
        self.diesel_store
            .delete_all_user_scoped_dashboard_metadata_by_merchant_id(user_id, merchant_id)
            .await
    }

    async fn delete_user_scoped_dashboard_metadata_by_merchant_id_data_key(
        &self,
        user_id: &str,
        merchant_id: &id_type::MerchantId,
        data_key: enums::DashboardMetadata,
    ) -> CustomResult<storage::DashboardMetadata, errors::StorageError> {
        self.diesel_store
            .delete_user_scoped_dashboard_metadata_by_merchant_id_data_key(
                user_id,
                merchant_id,
                data_key,
            )
            .await
    }
}

#[async_trait::async_trait]
impl BatchSampleDataInterface for KafkaStore {
    #[cfg(feature = "v1")]
    async fn insert_payment_intents_batch_for_sample_data(
        &self,
        state: &KeyManagerState,
        batch: Vec<hyperswitch_domain_models::payments::PaymentIntent>,
        key_store: &hyperswitch_domain_models::merchant_key_store::MerchantKeyStore,
    ) -> CustomResult<
        Vec<hyperswitch_domain_models::payments::PaymentIntent>,
        hyperswitch_domain_models::errors::StorageError,
    > {
        let payment_intents_list = self
            .diesel_store
            .insert_payment_intents_batch_for_sample_data(state, batch, key_store)
            .await?;

        for payment_intent in payment_intents_list.iter() {
            let _ = self
                .kafka_producer
                .log_payment_intent(payment_intent, None, self.tenant_id.clone())
                .await;
        }
        Ok(payment_intents_list)
    }

    #[cfg(feature = "v1")]
    async fn insert_payment_attempts_batch_for_sample_data(
        &self,
        batch: Vec<diesel_models::user::sample_data::PaymentAttemptBatchNew>,
    ) -> CustomResult<
        Vec<hyperswitch_domain_models::payments::payment_attempt::PaymentAttempt>,
        hyperswitch_domain_models::errors::StorageError,
    > {
        let payment_attempts_list = self
            .diesel_store
            .insert_payment_attempts_batch_for_sample_data(batch)
            .await?;

        for payment_attempt in payment_attempts_list.iter() {
            let _ = self
                .kafka_producer
                .log_payment_attempt(payment_attempt, None, self.tenant_id.clone())
                .await;
        }
        Ok(payment_attempts_list)
    }

    #[cfg(feature = "v1")]
    async fn insert_refunds_batch_for_sample_data(
        &self,
        batch: Vec<diesel_models::RefundNew>,
    ) -> CustomResult<Vec<diesel_models::Refund>, hyperswitch_domain_models::errors::StorageError>
    {
        let refunds_list = self
            .diesel_store
            .insert_refunds_batch_for_sample_data(batch)
            .await?;

        for refund in refunds_list.iter() {
            let _ = self
                .kafka_producer
                .log_refund(refund, None, self.tenant_id.clone())
                .await;
        }
        Ok(refunds_list)
    }

    #[cfg(feature = "v1")]
    async fn insert_disputes_batch_for_sample_data(
        &self,
        batch: Vec<diesel_models::DisputeNew>,
    ) -> CustomResult<Vec<diesel_models::Dispute>, hyperswitch_domain_models::errors::StorageError>
    {
        let disputes_list = self
            .diesel_store
            .insert_disputes_batch_for_sample_data(batch)
            .await?;

        for dispute in disputes_list.iter() {
            let _ = self
                .kafka_producer
                .log_dispute(dispute, None, self.tenant_id.clone())
                .await;
        }
        Ok(disputes_list)
    }

    #[cfg(feature = "v1")]
    async fn delete_payment_intents_for_sample_data(
        &self,
        state: &KeyManagerState,
        merchant_id: &id_type::MerchantId,
        key_store: &hyperswitch_domain_models::merchant_key_store::MerchantKeyStore,
    ) -> CustomResult<
        Vec<hyperswitch_domain_models::payments::PaymentIntent>,
        hyperswitch_domain_models::errors::StorageError,
    > {
        let payment_intents_list = self
            .diesel_store
            .delete_payment_intents_for_sample_data(state, merchant_id, key_store)
            .await?;

        for payment_intent in payment_intents_list.iter() {
            let _ = self
                .kafka_producer
                .log_payment_intent_delete(payment_intent, self.tenant_id.clone())
                .await;
        }
        Ok(payment_intents_list)
    }

    #[cfg(feature = "v1")]
    async fn delete_payment_attempts_for_sample_data(
        &self,
        merchant_id: &id_type::MerchantId,
    ) -> CustomResult<
        Vec<hyperswitch_domain_models::payments::payment_attempt::PaymentAttempt>,
        hyperswitch_domain_models::errors::StorageError,
    > {
        let payment_attempts_list = self
            .diesel_store
            .delete_payment_attempts_for_sample_data(merchant_id)
            .await?;

        for payment_attempt in payment_attempts_list.iter() {
            let _ = self
                .kafka_producer
                .log_payment_attempt_delete(payment_attempt, self.tenant_id.clone())
                .await;
        }

        Ok(payment_attempts_list)
    }

    #[cfg(feature = "v1")]
    async fn delete_refunds_for_sample_data(
        &self,
        merchant_id: &id_type::MerchantId,
    ) -> CustomResult<Vec<diesel_models::Refund>, hyperswitch_domain_models::errors::StorageError>
    {
        let refunds_list = self
            .diesel_store
            .delete_refunds_for_sample_data(merchant_id)
            .await?;

        for refund in refunds_list.iter() {
            let _ = self
                .kafka_producer
                .log_refund_delete(refund, self.tenant_id.clone())
                .await;
        }

        Ok(refunds_list)
    }

    #[cfg(feature = "v1")]
    async fn delete_disputes_for_sample_data(
        &self,
        merchant_id: &id_type::MerchantId,
    ) -> CustomResult<Vec<diesel_models::Dispute>, hyperswitch_domain_models::errors::StorageError>
    {
        let disputes_list = self
            .diesel_store
            .delete_disputes_for_sample_data(merchant_id)
            .await?;

        for dispute in disputes_list.iter() {
            let _ = self
                .kafka_producer
                .log_dispute_delete(dispute, self.tenant_id.clone())
                .await;
        }

        Ok(disputes_list)
    }
}

#[async_trait::async_trait]
impl AuthorizationInterface for KafkaStore {
    async fn insert_authorization(
        &self,
        authorization: storage::AuthorizationNew,
    ) -> CustomResult<storage::Authorization, errors::StorageError> {
        self.diesel_store.insert_authorization(authorization).await
    }

    async fn find_all_authorizations_by_merchant_id_payment_id(
        &self,
        merchant_id: &id_type::MerchantId,
        payment_id: &id_type::PaymentId,
    ) -> CustomResult<Vec<storage::Authorization>, errors::StorageError> {
        self.diesel_store
            .find_all_authorizations_by_merchant_id_payment_id(merchant_id, payment_id)
            .await
    }

    async fn update_authorization_by_merchant_id_authorization_id(
        &self,
        merchant_id: id_type::MerchantId,
        authorization_id: String,
        authorization: storage::AuthorizationUpdate,
    ) -> CustomResult<storage::Authorization, errors::StorageError> {
        self.diesel_store
            .update_authorization_by_merchant_id_authorization_id(
                merchant_id,
                authorization_id,
                authorization,
            )
            .await
    }
}

#[async_trait::async_trait]
impl AuthenticationInterface for KafkaStore {
    async fn insert_authentication(
        &self,
        authentication: storage::AuthenticationNew,
    ) -> CustomResult<storage::Authentication, errors::StorageError> {
        let auth = self
            .diesel_store
            .insert_authentication(authentication)
            .await?;

        if let Err(er) = self
            .kafka_producer
            .log_authentication(&auth, None, self.tenant_id.clone())
            .await
        {
            logger::error!(message="Failed to log analytics event for authentication {auth:?}", error_message=?er)
        }

        Ok(auth)
    }

    async fn find_authentication_by_merchant_id_authentication_id(
        &self,
        merchant_id: &id_type::MerchantId,
        authentication_id: String,
    ) -> CustomResult<storage::Authentication, errors::StorageError> {
        self.diesel_store
            .find_authentication_by_merchant_id_authentication_id(merchant_id, authentication_id)
            .await
    }

    async fn find_authentication_by_merchant_id_connector_authentication_id(
        &self,
        merchant_id: id_type::MerchantId,
        connector_authentication_id: String,
    ) -> CustomResult<storage::Authentication, errors::StorageError> {
        self.diesel_store
            .find_authentication_by_merchant_id_connector_authentication_id(
                merchant_id,
                connector_authentication_id,
            )
            .await
    }

    async fn update_authentication_by_merchant_id_authentication_id(
        &self,
        previous_state: storage::Authentication,
        authentication_update: storage::AuthenticationUpdate,
    ) -> CustomResult<storage::Authentication, errors::StorageError> {
        let auth = self
            .diesel_store
            .update_authentication_by_merchant_id_authentication_id(
                previous_state.clone(),
                authentication_update,
            )
            .await?;

        if let Err(er) = self
            .kafka_producer
            .log_authentication(&auth, Some(previous_state.clone()), self.tenant_id.clone())
            .await
        {
            logger::error!(message="Failed to log analytics event for authentication {auth:?}", error_message=?er)
        }

        Ok(auth)
    }
}

#[async_trait::async_trait]
impl HealthCheckDbInterface for KafkaStore {
    async fn health_check_db(&self) -> CustomResult<(), errors::HealthCheckDBError> {
        self.diesel_store.health_check_db().await
    }
}

#[async_trait::async_trait]
impl RoleInterface for KafkaStore {
    async fn insert_role(
        &self,
        role: storage::RoleNew,
    ) -> CustomResult<storage::Role, errors::StorageError> {
        self.diesel_store.insert_role(role).await
    }

    async fn find_role_by_role_id(
        &self,
        role_id: &str,
    ) -> CustomResult<storage::Role, errors::StorageError> {
        self.diesel_store.find_role_by_role_id(role_id).await
    }

    //TODO:Remove once find_by_role_id_in_lineage is stable
    async fn find_role_by_role_id_in_merchant_scope(
        &self,
        role_id: &str,
        merchant_id: &id_type::MerchantId,
        org_id: &id_type::OrganizationId,
        tenant_id: &id_type::TenantId,
    ) -> CustomResult<storage::Role, errors::StorageError> {
        self.diesel_store
            .find_role_by_role_id_in_merchant_scope(role_id, merchant_id, org_id, tenant_id)
            .await
    }

    async fn find_role_by_role_id_in_lineage(
        &self,
        role_id: &str,
        merchant_id: &id_type::MerchantId,
        org_id: &id_type::OrganizationId,
        tenant_id: &id_type::TenantId,
    ) -> CustomResult<storage::Role, errors::StorageError> {
        self.diesel_store
            .find_role_by_role_id_in_lineage(role_id, merchant_id, org_id, tenant_id)
            .await
    }

    async fn find_by_role_id_org_id_tenant_id(
        &self,
        role_id: &str,
        org_id: &id_type::OrganizationId,
        tenant_id: &id_type::TenantId,
    ) -> CustomResult<storage::Role, errors::StorageError> {
        self.diesel_store
            .find_by_role_id_org_id_tenant_id(role_id, org_id, tenant_id)
            .await
    }

    async fn update_role_by_role_id(
        &self,
        role_id: &str,
        role_update: storage::RoleUpdate,
    ) -> CustomResult<storage::Role, errors::StorageError> {
        self.diesel_store
            .update_role_by_role_id(role_id, role_update)
            .await
    }

    async fn delete_role_by_role_id(
        &self,
        role_id: &str,
    ) -> CustomResult<storage::Role, errors::StorageError> {
        self.diesel_store.delete_role_by_role_id(role_id).await
    }

    async fn list_all_roles(
        &self,
        merchant_id: &id_type::MerchantId,
        org_id: &id_type::OrganizationId,
        tenant_id: &id_type::TenantId,
    ) -> CustomResult<Vec<storage::Role>, errors::StorageError> {
        self.diesel_store
            .list_all_roles(merchant_id, org_id, tenant_id)
            .await
    }

    async fn list_roles_for_org_by_parameters(
        &self,
        tenant_id: &id_type::TenantId,
        org_id: &id_type::OrganizationId,
        merchant_id: Option<&id_type::MerchantId>,
        entity_type: Option<enums::EntityType>,
        limit: Option<u32>,
    ) -> CustomResult<Vec<storage::Role>, errors::StorageError> {
        self.diesel_store
            .list_roles_for_org_by_parameters(tenant_id, org_id, merchant_id, entity_type, limit)
            .await
    }
}

#[async_trait::async_trait]
impl GenericLinkInterface for KafkaStore {
    async fn find_generic_link_by_link_id(
        &self,
        link_id: &str,
    ) -> CustomResult<storage::GenericLinkState, errors::StorageError> {
        self.diesel_store
            .find_generic_link_by_link_id(link_id)
            .await
    }

    async fn find_pm_collect_link_by_link_id(
        &self,
        link_id: &str,
    ) -> CustomResult<storage::PaymentMethodCollectLink, errors::StorageError> {
        self.diesel_store
            .find_pm_collect_link_by_link_id(link_id)
            .await
    }

    async fn find_payout_link_by_link_id(
        &self,
        link_id: &str,
    ) -> CustomResult<storage::PayoutLink, errors::StorageError> {
        self.diesel_store.find_payout_link_by_link_id(link_id).await
    }

    async fn insert_generic_link(
        &self,
        generic_link: storage::GenericLinkNew,
    ) -> CustomResult<storage::GenericLinkState, errors::StorageError> {
        self.diesel_store.insert_generic_link(generic_link).await
    }

    async fn insert_pm_collect_link(
        &self,
        pm_collect_link: storage::GenericLinkNew,
    ) -> CustomResult<storage::PaymentMethodCollectLink, errors::StorageError> {
        self.diesel_store
            .insert_pm_collect_link(pm_collect_link)
            .await
    }

    async fn insert_payout_link(
        &self,
        pm_collect_link: storage::GenericLinkNew,
    ) -> CustomResult<storage::PayoutLink, errors::StorageError> {
        self.diesel_store.insert_payout_link(pm_collect_link).await
    }

    async fn update_payout_link(
        &self,
        payout_link: storage::PayoutLink,
        payout_link_update: storage::PayoutLinkUpdate,
    ) -> CustomResult<storage::PayoutLink, errors::StorageError> {
        self.diesel_store
            .update_payout_link(payout_link, payout_link_update)
            .await
    }
}

#[async_trait::async_trait]
impl UserKeyStoreInterface for KafkaStore {
    async fn insert_user_key_store(
        &self,
        state: &KeyManagerState,
        user_key_store: domain::UserKeyStore,
        key: &Secret<Vec<u8>>,
    ) -> CustomResult<domain::UserKeyStore, errors::StorageError> {
        self.diesel_store
            .insert_user_key_store(state, user_key_store, key)
            .await
    }

    async fn get_user_key_store_by_user_id(
        &self,
        state: &KeyManagerState,
        user_id: &str,
        key: &Secret<Vec<u8>>,
    ) -> CustomResult<domain::UserKeyStore, errors::StorageError> {
        self.diesel_store
            .get_user_key_store_by_user_id(state, user_id, key)
            .await
    }

    async fn get_all_user_key_store(
        &self,
        state: &KeyManagerState,
        key: &Secret<Vec<u8>>,
        from: u32,
        limit: u32,
    ) -> CustomResult<Vec<domain::UserKeyStore>, errors::StorageError> {
        self.diesel_store
            .get_all_user_key_store(state, key, from, limit)
            .await
    }
}

#[async_trait::async_trait]
impl UserAuthenticationMethodInterface for KafkaStore {
    async fn insert_user_authentication_method(
        &self,
        user_authentication_method: storage::UserAuthenticationMethodNew,
    ) -> CustomResult<storage::UserAuthenticationMethod, errors::StorageError> {
        self.diesel_store
            .insert_user_authentication_method(user_authentication_method)
            .await
    }

    async fn get_user_authentication_method_by_id(
        &self,
        id: &str,
    ) -> CustomResult<storage::UserAuthenticationMethod, errors::StorageError> {
        self.diesel_store
            .get_user_authentication_method_by_id(id)
            .await
    }

    async fn list_user_authentication_methods_for_auth_id(
        &self,
        auth_id: &str,
    ) -> CustomResult<Vec<storage::UserAuthenticationMethod>, errors::StorageError> {
        self.diesel_store
            .list_user_authentication_methods_for_auth_id(auth_id)
            .await
    }

    async fn list_user_authentication_methods_for_owner_id(
        &self,
        owner_id: &str,
    ) -> CustomResult<Vec<storage::UserAuthenticationMethod>, errors::StorageError> {
        self.diesel_store
            .list_user_authentication_methods_for_owner_id(owner_id)
            .await
    }

    async fn update_user_authentication_method(
        &self,
        id: &str,
        user_authentication_method_update: storage::UserAuthenticationMethodUpdate,
    ) -> CustomResult<storage::UserAuthenticationMethod, errors::StorageError> {
        self.diesel_store
            .update_user_authentication_method(id, user_authentication_method_update)
            .await
    }

    async fn list_user_authentication_methods_for_email_domain(
        &self,
        email_domain: &str,
    ) -> CustomResult<
        Vec<diesel_models::user_authentication_method::UserAuthenticationMethod>,
        errors::StorageError,
    > {
        self.diesel_store
            .list_user_authentication_methods_for_email_domain(email_domain)
            .await
    }
}

#[async_trait::async_trait]
impl ThemeInterface for KafkaStore {
    async fn insert_theme(
        &self,
        theme: storage::theme::ThemeNew,
    ) -> CustomResult<storage::theme::Theme, errors::StorageError> {
        self.diesel_store.insert_theme(theme).await
    }

    async fn find_theme_by_theme_id(
        &self,
        theme_id: String,
    ) -> CustomResult<storage::theme::Theme, errors::StorageError> {
        self.diesel_store.find_theme_by_theme_id(theme_id).await
    }

    async fn find_most_specific_theme_in_lineage(
        &self,
        lineage: ThemeLineage,
    ) -> CustomResult<diesel_models::user::theme::Theme, errors::StorageError> {
        self.diesel_store
            .find_most_specific_theme_in_lineage(lineage)
            .await
    }

    async fn find_theme_by_lineage(
        &self,
        lineage: ThemeLineage,
    ) -> CustomResult<storage::theme::Theme, errors::StorageError> {
        self.diesel_store.find_theme_by_lineage(lineage).await
    }

    async fn delete_theme_by_lineage_and_theme_id(
        &self,
        theme_id: String,
        lineage: ThemeLineage,
    ) -> CustomResult<storage::theme::Theme, errors::StorageError> {
        self.diesel_store
            .delete_theme_by_lineage_and_theme_id(theme_id, lineage)
            .await
    }
}

#[async_trait::async_trait]
<<<<<<< HEAD
#[cfg(feature = "v2")]
impl db::payment_method_session::PaymentMethodsSessionInterface for KafkaStore {
    async fn insert_payment_methods_session(
        &self,
        state: &KeyManagerState,
        key_store: &hyperswitch_domain_models::merchant_key_store::MerchantKeyStore,
        payment_methods_session: hyperswitch_domain_models::payment_methods::PaymentMethodsSession,
        validity: i64,
    ) -> CustomResult<(), errors::StorageError> {
        self.diesel_store
            .insert_payment_methods_session(state, key_store, payment_methods_session, validity)
            .await
    }

    async fn get_payment_methods_session(
        &self,
        state: &KeyManagerState,
        key_store: &hyperswitch_domain_models::merchant_key_store::MerchantKeyStore,
        id: &id_type::GlobalPaymentMethodSessionId,
    ) -> CustomResult<
        hyperswitch_domain_models::payment_methods::PaymentMethodsSession,
        errors::StorageError,
    > {
        self.diesel_store
            .get_payment_methods_session(state, key_store, id)
            .await
    }
}

#[async_trait::async_trait]
#[cfg(feature = "v1")]
impl db::payment_method_session::PaymentMethodsSessionInterface for KafkaStore {}
=======
impl CallbackMapperInterface for KafkaStore {
    #[instrument(skip_all)]
    async fn insert_call_back_mapper(
        &self,
        call_back_mapper: domain::CallbackMapper,
    ) -> CustomResult<domain::CallbackMapper, errors::StorageError> {
        self.diesel_store
            .insert_call_back_mapper(call_back_mapper)
            .await
    }

    #[instrument(skip_all)]
    async fn find_call_back_mapper_by_id(
        &self,
        id: &str,
    ) -> CustomResult<domain::CallbackMapper, errors::StorageError> {
        self.diesel_store.find_call_back_mapper_by_id(id).await
    }
}
>>>>>>> 4382fc65
<|MERGE_RESOLUTION|>--- conflicted
+++ resolved
@@ -3893,7 +3893,6 @@
 }
 
 #[async_trait::async_trait]
-<<<<<<< HEAD
 #[cfg(feature = "v2")]
 impl db::payment_method_session::PaymentMethodsSessionInterface for KafkaStore {
     async fn insert_payment_methods_session(
@@ -3926,7 +3925,7 @@
 #[async_trait::async_trait]
 #[cfg(feature = "v1")]
 impl db::payment_method_session::PaymentMethodsSessionInterface for KafkaStore {}
-=======
+
 impl CallbackMapperInterface for KafkaStore {
     #[instrument(skip_all)]
     async fn insert_call_back_mapper(
@@ -3945,5 +3944,4 @@
     ) -> CustomResult<domain::CallbackMapper, errors::StorageError> {
         self.diesel_store.find_call_back_mapper_by_id(id).await
     }
-}
->>>>>>> 4382fc65
+}