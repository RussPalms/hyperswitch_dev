pub mod address;
pub mod api_keys;
pub mod authentication;
pub mod authorization;
pub mod blocklist;
pub mod blocklist_fingerprint;
pub mod blocklist_lookup;
pub mod business_profile;
pub mod callback_mapper;
pub mod capture;
pub mod cards_info;
pub mod configs;
pub mod customers;
pub mod dashboard_metadata;
pub mod dispute;
pub mod dynamic_routing_stats;
pub mod ephemeral_key;
pub mod events;
pub mod file;
pub mod fraud_check;
pub mod generic_link;
pub mod gsm;
pub mod health_check;
pub mod kafka_store;
pub mod locker_mock_up;
pub mod mandate;
pub mod merchant_account;
pub mod merchant_connector_account;
pub mod merchant_key_store;
pub mod organization;
pub mod payment_link;
pub mod payment_method;
pub mod payment_method_session;
pub mod refund;
pub mod relay;
pub mod reverse_lookup;
pub mod role;
pub mod routing_algorithm;
pub mod unified_translations;
pub mod user;
pub mod user_authentication_method;
pub mod user_key_store;
pub mod user_role;

use common_utils::id_type;
use diesel_models::{
    fraud_check::{FraudCheck, FraudCheckUpdate},
    organization::{Organization, OrganizationNew, OrganizationUpdate},
};
use error_stack::ResultExt;
use hyperswitch_domain_models::payments::{
    payment_attempt::PaymentAttemptInterface, payment_intent::PaymentIntentInterface,
};
#[cfg(feature = "payouts")]
use hyperswitch_domain_models::payouts::{
    payout_attempt::PayoutAttemptInterface, payouts::PayoutsInterface,
};
#[cfg(not(feature = "payouts"))]
use hyperswitch_domain_models::{PayoutAttemptInterface, PayoutsInterface};
use masking::PeekInterface;
use redis_interface::errors::RedisError;
use router_env::logger;
use storage_impl::{errors::StorageError, redis::kv_store::RedisConnInterface, MockDb};

pub use self::kafka_store::KafkaStore;
use self::{fraud_check::FraudCheckInterface, organization::OrganizationInterface};
pub use crate::{
    core::errors::{self, ProcessTrackerError},
    errors::CustomResult,
    services::{
        kafka::{KafkaError, KafkaProducer, MQResult},
        Store,
    },
    types::{
        domain,
        storage::{self},
        AccessToken,
    },
};

#[derive(PartialEq, Eq)]
pub enum StorageImpl {
    Postgresql,
    PostgresqlTest,
    Mock,
}

#[async_trait::async_trait]
pub trait StorageInterface:
    Send
    + Sync
    + dyn_clone::DynClone
    + address::AddressInterface
    + api_keys::ApiKeyInterface
    + blocklist_lookup::BlocklistLookupInterface
    + configs::ConfigInterface
    + capture::CaptureInterface
    + customers::CustomerInterface
    + dashboard_metadata::DashboardMetadataInterface
    + dispute::DisputeInterface
    + ephemeral_key::EphemeralKeyInterface
    + ephemeral_key::ClientSecretInterface
    + events::EventInterface
    + file::FileMetadataInterface
    + FraudCheckInterface
    + locker_mock_up::LockerMockUpInterface
    + mandate::MandateInterface
    + merchant_account::MerchantAccountInterface
    + merchant_connector_account::ConnectorAccessToken
    + merchant_connector_account::MerchantConnectorAccountInterface
    + PaymentAttemptInterface
    + PaymentIntentInterface
    + payment_method::PaymentMethodInterface
    + blocklist::BlocklistInterface
    + blocklist_fingerprint::BlocklistFingerprintInterface
    + dynamic_routing_stats::DynamicRoutingStatsInterface
    + scheduler::SchedulerInterface
    + PayoutAttemptInterface
    + PayoutsInterface
    + refund::RefundInterface
    + reverse_lookup::ReverseLookupInterface
    + cards_info::CardsInfoInterface
    + merchant_key_store::MerchantKeyStoreInterface
    + MasterKeyInterface
    + payment_link::PaymentLinkInterface
    + RedisConnInterface
    + RequestIdStore
    + business_profile::ProfileInterface
    + OrganizationInterface
    + routing_algorithm::RoutingAlgorithmInterface
    + gsm::GsmInterface
    + unified_translations::UnifiedTranslationsInterface
    + authorization::AuthorizationInterface
    + user::sample_data::BatchSampleDataInterface
    + health_check::HealthCheckDbInterface
    + user_authentication_method::UserAuthenticationMethodInterface
    + authentication::AuthenticationInterface
    + generic_link::GenericLinkInterface
    + relay::RelayInterface
    + user::theme::ThemeInterface
<<<<<<< HEAD
    + callback_mapper::CallbackMapperInterface
=======
    + payment_method_session::PaymentMethodsSessionInterface
>>>>>>> fa09db15
    + 'static
{
    fn get_scheduler_db(&self) -> Box<dyn scheduler::SchedulerInterface>;

    fn get_cache_store(&self) -> Box<(dyn RedisConnInterface + Send + Sync + 'static)>;
}

#[async_trait::async_trait]
pub trait GlobalStorageInterface:
    Send
    + Sync
    + dyn_clone::DynClone
    + user::UserInterface
    + user_role::UserRoleInterface
    + user_key_store::UserKeyStoreInterface
    + role::RoleInterface
    + 'static
{
}

pub trait CommonStorageInterface: StorageInterface + GlobalStorageInterface {
    fn get_storage_interface(&self) -> Box<dyn StorageInterface>;
    fn get_global_storage_interface(&self) -> Box<dyn GlobalStorageInterface>;
}

pub trait MasterKeyInterface {
    fn get_master_key(&self) -> &[u8];
}

impl MasterKeyInterface for Store {
    fn get_master_key(&self) -> &[u8] {
        self.master_key().peek()
    }
}

/// Default dummy key for MockDb
impl MasterKeyInterface for MockDb {
    fn get_master_key(&self) -> &[u8] {
        &[
            1, 2, 3, 4, 5, 6, 7, 8, 9, 10, 11, 12, 13, 14, 15, 16, 17, 18, 19, 20, 21, 22, 23, 24,
            25, 26, 27, 28, 29, 30, 31, 32,
        ]
    }
}

#[async_trait::async_trait]
impl StorageInterface for Store {
    fn get_scheduler_db(&self) -> Box<dyn scheduler::SchedulerInterface> {
        Box::new(self.clone())
    }

    fn get_cache_store(&self) -> Box<(dyn RedisConnInterface + Send + Sync + 'static)> {
        Box::new(self.clone())
    }
}

#[async_trait::async_trait]
impl GlobalStorageInterface for Store {}

#[async_trait::async_trait]
impl StorageInterface for MockDb {
    fn get_scheduler_db(&self) -> Box<dyn scheduler::SchedulerInterface> {
        Box::new(self.clone())
    }

    fn get_cache_store(&self) -> Box<(dyn RedisConnInterface + Send + Sync + 'static)> {
        Box::new(self.clone())
    }
}

#[async_trait::async_trait]
impl GlobalStorageInterface for MockDb {}

impl CommonStorageInterface for MockDb {
    fn get_global_storage_interface(&self) -> Box<dyn GlobalStorageInterface> {
        Box::new(self.clone())
    }
    fn get_storage_interface(&self) -> Box<dyn StorageInterface> {
        Box::new(self.clone())
    }
}

impl CommonStorageInterface for Store {
    fn get_global_storage_interface(&self) -> Box<dyn GlobalStorageInterface> {
        Box::new(self.clone())
    }
    fn get_storage_interface(&self) -> Box<dyn StorageInterface> {
        Box::new(self.clone())
    }
}

pub trait RequestIdStore {
    fn add_request_id(&mut self, _request_id: String) {}
    fn get_request_id(&self) -> Option<String> {
        None
    }
}

impl RequestIdStore for MockDb {}

impl RequestIdStore for Store {
    fn add_request_id(&mut self, request_id: String) {
        self.request_id = Some(request_id)
    }

    fn get_request_id(&self) -> Option<String> {
        self.request_id.clone()
    }
}

pub async fn get_and_deserialize_key<T>(
    db: &dyn StorageInterface,
    key: &str,
    type_name: &'static str,
) -> CustomResult<T, RedisError>
where
    T: serde::de::DeserializeOwned,
{
    use common_utils::ext_traits::ByteSliceExt;

    let bytes = db.get_key(key).await?;
    bytes
        .parse_struct(type_name)
        .change_context(RedisError::JsonDeserializationFailed)
}

dyn_clone::clone_trait_object!(StorageInterface);
dyn_clone::clone_trait_object!(GlobalStorageInterface);

impl RequestIdStore for KafkaStore {
    fn add_request_id(&mut self, request_id: String) {
        self.diesel_store.add_request_id(request_id)
    }
}

#[async_trait::async_trait]
impl FraudCheckInterface for KafkaStore {
    async fn insert_fraud_check_response(
        &self,
        new: storage::FraudCheckNew,
    ) -> CustomResult<FraudCheck, StorageError> {
        let frm = self.diesel_store.insert_fraud_check_response(new).await?;
        if let Err(er) = self
            .kafka_producer
            .log_fraud_check(&frm, None, self.tenant_id.clone())
            .await
        {
            logger::error!(message = "Failed to log analytics event for fraud check", error_message = ?er);
        }
        Ok(frm)
    }
    async fn update_fraud_check_response_with_attempt_id(
        &self,
        this: FraudCheck,
        fraud_check: FraudCheckUpdate,
    ) -> CustomResult<FraudCheck, StorageError> {
        let frm = self
            .diesel_store
            .update_fraud_check_response_with_attempt_id(this, fraud_check)
            .await?;
        if let Err(er) = self
            .kafka_producer
            .log_fraud_check(&frm, None, self.tenant_id.clone())
            .await
        {
            logger::error!(message="Failed to log analytics event for fraud check {frm:?}", error_message=?er)
        }
        Ok(frm)
    }
    async fn find_fraud_check_by_payment_id(
        &self,
        payment_id: id_type::PaymentId,
        merchant_id: id_type::MerchantId,
    ) -> CustomResult<FraudCheck, StorageError> {
        let frm = self
            .diesel_store
            .find_fraud_check_by_payment_id(payment_id, merchant_id)
            .await?;
        if let Err(er) = self
            .kafka_producer
            .log_fraud_check(&frm, None, self.tenant_id.clone())
            .await
        {
            logger::error!(message="Failed to log analytics event for fraud check {frm:?}", error_message=?er)
        }
        Ok(frm)
    }
    async fn find_fraud_check_by_payment_id_if_present(
        &self,
        payment_id: id_type::PaymentId,
        merchant_id: id_type::MerchantId,
    ) -> CustomResult<Option<FraudCheck>, StorageError> {
        let frm = self
            .diesel_store
            .find_fraud_check_by_payment_id_if_present(payment_id, merchant_id)
            .await?;

        if let Some(fraud_check) = frm.clone() {
            if let Err(er) = self
                .kafka_producer
                .log_fraud_check(&fraud_check, None, self.tenant_id.clone())
                .await
            {
                logger::error!(message="Failed to log analytics event for frm {frm:?}", error_message=?er);
            }
        }
        Ok(frm)
    }
}

#[async_trait::async_trait]
impl OrganizationInterface for KafkaStore {
    async fn insert_organization(
        &self,
        organization: OrganizationNew,
    ) -> CustomResult<Organization, StorageError> {
        self.diesel_store.insert_organization(organization).await
    }
    async fn find_organization_by_org_id(
        &self,
        org_id: &id_type::OrganizationId,
    ) -> CustomResult<Organization, StorageError> {
        self.diesel_store.find_organization_by_org_id(org_id).await
    }

    async fn update_organization_by_org_id(
        &self,
        org_id: &id_type::OrganizationId,
        update: OrganizationUpdate,
    ) -> CustomResult<Organization, StorageError> {
        self.diesel_store
            .update_organization_by_org_id(org_id, update)
            .await
    }
}<|MERGE_RESOLUTION|>--- conflicted
+++ resolved
@@ -138,11 +138,8 @@
     + generic_link::GenericLinkInterface
     + relay::RelayInterface
     + user::theme::ThemeInterface
-<<<<<<< HEAD
+    + payment_method_session::PaymentMethodsSessionInterface
     + callback_mapper::CallbackMapperInterface
-=======
-    + payment_method_session::PaymentMethodsSessionInterface
->>>>>>> fa09db15
     + 'static
 {
     fn get_scheduler_db(&self) -> Box<dyn scheduler::SchedulerInterface>;
