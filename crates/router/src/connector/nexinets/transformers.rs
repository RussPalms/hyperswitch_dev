use api_models::payments::PaymentMethodData;
use base64::Engine;
use cards::CardNumber;
use common_utils::errors::CustomResult;
use error_stack::{IntoReport, ResultExt};
use masking::{PeekInterface, Secret};
use serde::{Deserialize, Serialize};
use url::Url;

use crate::{
    connector::utils::{
        self, CardData, PaymentsAuthorizeRequestData, PaymentsCancelRequestData, WalletData,
    },
    consts,
    core::errors,
    services,
    types::{self, api, storage::enums, transformers::ForeignFrom},
};

#[derive(Debug, Serialize)]
#[serde(rename_all = "camelCase")]
pub struct NexinetsPaymentsRequest {
    initial_amount: i64,
    currency: enums::Currency,
    channel: NexinetsChannel,
    product: NexinetsProduct,
    payment: Option<NexinetsPaymentDetails>,
    #[serde(rename = "async")]
    nexinets_async: NexinetsAsyncDetails,
    merchant_order_id: Option<String>,
}

#[derive(Debug, Serialize, Default)]
#[serde(rename_all = "SCREAMING_SNAKE_CASE")]
pub enum NexinetsChannel {
    #[default]
    Ecom,
}

#[derive(Default, Debug, Serialize)]
#[serde(rename_all = "lowercase")]
pub enum NexinetsProduct {
    #[default]
    Creditcard,
    Paypal,
    Giropay,
    Sofort,
    Eps,
    Ideal,
    Applepay,
}

#[derive(Debug, Serialize)]
#[serde(rename_all = "camelCase")]
#[serde(untagged)]
pub enum NexinetsPaymentDetails {
    Card(Box<NexiCardDetails>),
    Wallet(Box<NexinetsWalletDetails>),
    BankRedirects(Box<NexinetsBankRedirects>),
}

#[derive(Debug, Serialize)]
#[serde(rename_all = "camelCase")]
pub struct NexiCardDetails {
    #[serde(flatten)]
    card_data: CardDataDetails,
    cof_contract: Option<CofContract>,
}

#[derive(Debug, Serialize)]
#[serde(untagged)]
pub enum CardDataDetails {
    CardDetails(Box<CardDetails>),
    PaymentInstrument(Box<PaymentInstrument>),
}

#[derive(Debug, Serialize)]
#[serde(rename_all = "camelCase")]
pub struct CardDetails {
    card_number: CardNumber,
    expiry_month: Secret<String>,
    expiry_year: Secret<String>,
    verification: Secret<String>,
}

#[derive(Debug, Serialize, Deserialize)]
#[serde(rename_all = "camelCase")]
pub struct PaymentInstrument {
    payment_instrument_id: Option<String>,
}

#[derive(Debug, Serialize)]
pub struct CofContract {
    #[serde(rename = "type")]
    recurring_type: RecurringType,
}

#[derive(Debug, Serialize)]
#[serde(rename_all = "SCREAMING_SNAKE_CASE")]
pub enum RecurringType {
    Unscheduled,
}

#[derive(Debug, Serialize)]
#[serde(rename_all = "camelCase")]
pub struct NexinetsBankRedirects {
    bic: Option<NexinetsBIC>,
}

#[derive(Debug, Serialize)]
#[serde(rename_all = "camelCase")]

pub struct NexinetsAsyncDetails {
    pub success_url: Option<String>,
    pub cancel_url: Option<String>,
    pub failure_url: Option<String>,
}

#[derive(Debug, Serialize)]
pub enum NexinetsBIC {
    #[serde(rename = "ABNANL2A")]
    AbnAmro,
    #[serde(rename = "ASNBNL21")]
    AsnBank,
    #[serde(rename = "BUNQNL2A")]
    Bunq,
    #[serde(rename = "INGBNL2A")]
    Ing,
    #[serde(rename = "KNABNL2H")]
    Knab,
    #[serde(rename = "RABONL2U")]
    Rabobank,
    #[serde(rename = "RBRBNL21")]
    Regiobank,
    #[serde(rename = "SNSBNL2A")]
    SnsBank,
    #[serde(rename = "TRIONL2U")]
    TriodosBank,
    #[serde(rename = "FVLBNL22")]
    VanLanschot,
}

#[derive(Debug, Serialize)]
#[serde(rename_all = "camelCase")]
pub enum NexinetsWalletDetails {
    ApplePayToken(Box<ApplePayDetails>),
}

#[derive(Debug, Serialize)]
#[serde(rename_all = "camelCase")]
pub struct ApplePayDetails {
    payment_data: serde_json::Value,
    payment_method: ApplepayPaymentMethod,
    transaction_identifier: String,
}

#[derive(Debug, Serialize)]
#[serde(rename_all = "camelCase")]
pub struct ApplepayPaymentMethod {
    display_name: String,
    network: String,
    #[serde(rename = "type")]
    token_type: String,
}

impl TryFrom<&types::PaymentsAuthorizeRouterData> for NexinetsPaymentsRequest {
    type Error = error_stack::Report<errors::ConnectorError>;
    fn try_from(item: &types::PaymentsAuthorizeRouterData) -> Result<Self, Self::Error> {
        let return_url = item.request.router_return_url.clone();
        let nexinets_async = NexinetsAsyncDetails {
            success_url: return_url.clone(),
            cancel_url: return_url.clone(),
            failure_url: return_url,
        };
        let (payment, product) = get_payment_details_and_product(item)?;
        let merchant_order_id = match item.payment_method {
            // Merchant order id is sent only in case of card payment
            enums::PaymentMethod::Card => Some(item.connector_request_reference_id.clone()),
            _ => None,
        };
        Ok(Self {
            initial_amount: item.request.amount,
            currency: item.request.currency,
            channel: NexinetsChannel::Ecom,
            product,
            payment,
            nexinets_async,
            merchant_order_id,
        })
    }
}

// Auth Struct
pub struct NexinetsAuthType {
    pub(super) api_key: Secret<String>,
}

impl TryFrom<&types::ConnectorAuthType> for NexinetsAuthType {
    type Error = error_stack::Report<errors::ConnectorError>;
    fn try_from(auth_type: &types::ConnectorAuthType) -> Result<Self, Self::Error> {
        match auth_type {
            types::ConnectorAuthType::BodyKey { api_key, key1 } => {
                let auth_key = format!("{}:{}", key1.peek(), api_key.peek());
                let auth_header = format!("Basic {}", consts::BASE64_ENGINE.encode(auth_key));
                Ok(Self {
                    api_key: Secret::new(auth_header),
                })
            }
            _ => Err(errors::ConnectorError::FailedToObtainAuthType)?,
        }
    }
}
// PaymentsResponse
#[derive(Debug, Deserialize, Clone)]
#[serde(rename_all = "SCREAMING_SNAKE_CASE")]
pub enum NexinetsPaymentStatus {
    Success,
    Pending,
    Ok,
    Failure,
    Declined,
    InProgress,
    Expired,
    Aborted,
}

impl ForeignFrom<(NexinetsPaymentStatus, NexinetsTransactionType)> for enums::AttemptStatus {
    fn foreign_from((status, method): (NexinetsPaymentStatus, NexinetsTransactionType)) -> Self {
        match status {
            NexinetsPaymentStatus::Success => match method {
                NexinetsTransactionType::Preauth => Self::Authorized,
                NexinetsTransactionType::Debit | NexinetsTransactionType::Capture => Self::Charged,
                NexinetsTransactionType::Cancel => Self::Voided,
            },
            NexinetsPaymentStatus::Declined
            | NexinetsPaymentStatus::Failure
            | NexinetsPaymentStatus::Expired
            | NexinetsPaymentStatus::Aborted => match method {
                NexinetsTransactionType::Preauth => Self::AuthorizationFailed,
                NexinetsTransactionType::Debit | NexinetsTransactionType::Capture => {
                    Self::CaptureFailed
                }
                NexinetsTransactionType::Cancel => Self::VoidFailed,
            },
            NexinetsPaymentStatus::Ok => match method {
                NexinetsTransactionType::Preauth => Self::Authorized,
                _ => Self::Pending,
            },
            NexinetsPaymentStatus::Pending => Self::AuthenticationPending,
            NexinetsPaymentStatus::InProgress => Self::Pending,
        }
    }
}

impl TryFrom<&api_models::enums::BankNames> for NexinetsBIC {
    type Error = error_stack::Report<errors::ConnectorError>;
    fn try_from(bank: &api_models::enums::BankNames) -> Result<Self, Self::Error> {
        match bank {
            api_models::enums::BankNames::AbnAmro => Ok(Self::AbnAmro),
            api_models::enums::BankNames::AsnBank => Ok(Self::AsnBank),
            api_models::enums::BankNames::Bunq => Ok(Self::Bunq),
            api_models::enums::BankNames::Ing => Ok(Self::Ing),
            api_models::enums::BankNames::Knab => Ok(Self::Knab),
            api_models::enums::BankNames::Rabobank => Ok(Self::Rabobank),
            api_models::enums::BankNames::Regiobank => Ok(Self::Regiobank),
            api_models::enums::BankNames::SnsBank => Ok(Self::SnsBank),
            api_models::enums::BankNames::TriodosBank => Ok(Self::TriodosBank),
            api_models::enums::BankNames::VanLanschot => Ok(Self::VanLanschot),
            _ => Err(errors::ConnectorError::FlowNotSupported {
                flow: bank.to_string(),
                connector: "Nexinets".to_string(),
            }
            .into()),
        }
    }
}

#[derive(Debug, Deserialize)]
#[serde(rename_all = "camelCase")]
pub struct NexinetsPreAuthOrDebitResponse {
    order_id: String,
    transaction_type: NexinetsTransactionType,
    transactions: Vec<NexinetsTransaction>,
    payment_instrument: PaymentInstrument,
    redirect_url: Option<Url>,
}

#[derive(Debug, Deserialize)]
#[serde(rename_all = "camelCase")]
pub struct NexinetsTransaction {
    pub transaction_id: String,
    #[serde(rename = "type")]
    pub transaction_type: NexinetsTransactionType,
    pub currency: enums::Currency,
    pub status: NexinetsPaymentStatus,
}

#[derive(Debug, Serialize, Deserialize, Clone)]
#[serde(rename_all = "SCREAMING_SNAKE_CASE")]
pub enum NexinetsTransactionType {
    Preauth,
    Debit,
    Capture,
    Cancel,
}

#[derive(Debug, Serialize, Deserialize, Clone)]
pub struct NexinetsPaymentsMetadata {
    pub transaction_id: Option<String>,
    pub order_id: Option<String>,
    pub psync_flow: NexinetsTransactionType,
}

impl<F, T>
    TryFrom<
        types::ResponseRouterData<
            F,
            NexinetsPreAuthOrDebitResponse,
            T,
            types::PaymentsResponseData,
        >,
    > for types::RouterData<F, T, types::PaymentsResponseData>
{
    type Error = error_stack::Report<errors::ConnectorError>;
    fn try_from(
        item: types::ResponseRouterData<
            F,
            NexinetsPreAuthOrDebitResponse,
            T,
            types::PaymentsResponseData,
        >,
    ) -> Result<Self, Self::Error> {
        let transaction = match item.response.transactions.first() {
            Some(order) => order,
            _ => Err(errors::ConnectorError::ResponseHandlingFailed)?,
        };
        let connector_metadata = serde_json::to_value(NexinetsPaymentsMetadata {
            transaction_id: Some(transaction.transaction_id.clone()),
            order_id: Some(item.response.order_id.clone()),
            psync_flow: item.response.transaction_type.clone(),
        })
        .into_report()
        .change_context(errors::ConnectorError::ResponseHandlingFailed)?;
        let redirection_data = item
            .response
            .redirect_url
            .map(|url| services::RedirectForm::from((url, services::Method::Get)));
        let resource_id = match item.response.transaction_type.clone() {
            NexinetsTransactionType::Preauth => types::ResponseId::NoResponseId,
            NexinetsTransactionType::Debit => {
                types::ResponseId::ConnectorTransactionId(transaction.transaction_id.clone())
            }
            _ => Err(errors::ConnectorError::ResponseHandlingFailed)?,
        };
        let mandate_reference = item
            .response
            .payment_instrument
            .payment_instrument_id
            .map(|id| types::MandateReference {
                connector_mandate_id: Some(id),
                payment_method_id: None,
            });
        Ok(Self {
            status: enums::AttemptStatus::foreign_from((
                transaction.status.clone(),
                item.response.transaction_type,
            )),
            response: Ok(types::PaymentsResponseData::TransactionResponse {
                resource_id,
                redirection_data,
                mandate_reference,
                connector_metadata: Some(connector_metadata),
                network_txn_id: None,
                connector_response_reference_id: Some(item.response.order_id),
            }),
            ..item.data
        })
    }
}

#[derive(Debug, Serialize)]
#[serde(rename_all = "camelCase")]
pub struct NexinetsCaptureOrVoidRequest {
    pub initial_amount: i64,
    pub currency: enums::Currency,
}

#[derive(Debug, Deserialize)]
#[serde(rename_all = "camelCase")]
pub struct NexinetsOrder {
    pub order_id: String,
}

impl TryFrom<&types::PaymentsCaptureRouterData> for NexinetsCaptureOrVoidRequest {
    type Error = error_stack::Report<errors::ConnectorError>;
    fn try_from(item: &types::PaymentsCaptureRouterData) -> Result<Self, Self::Error> {
        Ok(Self {
            initial_amount: item.request.amount_to_capture,
            currency: item.request.currency,
        })
    }
}

impl TryFrom<&types::PaymentsCancelRouterData> for NexinetsCaptureOrVoidRequest {
    type Error = error_stack::Report<errors::ConnectorError>;
    fn try_from(item: &types::PaymentsCancelRouterData) -> Result<Self, Self::Error> {
        Ok(Self {
            initial_amount: item.request.get_amount()?,
            currency: item.request.get_currency()?,
        })
    }
}

#[derive(Debug, Deserialize)]
#[serde(rename_all = "camelCase")]
pub struct NexinetsPaymentResponse {
    pub transaction_id: String,
    pub status: NexinetsPaymentStatus,
    pub order: NexinetsOrder,
    #[serde(rename = "type")]
    pub transaction_type: NexinetsTransactionType,
}

impl<F, T>
    TryFrom<types::ResponseRouterData<F, NexinetsPaymentResponse, T, types::PaymentsResponseData>>
    for types::RouterData<F, T, types::PaymentsResponseData>
{
    type Error = error_stack::Report<errors::ConnectorError>;
    fn try_from(
        item: types::ResponseRouterData<F, NexinetsPaymentResponse, T, types::PaymentsResponseData>,
    ) -> Result<Self, Self::Error> {
        let transaction_id = Some(item.response.transaction_id.clone());
        let connector_metadata = serde_json::to_value(NexinetsPaymentsMetadata {
            transaction_id,
            order_id: Some(item.response.order.order_id.clone()),
            psync_flow: item.response.transaction_type.clone(),
        })
        .into_report()
        .change_context(errors::ConnectorError::ResponseHandlingFailed)?;
        let resource_id = match item.response.transaction_type.clone() {
            NexinetsTransactionType::Debit | NexinetsTransactionType::Capture => {
                types::ResponseId::ConnectorTransactionId(item.response.transaction_id)
            }
            _ => types::ResponseId::NoResponseId,
        };
        Ok(Self {
            status: enums::AttemptStatus::foreign_from((
                item.response.status,
                item.response.transaction_type,
            )),
            response: Ok(types::PaymentsResponseData::TransactionResponse {
                resource_id,
                redirection_data: None,
                mandate_reference: None,
                connector_metadata: Some(connector_metadata),
                network_txn_id: None,
                connector_response_reference_id: Some(item.response.order.order_id),
            }),
            ..item.data
        })
    }
}

// REFUND :
// Type definition for RefundRequest
#[derive(Debug, Serialize)]
#[serde(rename_all = "camelCase")]
pub struct NexinetsRefundRequest {
    pub initial_amount: i64,
    pub currency: enums::Currency,
}

impl<F> TryFrom<&types::RefundsRouterData<F>> for NexinetsRefundRequest {
    type Error = error_stack::Report<errors::ConnectorError>;
    fn try_from(item: &types::RefundsRouterData<F>) -> Result<Self, Self::Error> {
        Ok(Self {
            initial_amount: item.request.refund_amount,
            currency: item.request.currency,
        })
    }
}

// Type definition for Refund Response
#[derive(Debug, Deserialize)]
#[serde(rename_all = "camelCase")]
pub struct NexinetsRefundResponse {
    pub transaction_id: String,
    pub status: RefundStatus,
    pub order: NexinetsOrder,
    #[serde(rename = "type")]
    pub transaction_type: RefundType,
}

#[allow(dead_code)]
#[derive(Debug, Deserialize)]
#[serde(rename_all = "SCREAMING_SNAKE_CASE")]
pub enum RefundStatus {
    Success,
    Ok,
    Failure,
    Declined,
    InProgress,
}

#[derive(Debug, Deserialize)]
#[serde(rename_all = "SCREAMING_SNAKE_CASE")]
pub enum RefundType {
    Refund,
}

impl From<RefundStatus> for enums::RefundStatus {
    fn from(item: RefundStatus) -> Self {
        match item {
            RefundStatus::Success => Self::Success,
            RefundStatus::Failure | RefundStatus::Declined => Self::Failure,
            RefundStatus::InProgress | RefundStatus::Ok => Self::Pending,
        }
    }
}

impl TryFrom<types::RefundsResponseRouterData<api::Execute, NexinetsRefundResponse>>
    for types::RefundsRouterData<api::Execute>
{
    type Error = error_stack::Report<errors::ConnectorError>;
    fn try_from(
        item: types::RefundsResponseRouterData<api::Execute, NexinetsRefundResponse>,
    ) -> Result<Self, Self::Error> {
        Ok(Self {
            response: Ok(types::RefundsResponseData {
                connector_refund_id: item.response.transaction_id,
                refund_status: enums::RefundStatus::from(item.response.status),
            }),
            ..item.data
        })
    }
}

impl TryFrom<types::RefundsResponseRouterData<api::RSync, NexinetsRefundResponse>>
    for types::RefundsRouterData<api::RSync>
{
    type Error = error_stack::Report<errors::ConnectorError>;
    fn try_from(
        item: types::RefundsResponseRouterData<api::RSync, NexinetsRefundResponse>,
    ) -> Result<Self, Self::Error> {
        Ok(Self {
            response: Ok(types::RefundsResponseData {
                connector_refund_id: item.response.transaction_id,
                refund_status: enums::RefundStatus::from(item.response.status),
            }),
            ..item.data
        })
    }
}

#[derive(Debug, Deserialize)]
pub struct NexinetsErrorResponse {
    pub status: u16,
    pub code: u16,
    pub message: String,
    pub errors: Vec<OrderErrorDetails>,
}

#[derive(Debug, Deserialize, Clone)]
pub struct OrderErrorDetails {
    pub code: u16,
    pub message: String,
    pub field: Option<String>,
}

fn get_payment_details_and_product(
    item: &types::PaymentsAuthorizeRouterData,
) -> Result<
    (Option<NexinetsPaymentDetails>, NexinetsProduct),
    error_stack::Report<errors::ConnectorError>,
> {
    match &item.request.payment_method_data {
        PaymentMethodData::Card(card) => Ok((
            Some(get_card_data(item, card)?),
            NexinetsProduct::Creditcard,
        )),
        PaymentMethodData::Wallet(wallet) => Ok(get_wallet_details(wallet)?),
        PaymentMethodData::BankRedirect(bank_redirect) => match bank_redirect {
            api_models::payments::BankRedirectData::Eps { .. } => Ok((None, NexinetsProduct::Eps)),
            api_models::payments::BankRedirectData::Giropay { .. } => {
                Ok((None, NexinetsProduct::Giropay))
            }
            api_models::payments::BankRedirectData::Ideal { bank_name, .. } => Ok((
                Some(NexinetsPaymentDetails::BankRedirects(Box::new(
                    NexinetsBankRedirects {
                        bic: bank_name
                            .map(|bank_name| NexinetsBIC::try_from(&bank_name))
                            .transpose()?,
                    },
                ))),
                NexinetsProduct::Ideal,
            )),
            api_models::payments::BankRedirectData::Sofort { .. } => {
                Ok((None, NexinetsProduct::Sofort))
            }
            api_models::payments::BankRedirectData::BancontactCard { .. }
<<<<<<< HEAD
            | api_models::payments::BankRedirectData::Bizum {}
            | api_models::payments::BankRedirectData::Blik { .. }
=======
            | api_models::payments::BankRedirectData::Blik { .. }
            | api_models::payments::BankRedirectData::Bizum { .. }
>>>>>>> 6ab79e6f
            | api_models::payments::BankRedirectData::Interac { .. }
            | api_models::payments::BankRedirectData::OnlineBankingCzechRepublic { .. }
            | api_models::payments::BankRedirectData::OnlineBankingFinland { .. }
            | api_models::payments::BankRedirectData::OnlineBankingPoland { .. }
            | api_models::payments::BankRedirectData::OnlineBankingSlovakia { .. }
<<<<<<< HEAD
=======
            | api_models::payments::BankRedirectData::OpenBankingUk { .. }
>>>>>>> 6ab79e6f
            | api_models::payments::BankRedirectData::Przelewy24 { .. }
            | api_models::payments::BankRedirectData::Trustly { .. }
            | api_models::payments::BankRedirectData::OnlineBankingFpx { .. }
            | api_models::payments::BankRedirectData::OnlineBankingThailand { .. } => {
                Err(errors::ConnectorError::NotImplemented(
                    utils::get_unimplemented_payment_method_error_message("nexinets"),
                ))?
            }
        },
        PaymentMethodData::CardRedirect(_)
        | PaymentMethodData::PayLater(_)
        | PaymentMethodData::BankDebit(_)
        | PaymentMethodData::BankTransfer(_)
        | PaymentMethodData::Crypto(_)
        | PaymentMethodData::MandatePayment
<<<<<<< HEAD
        | PaymentMethodData::Reward(_)
=======
        | PaymentMethodData::Reward
>>>>>>> 6ab79e6f
        | PaymentMethodData::Upi(_)
        | PaymentMethodData::Voucher(_)
        | PaymentMethodData::GiftCard(_) => Err(errors::ConnectorError::NotImplemented(
            utils::get_unimplemented_payment_method_error_message("nexinets"),
        ))?,
    }
}

fn get_card_data(
    item: &types::PaymentsAuthorizeRouterData,
    card: &api_models::payments::Card,
) -> Result<NexinetsPaymentDetails, errors::ConnectorError> {
    let (card_data, cof_contract) = match item.request.is_mandate_payment() {
        true => {
            let card_data = match item.request.off_session {
                Some(true) => CardDataDetails::PaymentInstrument(Box::new(PaymentInstrument {
                    payment_instrument_id: item.request.connector_mandate_id(),
                })),
                _ => CardDataDetails::CardDetails(Box::new(get_card_details(card))),
            };
            let cof_contract = Some(CofContract {
                recurring_type: RecurringType::Unscheduled,
            });
            (card_data, cof_contract)
        }
        false => (
            CardDataDetails::CardDetails(Box::new(get_card_details(card))),
            None,
        ),
    };
    Ok(NexinetsPaymentDetails::Card(Box::new(NexiCardDetails {
        card_data,
        cof_contract,
    })))
}

fn get_applepay_details(
    wallet_data: &api_models::payments::WalletData,
    applepay_data: &api_models::payments::ApplePayWalletData,
) -> CustomResult<ApplePayDetails, errors::ConnectorError> {
    let payment_data = wallet_data.get_wallet_token_as_json()?;
    Ok(ApplePayDetails {
        payment_data,
        payment_method: ApplepayPaymentMethod {
            display_name: applepay_data.payment_method.display_name.to_owned(),
            network: applepay_data.payment_method.network.to_owned(),
            token_type: applepay_data.payment_method.pm_type.to_owned(),
        },
        transaction_identifier: applepay_data.transaction_identifier.to_owned(),
    })
}

fn get_card_details(req_card: &api_models::payments::Card) -> CardDetails {
    CardDetails {
        card_number: req_card.card_number.clone(),
        expiry_month: req_card.card_exp_month.clone(),
        expiry_year: req_card.get_card_expiry_year_2_digit(),
        verification: req_card.card_cvc.clone(),
    }
}

fn get_wallet_details(
    wallet: &api_models::payments::WalletData,
) -> Result<
    (Option<NexinetsPaymentDetails>, NexinetsProduct),
    error_stack::Report<errors::ConnectorError>,
> {
    match wallet {
        api_models::payments::WalletData::PaypalRedirect(_) => Ok((None, NexinetsProduct::Paypal)),
        api_models::payments::WalletData::ApplePay(applepay_data) => Ok((
            Some(NexinetsPaymentDetails::Wallet(Box::new(
                NexinetsWalletDetails::ApplePayToken(Box::new(get_applepay_details(
                    wallet,
                    applepay_data,
                )?)),
            ))),
            NexinetsProduct::Applepay,
        )),
        api_models::payments::WalletData::AliPayQr(_)
        | api_models::payments::WalletData::AliPayRedirect(_)
        | api_models::payments::WalletData::AliPayHkRedirect(_)
        | api_models::payments::WalletData::MomoRedirect(_)
        | api_models::payments::WalletData::KakaoPayRedirect(_)
        | api_models::payments::WalletData::GoPayRedirect(_)
        | api_models::payments::WalletData::GcashRedirect(_)
        | api_models::payments::WalletData::ApplePayRedirect(_)
        | api_models::payments::WalletData::ApplePayThirdPartySdk(_)
<<<<<<< HEAD
        | api_models::payments::WalletData::DanaRedirect {}
=======
        | api_models::payments::WalletData::DanaRedirect { .. }
>>>>>>> 6ab79e6f
        | api_models::payments::WalletData::GooglePay(_)
        | api_models::payments::WalletData::GooglePayRedirect(_)
        | api_models::payments::WalletData::GooglePayThirdPartySdk(_)
        | api_models::payments::WalletData::MbWayRedirect(_)
        | api_models::payments::WalletData::MobilePayRedirect(_)
        | api_models::payments::WalletData::PaypalSdk(_)
        | api_models::payments::WalletData::SamsungPay(_)
<<<<<<< HEAD
        | api_models::payments::WalletData::TwintRedirect {}
        | api_models::payments::WalletData::VippsRedirect {}
=======
        | api_models::payments::WalletData::TwintRedirect { .. }
        | api_models::payments::WalletData::VippsRedirect { .. }
>>>>>>> 6ab79e6f
        | api_models::payments::WalletData::TouchNGoRedirect(_)
        | api_models::payments::WalletData::WeChatPayRedirect(_)
        | api_models::payments::WalletData::WeChatPayQr(_)
        | api_models::payments::WalletData::CashappQr(_)
        | api_models::payments::WalletData::SwishQr(_) => {
            Err(errors::ConnectorError::NotImplemented(
                utils::get_unimplemented_payment_method_error_message("nexinets"),
            ))?
        }
    }
}

pub fn get_order_id(
    meta: &NexinetsPaymentsMetadata,
) -> Result<String, error_stack::Report<errors::ConnectorError>> {
    let order_id = meta.order_id.clone().ok_or(
        errors::ConnectorError::MissingConnectorRelatedTransactionID {
            id: "order_id".to_string(),
        },
    )?;
    Ok(order_id)
}

pub fn get_transaction_id(
    meta: &NexinetsPaymentsMetadata,
) -> Result<String, error_stack::Report<errors::ConnectorError>> {
    let transaction_id = meta.transaction_id.clone().ok_or(
        errors::ConnectorError::MissingConnectorRelatedTransactionID {
            id: "transaction_id".to_string(),
        },
    )?;
    Ok(transaction_id)
}<|MERGE_RESOLUTION|>--- conflicted
+++ resolved
@@ -9,7 +9,7 @@
 
 use crate::{
     connector::utils::{
-        self, CardData, PaymentsAuthorizeRequestData, PaymentsCancelRequestData, WalletData,
+        self, CardData, PaymentsAuthorizeRequestData, PaymentsCancelRequestData, WalletData
     },
     consts,
     core::errors,
@@ -598,22 +598,14 @@
                 Ok((None, NexinetsProduct::Sofort))
             }
             api_models::payments::BankRedirectData::BancontactCard { .. }
-<<<<<<< HEAD
-            | api_models::payments::BankRedirectData::Bizum {}
-            | api_models::payments::BankRedirectData::Blik { .. }
-=======
             | api_models::payments::BankRedirectData::Blik { .. }
             | api_models::payments::BankRedirectData::Bizum { .. }
->>>>>>> 6ab79e6f
             | api_models::payments::BankRedirectData::Interac { .. }
             | api_models::payments::BankRedirectData::OnlineBankingCzechRepublic { .. }
             | api_models::payments::BankRedirectData::OnlineBankingFinland { .. }
             | api_models::payments::BankRedirectData::OnlineBankingPoland { .. }
             | api_models::payments::BankRedirectData::OnlineBankingSlovakia { .. }
-<<<<<<< HEAD
-=======
             | api_models::payments::BankRedirectData::OpenBankingUk { .. }
->>>>>>> 6ab79e6f
             | api_models::payments::BankRedirectData::Przelewy24 { .. }
             | api_models::payments::BankRedirectData::Trustly { .. }
             | api_models::payments::BankRedirectData::OnlineBankingFpx { .. }
@@ -629,11 +621,7 @@
         | PaymentMethodData::BankTransfer(_)
         | PaymentMethodData::Crypto(_)
         | PaymentMethodData::MandatePayment
-<<<<<<< HEAD
-        | PaymentMethodData::Reward(_)
-=======
         | PaymentMethodData::Reward
->>>>>>> 6ab79e6f
         | PaymentMethodData::Upi(_)
         | PaymentMethodData::Voucher(_)
         | PaymentMethodData::GiftCard(_) => Err(errors::ConnectorError::NotImplemented(
@@ -721,11 +709,7 @@
         | api_models::payments::WalletData::GcashRedirect(_)
         | api_models::payments::WalletData::ApplePayRedirect(_)
         | api_models::payments::WalletData::ApplePayThirdPartySdk(_)
-<<<<<<< HEAD
-        | api_models::payments::WalletData::DanaRedirect {}
-=======
         | api_models::payments::WalletData::DanaRedirect { .. }
->>>>>>> 6ab79e6f
         | api_models::payments::WalletData::GooglePay(_)
         | api_models::payments::WalletData::GooglePayRedirect(_)
         | api_models::payments::WalletData::GooglePayThirdPartySdk(_)
@@ -733,13 +717,8 @@
         | api_models::payments::WalletData::MobilePayRedirect(_)
         | api_models::payments::WalletData::PaypalSdk(_)
         | api_models::payments::WalletData::SamsungPay(_)
-<<<<<<< HEAD
-        | api_models::payments::WalletData::TwintRedirect {}
-        | api_models::payments::WalletData::VippsRedirect {}
-=======
         | api_models::payments::WalletData::TwintRedirect { .. }
         | api_models::payments::WalletData::VippsRedirect { .. }
->>>>>>> 6ab79e6f
         | api_models::payments::WalletData::TouchNGoRedirect(_)
         | api_models::payments::WalletData::WeChatPayRedirect(_)
         | api_models::payments::WalletData::WeChatPayQr(_)
