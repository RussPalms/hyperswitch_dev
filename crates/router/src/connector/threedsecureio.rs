pub mod transformers;

use std::fmt::Debug;

use base64::Engine;
use common_utils::errors::ParsingError;
use error_stack::{IntoReport, ResultExt};
use masking::ExposeInterface;
use serde_json::{json, to_string};
use transformers as threedsecureio;

use crate::{
    configs::settings,
    consts::BASE64_ENGINE,
    core::errors::{self, CustomResult},
    headers,
    services::{
        self,
        request::{self, Mask},
        ConnectorIntegration, ConnectorValidation,
    },
    types::{
        self,
        api::{self, ConnectorCommon, ConnectorCommonExt},
        transformers::ForeignTryFrom,
        ErrorResponse, RequestContent, Response,
    },
    utils::BytesExt,
};

#[derive(Debug, Clone)]
pub struct Threedsecureio;

impl api::Payment for Threedsecureio {}
impl api::PaymentSession for Threedsecureio {}
impl api::ConnectorAccessToken for Threedsecureio {}
impl api::MandateSetup for Threedsecureio {}
impl api::PaymentAuthorize for Threedsecureio {}
impl api::PaymentSync for Threedsecureio {}
impl api::PaymentCapture for Threedsecureio {}
impl api::PaymentVoid for Threedsecureio {}
impl api::Refund for Threedsecureio {}
impl api::RefundExecute for Threedsecureio {}
impl api::RefundSync for Threedsecureio {}
impl api::PaymentToken for Threedsecureio {}

impl
    ConnectorIntegration<
        api::PaymentMethodToken,
        types::PaymentMethodTokenizationData,
        types::PaymentsResponseData,
    > for Threedsecureio
{
    // Not Implemented (R)
}

impl<Flow, Request, Response> ConnectorCommonExt<Flow, Request, Response> for Threedsecureio
where
    Self: ConnectorIntegration<Flow, Request, Response>,
{
    fn build_headers(
        &self,
        req: &types::RouterData<Flow, Request, Response>,
        _connectors: &settings::Connectors,
    ) -> CustomResult<Vec<(String, request::Maskable<String>)>, errors::ConnectorError> {
        let mut header = vec![(
            headers::CONTENT_TYPE.to_string(),
            "application/json; charset=utf-8".to_string().into(),
        )];
        let mut api_key = self.get_auth_header(&req.connector_auth_type)?;
        header.append(&mut api_key);
        Ok(header)
    }
}

impl ConnectorCommon for Threedsecureio {
    fn id(&self) -> &'static str {
        "threedsecureio"
    }

    fn get_currency_unit(&self) -> api::CurrencyUnit {
        api::CurrencyUnit::Minor
    }

    fn common_get_content_type(&self) -> &'static str {
        "application/json"
    }

    fn base_url<'a>(&self, connectors: &'a settings::Connectors) -> &'a str {
        connectors.threedsecureio.base_url.as_ref()
    }

    fn get_auth_header(
        &self,
        auth_type: &types::ConnectorAuthType,
    ) -> CustomResult<Vec<(String, request::Maskable<String>)>, errors::ConnectorError> {
        let auth = threedsecureio::ThreedsecureioAuthType::try_from(auth_type)
            .change_context(errors::ConnectorError::FailedToObtainAuthType)?;
        Ok(vec![(
            headers::APIKEY.to_string(),
            auth.api_key.expose().into_masked(),
        )])
    }

    fn build_error_response(
        &self,
        res: Response,
    ) -> CustomResult<ErrorResponse, errors::ConnectorError> {
        let response: threedsecureio::ThreedsecureioErrorResponse = res
            .response
            .parse_struct("ThreedsecureioErrorResponse")
            .change_context(errors::ConnectorError::ResponseDeserializationFailed)?;

        Ok(ErrorResponse {
            status_code: res.status_code,
            code: response.error_code,
            message: response.error_description.clone(),
            reason: Some(response.error_description),
            attempt_status: None,
            connector_transaction_id: None,
        })
    }
}

impl ConnectorValidation for Threedsecureio {
    //TODO: implement functions when support enabled
}

impl ConnectorIntegration<api::Session, types::PaymentsSessionData, types::PaymentsResponseData>
    for Threedsecureio
{
    //TODO: implement sessions flow
}

impl ConnectorIntegration<api::AccessTokenAuth, types::AccessTokenRequestData, types::AccessToken>
    for Threedsecureio
{
}

impl
    ConnectorIntegration<
        api::SetupMandate,
        types::SetupMandateRequestData,
        types::PaymentsResponseData,
    > for Threedsecureio
{
}

impl ConnectorIntegration<api::Authorize, types::PaymentsAuthorizeData, types::PaymentsResponseData>
    for Threedsecureio
{
    fn get_headers(
        &self,
        req: &types::PaymentsAuthorizeRouterData,
        connectors: &settings::Connectors,
    ) -> CustomResult<Vec<(String, request::Maskable<String>)>, errors::ConnectorError> {
        self.build_headers(req, connectors)
    }

    fn get_content_type(&self) -> &'static str {
        self.common_get_content_type()
    }

    fn get_url(
        &self,
        _req: &types::PaymentsAuthorizeRouterData,
        _connectors: &settings::Connectors,
    ) -> CustomResult<String, errors::ConnectorError> {
        Err(errors::ConnectorError::NotImplemented("get_url method".to_string()).into())
    }

    fn get_request_body(
        &self,
        req: &types::PaymentsAuthorizeRouterData,
        _connectors: &settings::Connectors,
    ) -> CustomResult<RequestContent, errors::ConnectorError> {
        let connector_router_data = threedsecureio::ThreedsecureioRouterData::try_from((
            &self.get_currency_unit(),
            req.request.currency,
            req.request.amount,
            req,
        ))?;
        let req_obj =
            threedsecureio::ThreedsecureioPaymentsRequest::try_from(&connector_router_data)?;
        Ok(RequestContent::Json(Box::new(req_obj)))
    }

    fn build_request(
        &self,
        req: &types::PaymentsAuthorizeRouterData,
        connectors: &settings::Connectors,
    ) -> CustomResult<Option<services::Request>, errors::ConnectorError> {
        Ok(Some(
            services::RequestBuilder::new()
                .method(services::Method::Post)
                .url(&types::PaymentsAuthorizeType::get_url(
                    self, req, connectors,
                )?)
                .attach_default_headers()
                .headers(types::PaymentsAuthorizeType::get_headers(
                    self, req, connectors,
                )?)
                .set_body(types::PaymentsAuthorizeType::get_request_body(
                    self, req, connectors,
                )?)
                .build(),
        ))
    }

    fn handle_response(
        &self,
        data: &types::PaymentsAuthorizeRouterData,
        res: Response,
    ) -> CustomResult<types::PaymentsAuthorizeRouterData, errors::ConnectorError> {
        let response: threedsecureio::ThreedsecureioPaymentsResponse = res
            .response
            .parse_struct("Threedsecureio PaymentsAuthorizeResponse")
            .change_context(errors::ConnectorError::ResponseDeserializationFailed)?;
        types::RouterData::try_from(types::ResponseRouterData {
            response,
            data: data.clone(),
            http_code: res.status_code,
        })
    }

    fn get_error_response(
        &self,
        res: Response,
    ) -> CustomResult<ErrorResponse, errors::ConnectorError> {
        self.build_error_response(res)
    }
}

impl ConnectorIntegration<api::PSync, types::PaymentsSyncData, types::PaymentsResponseData>
    for Threedsecureio
{
    fn get_headers(
        &self,
        req: &types::PaymentsSyncRouterData,
        connectors: &settings::Connectors,
    ) -> CustomResult<Vec<(String, request::Maskable<String>)>, errors::ConnectorError> {
        self.build_headers(req, connectors)
    }

    fn get_content_type(&self) -> &'static str {
        self.common_get_content_type()
    }

    fn get_url(
        &self,
        _req: &types::PaymentsSyncRouterData,
        _connectors: &settings::Connectors,
    ) -> CustomResult<String, errors::ConnectorError> {
        Err(errors::ConnectorError::NotImplemented("get_url method".to_string()).into())
    }

    fn build_request(
        &self,
        req: &types::PaymentsSyncRouterData,
        connectors: &settings::Connectors,
    ) -> CustomResult<Option<services::Request>, errors::ConnectorError> {
        Ok(Some(
            services::RequestBuilder::new()
                .method(services::Method::Get)
                .url(&types::PaymentsSyncType::get_url(self, req, connectors)?)
                .attach_default_headers()
                .headers(types::PaymentsSyncType::get_headers(self, req, connectors)?)
                .build(),
        ))
    }

    fn handle_response(
        &self,
        data: &types::PaymentsSyncRouterData,
        res: Response,
    ) -> CustomResult<types::PaymentsSyncRouterData, errors::ConnectorError> {
        let response: threedsecureio::ThreedsecureioPaymentsResponse = res
            .response
            .parse_struct("threedsecureio PaymentsSyncResponse")
            .change_context(errors::ConnectorError::ResponseDeserializationFailed)?;
        types::RouterData::try_from(types::ResponseRouterData {
            response,
            data: data.clone(),
            http_code: res.status_code,
        })
    }

    fn get_error_response(
        &self,
        res: Response,
    ) -> CustomResult<ErrorResponse, errors::ConnectorError> {
        self.build_error_response(res)
    }
}

impl ConnectorIntegration<api::Capture, types::PaymentsCaptureData, types::PaymentsResponseData>
    for Threedsecureio
{
    fn get_headers(
        &self,
        req: &types::PaymentsCaptureRouterData,
        connectors: &settings::Connectors,
    ) -> CustomResult<Vec<(String, request::Maskable<String>)>, errors::ConnectorError> {
        self.build_headers(req, connectors)
    }

    fn get_content_type(&self) -> &'static str {
        self.common_get_content_type()
    }

    fn get_url(
        &self,
        _req: &types::PaymentsCaptureRouterData,
        _connectors: &settings::Connectors,
    ) -> CustomResult<String, errors::ConnectorError> {
        Err(errors::ConnectorError::NotImplemented("get_url method".to_string()).into())
    }

    fn get_request_body(
        &self,
        _req: &types::PaymentsCaptureRouterData,
        _connectors: &settings::Connectors,
    ) -> CustomResult<RequestContent, errors::ConnectorError> {
        Err(errors::ConnectorError::NotImplemented("get_request_body method".to_string()).into())
    }

    fn build_request(
        &self,
        req: &types::PaymentsCaptureRouterData,
        connectors: &settings::Connectors,
    ) -> CustomResult<Option<services::Request>, errors::ConnectorError> {
        Ok(Some(
            services::RequestBuilder::new()
                .method(services::Method::Post)
                .url(&types::PaymentsCaptureType::get_url(self, req, connectors)?)
                .attach_default_headers()
                .headers(types::PaymentsCaptureType::get_headers(
                    self, req, connectors,
                )?)
                .set_body(types::PaymentsCaptureType::get_request_body(
                    self, req, connectors,
                )?)
                .build(),
        ))
    }

    fn handle_response(
        &self,
        data: &types::PaymentsCaptureRouterData,
        res: Response,
    ) -> CustomResult<types::PaymentsCaptureRouterData, errors::ConnectorError> {
        let response: threedsecureio::ThreedsecureioPaymentsResponse = res
            .response
            .parse_struct("Threedsecureio PaymentsCaptureResponse")
            .change_context(errors::ConnectorError::ResponseDeserializationFailed)?;
        types::RouterData::try_from(types::ResponseRouterData {
            response,
            data: data.clone(),
            http_code: res.status_code,
        })
    }

    fn get_error_response(
        &self,
        res: Response,
    ) -> CustomResult<ErrorResponse, errors::ConnectorError> {
        self.build_error_response(res)
    }
}

impl ConnectorIntegration<api::Void, types::PaymentsCancelData, types::PaymentsResponseData>
    for Threedsecureio
{
}

impl ConnectorIntegration<api::Execute, types::RefundsData, types::RefundsResponseData>
    for Threedsecureio
{
    fn get_headers(
        &self,
        req: &types::RefundsRouterData<api::Execute>,
        connectors: &settings::Connectors,
    ) -> CustomResult<Vec<(String, request::Maskable<String>)>, errors::ConnectorError> {
        self.build_headers(req, connectors)
    }

    fn get_content_type(&self) -> &'static str {
        self.common_get_content_type()
    }

    fn get_url(
        &self,
        _req: &types::RefundsRouterData<api::Execute>,
        _connectors: &settings::Connectors,
    ) -> CustomResult<String, errors::ConnectorError> {
        Err(errors::ConnectorError::NotImplemented("get_url method".to_string()).into())
    }

    fn get_request_body(
        &self,
        req: &types::RefundsRouterData<api::Execute>,
        _connectors: &settings::Connectors,
    ) -> CustomResult<RequestContent, errors::ConnectorError> {
        let connector_router_data = threedsecureio::ThreedsecureioRouterData::try_from((
            &self.get_currency_unit(),
            req.request.currency,
            req.request.refund_amount,
            req,
        ))?;
        let connector_req =
            threedsecureio::ThreedsecureioRefundRequest::try_from(&connector_router_data)?;
        Ok(RequestContent::Json(Box::new(connector_req)))
    }

    fn build_request(
        &self,
        req: &types::RefundsRouterData<api::Execute>,
        connectors: &settings::Connectors,
    ) -> CustomResult<Option<services::Request>, errors::ConnectorError> {
        let request = services::RequestBuilder::new()
            .method(services::Method::Post)
            .url(&types::RefundExecuteType::get_url(self, req, connectors)?)
            .attach_default_headers()
            .headers(types::RefundExecuteType::get_headers(
                self, req, connectors,
            )?)
            .set_body(types::RefundExecuteType::get_request_body(
                self, req, connectors,
            )?)
            .build();
        Ok(Some(request))
    }

    fn handle_response(
        &self,
        data: &types::RefundsRouterData<api::Execute>,
        res: Response,
    ) -> CustomResult<types::RefundsRouterData<api::Execute>, errors::ConnectorError> {
        let response: threedsecureio::RefundResponse = res
            .response
            .parse_struct("threedsecureio RefundResponse")
            .change_context(errors::ConnectorError::ResponseDeserializationFailed)?;
        types::RouterData::try_from(types::ResponseRouterData {
            response,
            data: data.clone(),
            http_code: res.status_code,
        })
    }

    fn get_error_response(
        &self,
        res: Response,
    ) -> CustomResult<ErrorResponse, errors::ConnectorError> {
        self.build_error_response(res)
    }
}

impl ConnectorIntegration<api::RSync, types::RefundsData, types::RefundsResponseData>
    for Threedsecureio
{
    fn get_headers(
        &self,
        req: &types::RefundSyncRouterData,
        connectors: &settings::Connectors,
    ) -> CustomResult<Vec<(String, request::Maskable<String>)>, errors::ConnectorError> {
        self.build_headers(req, connectors)
    }

    fn get_content_type(&self) -> &'static str {
        self.common_get_content_type()
    }

    fn get_url(
        &self,
        _req: &types::RefundSyncRouterData,
        _connectors: &settings::Connectors,
    ) -> CustomResult<String, errors::ConnectorError> {
        Err(errors::ConnectorError::NotImplemented("get_url method".to_string()).into())
    }

    fn build_request(
        &self,
        req: &types::RefundSyncRouterData,
        connectors: &settings::Connectors,
    ) -> CustomResult<Option<services::Request>, errors::ConnectorError> {
        Ok(Some(
            services::RequestBuilder::new()
                .method(services::Method::Get)
                .url(&types::RefundSyncType::get_url(self, req, connectors)?)
                .attach_default_headers()
                .headers(types::RefundSyncType::get_headers(self, req, connectors)?)
                .set_body(types::RefundSyncType::get_request_body(
                    self, req, connectors,
                )?)
                .build(),
        ))
    }

    fn handle_response(
        &self,
        data: &types::RefundSyncRouterData,
        res: Response,
    ) -> CustomResult<types::RefundSyncRouterData, errors::ConnectorError> {
        let response: threedsecureio::RefundResponse = res
            .response
            .parse_struct("threedsecureio RefundSyncResponse")
            .change_context(errors::ConnectorError::ResponseDeserializationFailed)?;
        types::RouterData::try_from(types::ResponseRouterData {
            response,
            data: data.clone(),
            http_code: res.status_code,
        })
    }

    fn get_error_response(
        &self,
        res: Response,
    ) -> CustomResult<ErrorResponse, errors::ConnectorError> {
        self.build_error_response(res)
    }
}

#[async_trait::async_trait]
impl api::IncomingWebhook for Threedsecureio {
    fn get_webhook_object_reference_id(
        &self,
        _request: &api::IncomingWebhookRequestDetails<'_>,
    ) -> CustomResult<api::webhooks::ObjectReferenceId, errors::ConnectorError> {
        Err(errors::ConnectorError::WebhooksNotImplemented).into_report()
    }

    fn get_webhook_event_type(
        &self,
        _request: &api::IncomingWebhookRequestDetails<'_>,
    ) -> CustomResult<api::IncomingWebhookEvent, errors::ConnectorError> {
        Err(errors::ConnectorError::WebhooksNotImplemented).into_report()
    }

    fn get_webhook_resource_object(
        &self,
        _request: &api::IncomingWebhookRequestDetails<'_>,
    ) -> CustomResult<Box<dyn masking::ErasedMaskSerialize>, errors::ConnectorError> {
        Err(errors::ConnectorError::WebhooksNotImplemented).into_report()
    }
}

impl api::ConnectorPreAuthentication for Threedsecureio {}
impl api::ExternalAuthentication for Threedsecureio {}
impl api::ConnectorAuthentication for Threedsecureio {}

impl
    ConnectorIntegration<
        api::Authentication,
        types::ConnectorAuthenticationRequestData,
        types::ConnectorAuthenticationResponse,
    > for Threedsecureio
{
    fn get_headers(
        &self,
        req: &types::ConnectorAuthenticationRouterData,
        connectors: &settings::Connectors,
    ) -> CustomResult<Vec<(String, request::Maskable<String>)>, errors::ConnectorError> {
        self.build_headers(req, connectors)
    }

    fn get_content_type(&self) -> &'static str {
        self.common_get_content_type()
    }

    fn get_url(
        &self,
        _req: &types::ConnectorAuthenticationRouterData,
        connectors: &settings::Connectors,
    ) -> CustomResult<String, errors::ConnectorError> {
        Ok(format!("{}/auth", self.base_url(connectors),))
    }

    fn get_request_body(
        &self,
        req: &types::ConnectorAuthenticationRouterData,
        _connectors: &settings::Connectors,
    ) -> CustomResult<RequestContent, errors::ConnectorError> {
        let connector_router_data = threedsecureio::ThreedsecureioRouterData::try_from((
            &self.get_currency_unit(),
            req.request
                .currency
                .ok_or(errors::ConnectorError::MissingRequiredField {
                    field_name: "currency",
                })?,
            req.request
                .amount
                .ok_or(errors::ConnectorError::MissingRequiredField {
                    field_name: "amount",
                })?,
            req,
        ))?;
        let req_obj =
            threedsecureio::ThreedsecureioAuthenticationRequest::try_from(&connector_router_data);
        println!("req_obj authn {:?}", req_obj);
        Ok(RequestContent::Json(Box::new(req_obj?)))
    }

    fn build_request(
        &self,
        req: &types::ConnectorAuthenticationRouterData,
        connectors: &settings::Connectors,
    ) -> CustomResult<Option<services::Request>, errors::ConnectorError> {
        Ok(Some(
            services::RequestBuilder::new()
                .method(services::Method::Post)
                .url(&types::ConnectorAuthenticationType::get_url(
                    self, req, connectors,
                )?)
                .attach_default_headers()
                .headers(types::ConnectorAuthenticationType::get_headers(
                    self, req, connectors,
                )?)
                .set_body(types::ConnectorAuthenticationType::get_request_body(
                    self, req, connectors,
                )?)
                .build(),
        ))
    }

    fn handle_response(
        &self,
        data: &types::ConnectorAuthenticationRouterData,
        res: Response,
    ) -> CustomResult<types::ConnectorAuthenticationRouterData, errors::ConnectorError> {
        let response: Result<
            threedsecureio::ThreedsecureioAuthenticationResponse,
            error_stack::Report<ParsingError>,
        > = res
            .response
            .parse_struct("threedsecureio PaymentsSyncResponse");
        println!("response authn {:?}", response);
        let response =
            response.change_context(errors::ConnectorError::ResponseDeserializationFailed)?;
        let creq = json!({
            "threeDSServerTransID": response.three_dsserver_trans_id,
            "acsTransID": response.acs_trans_id,
            "messageVersion": response.message_version,
            "messageType": "CReq",
            "challengeWindowSize": "01",
        });
<<<<<<< HEAD
        println!("creq authn {}", creq);
=======
>>>>>>> 68e118d3
        let creq_str = to_string(&creq)
            .ok()
            .ok_or(errors::ConnectorError::ResponseDeserializationFailed)?;
        let creq_base64 = BASE64_ENGINE.encode(creq_str);
        println!("creq_base64 authn {}", creq_base64);
        Ok(types::ConnectorAuthenticationRouterData {
            response: Ok(types::ConnectorAuthenticationResponse {
                trans_status: response.trans_status,
                acs_url: Some(response.acs_url),
                challenge_request: Some(creq_base64),
            }),
            ..data.clone()
        })
    }

    fn get_error_response(
        &self,
        res: Response,
    ) -> CustomResult<ErrorResponse, errors::ConnectorError> {
        self.build_error_response(res)
    }
}

impl
    ConnectorIntegration<
        api::PreAuthentication,
        types::authentication::PreAuthNRequestData,
        types::authentication::AuthenticationResponseData,
    > for Threedsecureio
{
    fn get_headers(
        &self,
        req: &types::authentication::PreAuthNRouterData,
        connectors: &settings::Connectors,
    ) -> CustomResult<Vec<(String, request::Maskable<String>)>, errors::ConnectorError> {
        self.build_headers(req, connectors)
    }

    fn get_content_type(&self) -> &'static str {
        self.common_get_content_type()
    }

    fn get_url(
        &self,
        _req: &types::authentication::PreAuthNRouterData,
        connectors: &settings::Connectors,
    ) -> CustomResult<String, errors::ConnectorError> {
        Ok(format!("{}/preauth", self.base_url(connectors),))
    }

    fn get_request_body(
        &self,
        req: &types::authentication::PreAuthNRouterData,
        _connectors: &settings::Connectors,
    ) -> CustomResult<RequestContent, errors::ConnectorError> {
        let connector_router_data = threedsecureio::ThreedsecureioRouterData::try_from((0, req))?;
        let req_obj = threedsecureio::ThreedsecureioPreAuthenticationRequest::try_from(
            &connector_router_data,
        )?;
        Ok(RequestContent::Json(Box::new(req_obj)))
    }

    fn build_request(
        &self,
        req: &types::authentication::PreAuthNRouterData,
        connectors: &settings::Connectors,
    ) -> CustomResult<Option<services::Request>, errors::ConnectorError> {
        Ok(Some(
            services::RequestBuilder::new()
                .method(services::Method::Post)
                .url(&types::ConnectorPreAuthenticationType::get_url(
                    self, req, connectors,
                )?)
                .attach_default_headers()
                .headers(types::ConnectorPreAuthenticationType::get_headers(
                    self, req, connectors,
                )?)
                .set_body(types::ConnectorPreAuthenticationType::get_request_body(
                    self, req, connectors,
                )?)
                .build(),
        ))
    }

    fn handle_response(
        &self,
        data: &types::authentication::PreAuthNRouterData,
        res: Response,
    ) -> CustomResult<types::authentication::PreAuthNRouterData, errors::ConnectorError> {
        let response: threedsecureio::ThreedsecureioPreAuthenticationResponse = res
            .response
            .parse_struct("threedsecureio PaymentsSyncResponse")
            .change_context(errors::ConnectorError::ResponseDeserializationFailed)?;
        let creq = json!({
            "threeDSServerTransID": response.threeds_server_trans_id,
        });
        //"threeDSMethodNotificationURL": 'https://webhook.site/e3e30c35-6fe6-455e-8c72-64d6075b164f'
        let creq_str = to_string(&creq)
            .ok()
            .ok_or(errors::ConnectorError::ResponseDeserializationFailed)?;
        let creq_base64 = BASE64_ENGINE.encode(creq_str);
        Ok(types::authentication::PreAuthNRouterData {
            response: Ok(
                types::authentication::AuthenticationResponseData::PreAuthNResponse {
                    threeds_server_transaction_id: response.threeds_server_trans_id.clone(),
                    maximum_supported_3ds_version: ForeignTryFrom::foreign_try_from(
                        response.acs_end_protocol_version,
                    )?,
                    connector_authentication_id: response.threeds_server_trans_id,
                    three_ds_method_data: creq_base64,
                    three_ds_method_url: response.threeds_method_url,
                },
            ),
            status: common_enums::AttemptStatus::AuthenticationPending,
            ..data.clone()
        })
    }

    fn get_error_response(
        &self,
        res: Response,
    ) -> CustomResult<ErrorResponse, errors::ConnectorError> {
        self.build_error_response(res)
    }
}<|MERGE_RESOLUTION|>--- conflicted
+++ resolved
@@ -643,14 +643,11 @@
             "messageType": "CReq",
             "challengeWindowSize": "01",
         });
-<<<<<<< HEAD
         println!("creq authn {}", creq);
-=======
->>>>>>> 68e118d3
         let creq_str = to_string(&creq)
             .ok()
             .ok_or(errors::ConnectorError::ResponseDeserializationFailed)?;
-        let creq_base64 = BASE64_ENGINE.encode(creq_str);
+        let creq_base64 = BASE64_ENGINE.encode(creq_str).trim_end_matches('=').to_owned();
         println!("creq_base64 authn {}", creq_base64);
         Ok(types::ConnectorAuthenticationRouterData {
             response: Ok(types::ConnectorAuthenticationResponse {
