--- conflicted
+++ resolved
@@ -700,16 +700,12 @@
                     }
                 }
             }
-<<<<<<< HEAD
+            api::PaymentMethodData::Crypto(_) => Err(errors::ConnectorError::NotSupported {
+                payment_method: format!("{:?}", item.payment_method),
+                connector: "Adyen",
+                payment_experience: api_models::enums::PaymentExperience::RedirectToUrl.to_string(),
+            })?,
         },
-=======
-        }
-        api::PaymentMethodData::Crypto(_) => Err(errors::ConnectorError::NotSupported {
-            payment_method: format!("{:?}", item.payment_method),
-            connector: "Adyen",
-            payment_experience: api_models::enums::PaymentExperience::RedirectToUrl.to_string(),
-        })?,
->>>>>>> ccf03273
     }
 }
 
