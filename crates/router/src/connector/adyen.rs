pub mod transformers;

use std::fmt::Debug;

use api_models::{enums::PaymentMethodType, webhooks::IncomingWebhookEvent};
use base64::Engine;
use common_utils::request::RequestContent;
use diesel_models::{enums as storage_enums, enums};
use error_stack::{IntoReport, ResultExt};
use masking::ExposeInterface;
use ring::hmac;
use router_env::{instrument, tracing};

use self::transformers as adyen;
use crate::{
    capture_method_not_supported,
    configs::settings,
    consts,
    core::errors::{self, CustomResult},
    events::connector_api_logs::ConnectorEvent,
    headers, logger,
    services::{
        self,
        request::{self, Mask},
        ConnectorValidation,
    },
    types::{
        self,
        api::{self, ConnectorCommon},
        domain,
        transformers::ForeignFrom,
    },
    utils::{crypto, ByteSliceExt, BytesExt, OptionExt},
};

const ADYEN_API_VERSION: &str = "v68";

#[derive(Debug, Clone)]
pub struct Adyen;

impl ConnectorCommon for Adyen {
    fn id(&self) -> &'static str {
        "adyen"
    }

    fn get_currency_unit(&self) -> api::CurrencyUnit {
        api::CurrencyUnit::Minor
    }

    fn get_auth_header(
        &self,
        auth_type: &types::ConnectorAuthType,
    ) -> CustomResult<Vec<(String, request::Maskable<String>)>, errors::ConnectorError> {
        let auth = adyen::AdyenAuthType::try_from(auth_type)
            .change_context(errors::ConnectorError::FailedToObtainAuthType)?;
        Ok(vec![(
            headers::X_API_KEY.to_string(),
            auth.api_key.into_masked(),
        )])
    }
    fn base_url<'a>(&self, connectors: &'a settings::Connectors) -> &'a str {
        connectors.adyen.base_url.as_ref()
    }

    fn build_error_response(
        &self,
        res: types::Response,
        event_builder: Option<&mut ConnectorEvent>,
    ) -> CustomResult<types::ErrorResponse, errors::ConnectorError> {
        let response: adyen::ErrorResponse = res
            .response
            .parse_struct("ErrorResponse")
            .change_context(errors::ConnectorError::ResponseDeserializationFailed)?;

        event_builder.map(|i| i.set_error_response_body(&response));
        router_env::logger::info!(connector_response=?response);

        Ok(types::ErrorResponse {
            status_code: res.status_code,
            code: response.error_code,
            message: response.message.to_owned(),
            reason: Some(response.message),
            attempt_status: None,
            connector_transaction_id: response.psp_reference,
        })
    }
}

impl ConnectorValidation for Adyen {
    fn validate_capture_method(
        &self,
        capture_method: Option<storage_enums::CaptureMethod>,
        pmt: Option<PaymentMethodType>,
    ) -> CustomResult<(), errors::ConnectorError> {
        let capture_method = capture_method.unwrap_or_default();
        let connector = self.id();
        match pmt {
            Some(payment_method_type) => match payment_method_type {
                PaymentMethodType::Affirm
                | PaymentMethodType::AfterpayClearpay
                | PaymentMethodType::ApplePay
                | PaymentMethodType::Credit
                | PaymentMethodType::Debit
                | PaymentMethodType::GooglePay
                | PaymentMethodType::MobilePay
                | PaymentMethodType::PayBright
                | PaymentMethodType::Sepa
                | PaymentMethodType::Vipps
                | PaymentMethodType::Paypal => match capture_method {
                    enums::CaptureMethod::Automatic
                    | enums::CaptureMethod::Manual
                    | enums::CaptureMethod::ManualMultiple => Ok(()),
                    enums::CaptureMethod::Scheduled => {
                        capture_method_not_supported!(
                            connector,
                            capture_method,
                            payment_method_type
                        )
                    }
                },
                PaymentMethodType::Ach
                | PaymentMethodType::Alma
                | PaymentMethodType::Bacs
                | PaymentMethodType::Givex
                | PaymentMethodType::Klarna
                | PaymentMethodType::Twint
                | PaymentMethodType::Walley => match capture_method {
                    enums::CaptureMethod::Automatic | enums::CaptureMethod::Manual => Ok(()),
                    enums::CaptureMethod::ManualMultiple | enums::CaptureMethod::Scheduled => {
                        capture_method_not_supported!(
                            connector,
                            capture_method,
                            payment_method_type
                        )
                    }
                },

                PaymentMethodType::AliPay
                | PaymentMethodType::AliPayHk
                | PaymentMethodType::Atome
                | PaymentMethodType::BancontactCard
                | PaymentMethodType::Benefit
                | PaymentMethodType::Bizum
                | PaymentMethodType::Blik
                | PaymentMethodType::Boleto
                | PaymentMethodType::Dana
                | PaymentMethodType::Eps
                | PaymentMethodType::OnlineBankingFpx
                | PaymentMethodType::Gcash
                | PaymentMethodType::GoPay
                | PaymentMethodType::Ideal
                | PaymentMethodType::KakaoPay
                | PaymentMethodType::Knet
                | PaymentMethodType::MbWay
                | PaymentMethodType::Momo
                | PaymentMethodType::MomoAtm
                | PaymentMethodType::OnlineBankingFinland
                | PaymentMethodType::OnlineBankingPoland
                | PaymentMethodType::OnlineBankingSlovakia
                | PaymentMethodType::OnlineBankingThailand
                | PaymentMethodType::Oxxo
                | PaymentMethodType::PaySafeCard
                | PaymentMethodType::Pix
                | PaymentMethodType::Swish
                | PaymentMethodType::TouchNGo
                | PaymentMethodType::Trustly
                | PaymentMethodType::WeChatPay
                | PaymentMethodType::DanamonVa
                | PaymentMethodType::BcaBankTransfer
                | PaymentMethodType::BriVa
                | PaymentMethodType::BniVa
                | PaymentMethodType::CimbVa
                | PaymentMethodType::MandiriVa
                | PaymentMethodType::Alfamart
                | PaymentMethodType::Indomaret
                | PaymentMethodType::FamilyMart
                | PaymentMethodType::Sofort
                | PaymentMethodType::Giropay
                | PaymentMethodType::Seicomart
                | PaymentMethodType::PayEasy
                | PaymentMethodType::MiniStop
                | PaymentMethodType::Lawson
                | PaymentMethodType::SevenEleven
                | PaymentMethodType::OpenBankingUk
                | PaymentMethodType::OnlineBankingCzechRepublic
                | PaymentMethodType::PermataBankTransfer => match capture_method {
                    enums::CaptureMethod::Automatic => Ok(()),
                    enums::CaptureMethod::Manual
                    | enums::CaptureMethod::ManualMultiple
                    | enums::CaptureMethod::Scheduled => {
                        capture_method_not_supported!(
                            connector,
                            capture_method,
                            payment_method_type
                        )
                    }
                },
                PaymentMethodType::CardRedirect
                | PaymentMethodType::Interac
                | PaymentMethodType::Multibanco
                | PaymentMethodType::Przelewy24
                | PaymentMethodType::Becs
                | PaymentMethodType::ClassicReward
                | PaymentMethodType::Pse
                | PaymentMethodType::Efecty
                | PaymentMethodType::PagoEfectivo
                | PaymentMethodType::RedCompra
                | PaymentMethodType::RedPagos
                | PaymentMethodType::CryptoCurrency
                | PaymentMethodType::SamsungPay
                | PaymentMethodType::Evoucher
                | PaymentMethodType::Cashapp
<<<<<<< HEAD
=======
                | PaymentMethodType::OpenBanking
>>>>>>> b74435b6
                | PaymentMethodType::UpiCollect => {
                    capture_method_not_supported!(connector, capture_method, payment_method_type)
                }
            },
            None => match capture_method {
                enums::CaptureMethod::Automatic
                | enums::CaptureMethod::Manual
                | enums::CaptureMethod::ManualMultiple => Ok(()),
                enums::CaptureMethod::Scheduled => {
                    capture_method_not_supported!(connector, capture_method)
                }
            },
        }
    }
    fn validate_psync_reference_id(
        &self,
        data: &types::PaymentsSyncRouterData,
    ) -> CustomResult<(), errors::ConnectorError> {
        if data.request.encoded_data.is_some() {
            return Ok(());
        }
        Err(errors::ConnectorError::MissingRequiredField {
            field_name: "encoded_data",
        }
        .into())
    }
    fn is_webhook_source_verification_mandatory(&self) -> bool {
        true
    }
}

impl api::Payment for Adyen {}
impl api::PaymentAuthorize for Adyen {}
impl api::PaymentSync for Adyen {}
impl api::PaymentVoid for Adyen {}
impl api::PaymentCapture for Adyen {}
impl api::MandateSetup for Adyen {}
impl api::ConnectorAccessToken for Adyen {}
impl api::PaymentToken for Adyen {}

impl
    services::ConnectorIntegration<
        api::PaymentMethodToken,
        types::PaymentMethodTokenizationData,
        types::PaymentsResponseData,
    > for Adyen
{
    // Not Implemented (R)
}

impl
    services::ConnectorIntegration<
        api::AccessTokenAuth,
        types::AccessTokenRequestData,
        types::AccessToken,
    > for Adyen
{
    // Not Implemented (R)
}

fn build_env_specific_endpoint(
    base_url: &str,
    test_mode: Option<bool>,
    connector_metadata: &Option<common_utils::pii::SecretSerdeValue>,
) -> CustomResult<String, errors::ConnectorError> {
    if test_mode.unwrap_or(true) {
        Ok(base_url.to_string())
    } else {
        let adyen_connector_metadata_object =
            transformers::AdyenConnectorMetadataObject::try_from(connector_metadata)?;
        let endpoint_prefix = adyen_connector_metadata_object.endpoint_prefix.ok_or(
            errors::ConnectorError::InvalidConnectorConfig {
                config: "metadata.endpoint_prefix",
            },
        )?;
        Ok(base_url.replace("{{merchant_endpoint_prefix}}", &endpoint_prefix))
    }
}

impl
    services::ConnectorIntegration<
        api::SetupMandate,
        types::SetupMandateRequestData,
        types::PaymentsResponseData,
    > for Adyen
{
    fn get_headers(
        &self,
        req: &types::SetupMandateRouterData,
        _connectors: &settings::Connectors,
    ) -> CustomResult<Vec<(String, request::Maskable<String>)>, errors::ConnectorError> {
        let mut header = vec![(
            headers::CONTENT_TYPE.to_string(),
            types::SetupMandateType::get_content_type(self)
                .to_string()
                .into(),
        )];
        let mut api_key = self.get_auth_header(&req.connector_auth_type)?;
        header.append(&mut api_key);
        Ok(header)
    }

    fn get_url(
        &self,
        req: &types::SetupMandateRouterData,
        connectors: &settings::Connectors,
    ) -> CustomResult<String, errors::ConnectorError> {
        let endpoint = build_env_specific_endpoint(
            self.base_url(connectors),
            req.test_mode,
            &req.connector_meta_data,
        )?;
        Ok(format!("{}{}/payments", endpoint, ADYEN_API_VERSION))
    }
    fn get_request_body(
        &self,
        req: &types::SetupMandateRouterData,
        _connectors: &settings::Connectors,
    ) -> CustomResult<RequestContent, errors::ConnectorError> {
        let authorize_req = types::PaymentsAuthorizeRouterData::from((
            req,
            types::PaymentsAuthorizeData::from(req),
        ));
        let connector_router_data = adyen::AdyenRouterData::try_from((
            &self.get_currency_unit(),
            authorize_req.request.currency,
            authorize_req.request.amount,
            &authorize_req,
        ))?;
        let connector_req = adyen::AdyenPaymentRequest::try_from(&connector_router_data)?;

        Ok(RequestContent::Json(Box::new(connector_req)))
    }
    fn build_request(
        &self,
        req: &types::SetupMandateRouterData,
        connectors: &settings::Connectors,
    ) -> CustomResult<Option<services::Request>, errors::ConnectorError> {
        Ok(Some(
            services::RequestBuilder::new()
                .method(services::Method::Post)
                .url(&types::SetupMandateType::get_url(self, req, connectors)?)
                .attach_default_headers()
                .headers(types::SetupMandateType::get_headers(self, req, connectors)?)
                .set_body(types::SetupMandateType::get_request_body(
                    self, req, connectors,
                )?)
                .build(),
        ))
    }
    fn handle_response(
        &self,
        data: &types::SetupMandateRouterData,
        event_builder: Option<&mut ConnectorEvent>,
        res: types::Response,
    ) -> CustomResult<
        types::RouterData<
            api::SetupMandate,
            types::SetupMandateRequestData,
            types::PaymentsResponseData,
        >,
        errors::ConnectorError,
    >
    where
        api::SetupMandate: Clone,
        types::SetupMandateRequestData: Clone,
        types::PaymentsResponseData: Clone,
    {
        let response: adyen::AdyenPaymentResponse = res
            .response
            .parse_struct("AdyenPaymentResponse")
            .change_context(errors::ConnectorError::ResponseDeserializationFailed)?;
        event_builder.map(|i| i.set_response_body(&response));
        router_env::logger::info!(connector_response=?response);
        types::RouterData::try_from((
            types::ResponseRouterData {
                response,
                data: data.clone(),
                http_code: res.status_code,
            },
            None,
            false,
            data.request.payment_method_type,
        ))
        .change_context(errors::ConnectorError::ResponseHandlingFailed)
    }
    fn get_error_response(
        &self,
        res: types::Response,
        event_builder: Option<&mut ConnectorEvent>,
    ) -> CustomResult<types::ErrorResponse, errors::ConnectorError> {
        self.build_error_response(res, event_builder)
    }
}

impl api::PaymentSession for Adyen {}

impl
    services::ConnectorIntegration<
        api::Session,
        types::PaymentsSessionData,
        types::PaymentsResponseData,
    > for Adyen
{
    // Not Implemented (R)
}

impl
    services::ConnectorIntegration<
        api::Capture,
        types::PaymentsCaptureData,
        types::PaymentsResponseData,
    > for Adyen
{
    fn get_headers(
        &self,
        req: &types::PaymentsCaptureRouterData,
        _connectors: &settings::Connectors,
    ) -> CustomResult<Vec<(String, request::Maskable<String>)>, errors::ConnectorError> {
        let mut header = vec![(
            headers::CONTENT_TYPE.to_string(),
            self.common_get_content_type().to_string().into(),
        )];
        let mut api_key = self.get_auth_header(&req.connector_auth_type)?;
        header.append(&mut api_key);
        Ok(header)
    }

    fn get_url(
        &self,
        req: &types::PaymentsCaptureRouterData,
        connectors: &settings::Connectors,
    ) -> CustomResult<String, errors::ConnectorError> {
        let id = req.request.connector_transaction_id.as_str();

        let endpoint = build_env_specific_endpoint(
            self.base_url(connectors),
            req.test_mode,
            &req.connector_meta_data,
        )?;
        Ok(format!(
            "{}{}/payments/{}/captures",
            endpoint, ADYEN_API_VERSION, id
        ))
    }
    fn get_request_body(
        &self,
        req: &types::PaymentsCaptureRouterData,
        _connectors: &settings::Connectors,
    ) -> CustomResult<RequestContent, errors::ConnectorError> {
        let connector_router_data = adyen::AdyenRouterData::try_from((
            &self.get_currency_unit(),
            req.request.currency,
            req.request.amount_to_capture,
            req,
        ))?;
        let connector_req = adyen::AdyenCaptureRequest::try_from(&connector_router_data)?;
        Ok(RequestContent::Json(Box::new(connector_req)))
    }
    fn build_request(
        &self,
        req: &types::PaymentsCaptureRouterData,
        connectors: &settings::Connectors,
    ) -> CustomResult<Option<services::Request>, errors::ConnectorError> {
        Ok(Some(
            services::RequestBuilder::new()
                .method(services::Method::Post)
                .url(&types::PaymentsCaptureType::get_url(self, req, connectors)?)
                .attach_default_headers()
                .headers(types::PaymentsCaptureType::get_headers(
                    self, req, connectors,
                )?)
                .set_body(types::PaymentsCaptureType::get_request_body(
                    self, req, connectors,
                )?)
                .build(),
        ))
    }
    fn handle_response(
        &self,
        data: &types::PaymentsCaptureRouterData,
        event_builder: Option<&mut ConnectorEvent>,
        res: types::Response,
    ) -> CustomResult<types::PaymentsCaptureRouterData, errors::ConnectorError> {
        let response: adyen::AdyenCaptureResponse = res
            .response
            .parse_struct("AdyenCaptureResponse")
            .change_context(errors::ConnectorError::ResponseDeserializationFailed)?;
<<<<<<< HEAD
        event_builder.map(|i| i.set_response_body(&response));
        router_env::logger::info!(connector_response=?response);
=======

        event_builder.map(|i| i.set_response_body(&response));
        router_env::logger::info!(connector_response=?response);

>>>>>>> b74435b6
        types::RouterData::try_from(types::ResponseRouterData {
            response,
            data: data.clone(),
            http_code: res.status_code,
        })
        .change_context(errors::ConnectorError::ResponseHandlingFailed)
    }
    fn get_error_response(
        &self,
        res: types::Response,
        event_builder: Option<&mut ConnectorEvent>,
    ) -> CustomResult<types::ErrorResponse, errors::ConnectorError> {
        self.build_error_response(res, event_builder)
    }
}

/// Payment Sync can be useful only incase of Redirect flow.
/// For payments which doesn't involve redrection we have to rely on webhooks.
impl
    services::ConnectorIntegration<api::PSync, types::PaymentsSyncData, types::PaymentsResponseData>
    for Adyen
{
    fn get_headers(
        &self,
        req: &types::RouterData<api::PSync, types::PaymentsSyncData, types::PaymentsResponseData>,
        _connectors: &settings::Connectors,
    ) -> CustomResult<Vec<(String, request::Maskable<String>)>, errors::ConnectorError> {
        let mut header = vec![(
            headers::CONTENT_TYPE.to_string(),
            types::PaymentsSyncType::get_content_type(self)
                .to_string()
                .into(),
        )];
        let mut api_key = self.get_auth_header(&req.connector_auth_type)?;
        header.append(&mut api_key);
        Ok(header)
    }

    fn get_request_body(
        &self,
        req: &types::RouterData<api::PSync, types::PaymentsSyncData, types::PaymentsResponseData>,
        _connectors: &settings::Connectors,
    ) -> CustomResult<RequestContent, errors::ConnectorError> {
        let encoded_data = req
            .request
            .encoded_data
            .clone()
            .get_required_value("encoded_data")
            .change_context(errors::ConnectorError::RequestEncodingFailed)?;
        let adyen_redirection_type = serde_urlencoded::from_str::<
            transformers::AdyenRedirectRequestTypes,
        >(encoded_data.as_str())
        .into_report()
        .change_context(errors::ConnectorError::ResponseDeserializationFailed)?;

        let connector_req = match adyen_redirection_type {
            adyen::AdyenRedirectRequestTypes::AdyenRedirection(req) => {
                adyen::AdyenRedirectRequest {
                    details: adyen::AdyenRedirectRequestTypes::AdyenRedirection(
                        adyen::AdyenRedirection {
                            redirect_result: req.redirect_result,
                            type_of_redirection_result: None,
                            result_code: None,
                        },
                    ),
                }
            }
            adyen::AdyenRedirectRequestTypes::AdyenThreeDS(req) => adyen::AdyenRedirectRequest {
                details: adyen::AdyenRedirectRequestTypes::AdyenThreeDS(adyen::AdyenThreeDS {
                    three_ds_result: req.three_ds_result,
                    type_of_redirection_result: None,
                    result_code: None,
                }),
            },
            adyen::AdyenRedirectRequestTypes::AdyenRefusal(req) => adyen::AdyenRedirectRequest {
                details: adyen::AdyenRedirectRequestTypes::AdyenRefusal(adyen::AdyenRefusal {
                    payload: req.payload,
                    type_of_redirection_result: None,
                    result_code: None,
                }),
            },
        };

        Ok(RequestContent::Json(Box::new(connector_req)))
    }

    fn get_url(
        &self,
        req: &types::RouterData<api::PSync, types::PaymentsSyncData, types::PaymentsResponseData>,
        connectors: &settings::Connectors,
    ) -> CustomResult<String, errors::ConnectorError> {
        let endpoint = build_env_specific_endpoint(
            self.base_url(connectors),
            req.test_mode,
            &req.connector_meta_data,
        )?;
        Ok(format!(
            "{}{}/payments/details",
            endpoint, ADYEN_API_VERSION
        ))
    }

    fn build_request(
        &self,
        req: &types::RouterData<api::PSync, types::PaymentsSyncData, types::PaymentsResponseData>,
        connectors: &settings::Connectors,
    ) -> CustomResult<Option<services::Request>, errors::ConnectorError> {
        // Adyen doesn't support PSync flow. We use PSync flow to fetch payment details,
        // specifically the redirect URL that takes the user to their Payment page. In non-redirection flows,
        // we rely on webhooks to obtain the payment status since there is no encoded data available.
        // encoded_data only includes the redirect URL and is only relevant in redirection flows.
        if req
            .request
            .encoded_data
            .clone()
            .get_required_value("encoded_data")
            .is_ok()
        {
            Ok(Some(
                services::RequestBuilder::new()
                    .method(services::Method::Post)
                    .url(&types::PaymentsSyncType::get_url(self, req, connectors)?)
                    .attach_default_headers()
                    .headers(types::PaymentsSyncType::get_headers(self, req, connectors)?)
                    .set_body(types::PaymentsSyncType::get_request_body(
                        self, req, connectors,
                    )?)
                    .build(),
            ))
        } else {
            Ok(None)
        }
    }

    fn handle_response(
        &self,
        data: &types::RouterData<api::PSync, types::PaymentsSyncData, types::PaymentsResponseData>,
        event_builder: Option<&mut ConnectorEvent>,
        res: types::Response,
    ) -> CustomResult<types::PaymentsSyncRouterData, errors::ConnectorError> {
        logger::debug!(payment_sync_response=?res);
        let response: adyen::AdyenPaymentResponse = res
            .response
            .parse_struct("AdyenPaymentResponse")
            .change_context(errors::ConnectorError::ResponseDeserializationFailed)?;
<<<<<<< HEAD
        event_builder.map(|i| i.set_response_body(&response));
        router_env::logger::info!(connector_response=?response);
=======

        event_builder.map(|i| i.set_response_body(&response));
        router_env::logger::info!(connector_response=?response);

>>>>>>> b74435b6
        let is_multiple_capture_sync = match data.request.sync_type {
            types::SyncRequestType::MultipleCaptureSync(_) => true,
            types::SyncRequestType::SinglePaymentSync => false,
        };
        types::RouterData::try_from((
            types::ResponseRouterData {
                response,
                data: data.clone(),
                http_code: res.status_code,
            },
            data.request.capture_method,
            is_multiple_capture_sync,
            data.request.payment_method_type,
        ))
        .change_context(errors::ConnectorError::ResponseHandlingFailed)
    }

    fn get_error_response(
        &self,
        res: types::Response,
        event_builder: Option<&mut ConnectorEvent>,
    ) -> CustomResult<types::ErrorResponse, errors::ConnectorError> {
        self.build_error_response(res, event_builder)
    }

    fn get_multiple_capture_sync_method(
        &self,
    ) -> CustomResult<services::CaptureSyncMethod, errors::ConnectorError> {
        Ok(services::CaptureSyncMethod::Individual)
    }
}

impl
    services::ConnectorIntegration<
        api::Authorize,
        types::PaymentsAuthorizeData,
        types::PaymentsResponseData,
    > for Adyen
{
    fn get_headers(
        &self,
        req: &types::PaymentsAuthorizeRouterData,
        _connectors: &settings::Connectors,
    ) -> CustomResult<Vec<(String, request::Maskable<String>)>, errors::ConnectorError>
    where
        Self: services::ConnectorIntegration<
            api::Authorize,
            types::PaymentsAuthorizeData,
            types::PaymentsResponseData,
        >,
    {
        let mut header = vec![(
            headers::CONTENT_TYPE.to_string(),
            types::PaymentsAuthorizeType::get_content_type(self)
                .to_string()
                .into(),
        )];
        let mut api_key = self.get_auth_header(&req.connector_auth_type)?;
        header.append(&mut api_key);
        Ok(header)
    }

    fn get_url(
        &self,
        req: &types::PaymentsAuthorizeRouterData,
        connectors: &settings::Connectors,
    ) -> CustomResult<String, errors::ConnectorError> {
        let endpoint = build_env_specific_endpoint(
            self.base_url(connectors),
            req.test_mode,
            &req.connector_meta_data,
        )?;
        Ok(format!("{}{}/payments", endpoint, ADYEN_API_VERSION))
    }

    fn get_request_body(
        &self,
        req: &types::PaymentsAuthorizeRouterData,
        _connectors: &settings::Connectors,
    ) -> CustomResult<RequestContent, errors::ConnectorError> {
        let connector_router_data = adyen::AdyenRouterData::try_from((
            &self.get_currency_unit(),
            req.request.currency,
            req.request.amount,
            req,
        ))?;
        let connector_req = adyen::AdyenPaymentRequest::try_from(&connector_router_data)?;
        Ok(RequestContent::Json(Box::new(connector_req)))
    }

    fn build_request(
        &self,
        req: &types::PaymentsAuthorizeRouterData,
        connectors: &settings::Connectors,
    ) -> CustomResult<Option<services::Request>, errors::ConnectorError> {
        Ok(Some(
            services::RequestBuilder::new()
                .method(services::Method::Post)
                .url(&types::PaymentsAuthorizeType::get_url(
                    self, req, connectors,
                )?)
                .attach_default_headers()
                .headers(types::PaymentsAuthorizeType::get_headers(
                    self, req, connectors,
                )?)
                .set_body(types::PaymentsAuthorizeType::get_request_body(
                    self, req, connectors,
                )?)
                .build(),
        ))
    }

    fn handle_response(
        &self,
        data: &types::PaymentsAuthorizeRouterData,
        event_builder: Option<&mut ConnectorEvent>,
        res: types::Response,
    ) -> CustomResult<types::PaymentsAuthorizeRouterData, errors::ConnectorError> {
        let response: adyen::AdyenPaymentResponse = res
            .response
            .parse_struct("AdyenPaymentResponse")
            .change_context(errors::ConnectorError::ResponseDeserializationFailed)?;
        event_builder.map(|i| i.set_response_body(&response));
        router_env::logger::info!(connector_response=?response);
        types::RouterData::try_from((
            types::ResponseRouterData {
                response,
                data: data.clone(),
                http_code: res.status_code,
            },
            data.request.capture_method,
            false,
            data.request.payment_method_type,
        ))
        .change_context(errors::ConnectorError::ResponseHandlingFailed)
    }

    fn get_error_response(
        &self,
        res: types::Response,
        event_builder: Option<&mut ConnectorEvent>,
    ) -> CustomResult<types::ErrorResponse, errors::ConnectorError> {
        self.build_error_response(res, event_builder)
    }
}

impl api::PaymentsPreProcessing for Adyen {}

impl
    services::ConnectorIntegration<
        api::PreProcessing,
        types::PaymentsPreProcessingData,
        types::PaymentsResponseData,
    > for Adyen
{
    fn get_headers(
        &self,
        req: &types::PaymentsPreProcessingRouterData,
        _connectors: &settings::Connectors,
    ) -> CustomResult<Vec<(String, request::Maskable<String>)>, errors::ConnectorError> {
        let mut header = vec![(
            headers::CONTENT_TYPE.to_string(),
            types::PaymentsPreProcessingType::get_content_type(self)
                .to_string()
                .into(),
        )];
        let mut api_key = self.get_auth_header(&req.connector_auth_type)?;
        header.append(&mut api_key);
        Ok(header)
    }

    fn get_url(
        &self,
        req: &types::PaymentsPreProcessingRouterData,
        connectors: &settings::Connectors,
    ) -> CustomResult<String, errors::ConnectorError> {
        let endpoint = build_env_specific_endpoint(
            self.base_url(connectors),
            req.test_mode,
            &req.connector_meta_data,
        )?;
        Ok(format!(
            "{}{}/paymentMethods/balance",
            endpoint, ADYEN_API_VERSION
        ))
    }

    fn get_request_body(
        &self,
        req: &types::PaymentsPreProcessingRouterData,
        _connectors: &settings::Connectors,
    ) -> CustomResult<RequestContent, errors::ConnectorError> {
        let connector_req = adyen::AdyenBalanceRequest::try_from(req)?;

        Ok(RequestContent::Json(Box::new(connector_req)))
    }

    fn build_request(
        &self,
        req: &types::PaymentsPreProcessingRouterData,
        connectors: &settings::Connectors,
    ) -> CustomResult<Option<services::Request>, errors::ConnectorError> {
        Ok(Some(
            services::RequestBuilder::new()
                .method(services::Method::Post)
                .url(&types::PaymentsPreProcessingType::get_url(
                    self, req, connectors,
                )?)
                .attach_default_headers()
                .headers(types::PaymentsPreProcessingType::get_headers(
                    self, req, connectors,
                )?)
                .set_body(types::PaymentsPreProcessingType::get_request_body(
                    self, req, connectors,
                )?)
                .build(),
        ))
    }

    fn handle_response(
        &self,
        data: &types::PaymentsPreProcessingRouterData,
        event_builder: Option<&mut ConnectorEvent>,
        res: types::Response,
    ) -> CustomResult<types::PaymentsPreProcessingRouterData, errors::ConnectorError> {
        let response: adyen::AdyenBalanceResponse = res
            .response
            .parse_struct("AdyenBalanceResponse")
            .change_context(errors::ConnectorError::ResponseDeserializationFailed)?;
        event_builder.map(|i| i.set_response_body(&response));
        router_env::logger::info!(connector_response=?response);

        let currency = match data.request.currency {
            Some(currency) => currency,
            None => Err(errors::ConnectorError::MissingRequiredField {
                field_name: "currency",
            })?,
        };
        let amount = match data.request.amount {
            Some(amount) => amount,
            None => Err(errors::ConnectorError::MissingRequiredField {
                field_name: "amount",
            })?,
        };

        if response.balance.currency != currency || response.balance.value < amount {
            Ok(types::RouterData {
                response: Err(types::ErrorResponse {
                    code: consts::NO_ERROR_CODE.to_string(),
                    message: consts::NO_ERROR_MESSAGE.to_string(),
                    reason: Some(consts::LOW_BALANCE_ERROR_MESSAGE.to_string()),
                    status_code: res.status_code,
                    attempt_status: Some(enums::AttemptStatus::Failure),
                    connector_transaction_id: None,
                }),
                ..data.clone()
            })
        } else {
            types::RouterData::try_from(types::ResponseRouterData {
                response,
                data: data.clone(),
                http_code: res.status_code,
            })
            .change_context(errors::ConnectorError::ResponseHandlingFailed)
        }
    }

    fn get_error_response(
        &self,
        res: types::Response,
        event_builder: Option<&mut ConnectorEvent>,
    ) -> CustomResult<types::ErrorResponse, errors::ConnectorError> {
        self.build_error_response(res, event_builder)
    }
}

impl
    services::ConnectorIntegration<
        api::Void,
        types::PaymentsCancelData,
        types::PaymentsResponseData,
    > for Adyen
{
    fn get_headers(
        &self,
        req: &types::PaymentsCancelRouterData,
        _connectors: &settings::Connectors,
    ) -> CustomResult<Vec<(String, request::Maskable<String>)>, errors::ConnectorError> {
        let mut header = vec![(
            headers::CONTENT_TYPE.to_string(),
            types::PaymentsAuthorizeType::get_content_type(self)
                .to_string()
                .into(),
        )];
        let mut api_key = self.get_auth_header(&req.connector_auth_type)?;
        header.append(&mut api_key);
        Ok(header)
    }

    fn get_url(
        &self,
        req: &types::PaymentsCancelRouterData,
        connectors: &settings::Connectors,
    ) -> CustomResult<String, errors::ConnectorError> {
        let id = req.request.connector_transaction_id.clone();

        let endpoint = build_env_specific_endpoint(
            self.base_url(connectors),
            req.test_mode,
            &req.connector_meta_data,
        )?;
        Ok(format!(
            "{}{}/payments/{}/cancels",
            endpoint, ADYEN_API_VERSION, id
        ))
    }

    fn get_request_body(
        &self,
        req: &types::PaymentsCancelRouterData,
        _connectors: &settings::Connectors,
    ) -> CustomResult<RequestContent, errors::ConnectorError> {
        let connector_req = adyen::AdyenCancelRequest::try_from(req)?;

        Ok(RequestContent::Json(Box::new(connector_req)))
    }
    fn build_request(
        &self,
        req: &types::PaymentsCancelRouterData,
        connectors: &settings::Connectors,
    ) -> CustomResult<Option<services::Request>, errors::ConnectorError> {
        Ok(Some(
            services::RequestBuilder::new()
                .method(services::Method::Post)
                .url(&types::PaymentsVoidType::get_url(self, req, connectors)?)
                .attach_default_headers()
                .headers(types::PaymentsVoidType::get_headers(self, req, connectors)?)
                .set_body(types::PaymentsVoidType::get_request_body(
                    self, req, connectors,
                )?)
                .build(),
        ))
    }

    fn handle_response(
        &self,
        data: &types::PaymentsCancelRouterData,
        event_builder: Option<&mut ConnectorEvent>,
        res: types::Response,
    ) -> CustomResult<types::PaymentsCancelRouterData, errors::ConnectorError> {
        let response: adyen::AdyenCancelResponse = res
            .response
            .parse_struct("AdyenCancelResponse")
            .change_context(errors::ConnectorError::ResponseDeserializationFailed)?;
        event_builder.map(|i| i.set_response_body(&response));
        router_env::logger::info!(connector_response=?response);
        types::RouterData::try_from(types::ResponseRouterData {
            response,
            data: data.clone(),
            http_code: res.status_code,
        })
        .change_context(errors::ConnectorError::ResponseHandlingFailed)
    }

    fn get_error_response(
        &self,
        res: types::Response,
        event_builder: Option<&mut ConnectorEvent>,
    ) -> CustomResult<types::ErrorResponse, errors::ConnectorError> {
        self.build_error_response(res, event_builder)
    }
}

impl api::Payouts for Adyen {}
#[cfg(feature = "payouts")]
impl api::PayoutCancel for Adyen {}
#[cfg(feature = "payouts")]
impl api::PayoutCreate for Adyen {}
#[cfg(feature = "payouts")]
impl api::PayoutEligibility for Adyen {}
#[cfg(feature = "payouts")]
impl api::PayoutFulfill for Adyen {}

#[cfg(feature = "payouts")]
impl services::ConnectorIntegration<api::PoCancel, types::PayoutsData, types::PayoutsResponseData>
    for Adyen
{
    fn get_url(
        &self,
        req: &types::PayoutsRouterData<api::PoCancel>,
        connectors: &settings::Connectors,
    ) -> CustomResult<String, errors::ConnectorError> {
        let endpoint = build_env_specific_endpoint(
            connectors.adyen.secondary_base_url.as_str(),
            req.test_mode,
            &req.connector_meta_data,
        )?;
        Ok(format!(
            "{}pal/servlet/Payout/{}/declineThirdParty",
            endpoint, ADYEN_API_VERSION
        ))
    }

    fn get_headers(
        &self,
        req: &types::PayoutsRouterData<api::PoCancel>,
        _connectors: &settings::Connectors,
    ) -> CustomResult<Vec<(String, request::Maskable<String>)>, errors::ConnectorError> {
        let mut header = vec![(
            headers::CONTENT_TYPE.to_string(),
            types::PayoutCancelType::get_content_type(self)
                .to_string()
                .into(),
        )];
        let auth = adyen::AdyenAuthType::try_from(&req.connector_auth_type)
            .change_context(errors::ConnectorError::FailedToObtainAuthType)?;
        let mut api_key = vec![(
            headers::X_API_KEY.to_string(),
            auth.review_key.unwrap_or(auth.api_key).into_masked(),
        )];
        header.append(&mut api_key);
        Ok(header)
    }

    fn get_request_body(
        &self,
        req: &types::PayoutsRouterData<api::PoCancel>,
        _connectors: &settings::Connectors,
    ) -> CustomResult<RequestContent, errors::ConnectorError> {
        let connector_req = adyen::AdyenPayoutCancelRequest::try_from(req)?;
        Ok(RequestContent::Json(Box::new(connector_req)))
    }

    fn build_request(
        &self,
        req: &types::PayoutsRouterData<api::PoCancel>,
        connectors: &settings::Connectors,
    ) -> CustomResult<Option<services::Request>, errors::ConnectorError> {
        let request = services::RequestBuilder::new()
            .method(services::Method::Post)
            .url(&types::PayoutCancelType::get_url(self, req, connectors)?)
            .attach_default_headers()
            .headers(types::PayoutCancelType::get_headers(self, req, connectors)?)
            .set_body(types::PayoutCancelType::get_request_body(
                self, req, connectors,
            )?)
            .build();

        Ok(Some(request))
    }

    #[instrument(skip_all)]
    fn handle_response(
        &self,
        data: &types::PayoutsRouterData<api::PoCancel>,
        event_builder: Option<&mut ConnectorEvent>,
        res: types::Response,
    ) -> CustomResult<types::PayoutsRouterData<api::PoCancel>, errors::ConnectorError> {
        let response: adyen::AdyenPayoutResponse = res
            .response
            .parse_struct("AdyenPayoutResponse")
            .change_context(errors::ConnectorError::ResponseDeserializationFailed)?;
        event_builder.map(|i| i.set_response_body(&response));
        router_env::logger::info!(connector_response=?response);
        types::RouterData::try_from(types::ResponseRouterData {
            response,
            data: data.clone(),
            http_code: res.status_code,
        })
    }

    fn get_error_response(
        &self,
        res: types::Response,
        event_builder: Option<&mut ConnectorEvent>,
    ) -> CustomResult<types::ErrorResponse, errors::ConnectorError> {
        self.build_error_response(res, event_builder)
    }
}

#[cfg(feature = "payouts")]
impl services::ConnectorIntegration<api::PoCreate, types::PayoutsData, types::PayoutsResponseData>
    for Adyen
{
    fn get_url(
        &self,
        req: &types::PayoutsRouterData<api::PoCreate>,
        connectors: &settings::Connectors,
    ) -> CustomResult<String, errors::ConnectorError> {
        let endpoint = build_env_specific_endpoint(
            connectors.adyen.secondary_base_url.as_str(),
            req.test_mode,
            &req.connector_meta_data,
        )?;
        Ok(format!(
            "{}pal/servlet/Payout/{}/storeDetailAndSubmitThirdParty",
            endpoint, ADYEN_API_VERSION
        ))
    }

    fn get_headers(
        &self,
        req: &types::PayoutsRouterData<api::PoCreate>,
        _connectors: &settings::Connectors,
    ) -> CustomResult<Vec<(String, request::Maskable<String>)>, errors::ConnectorError> {
        let mut header = vec![(
            headers::CONTENT_TYPE.to_string(),
            types::PayoutCreateType::get_content_type(self)
                .to_string()
                .into(),
        )];
        let mut api_key = self.get_auth_header(&req.connector_auth_type)?;
        header.append(&mut api_key);
        Ok(header)
    }

    fn get_request_body(
        &self,
        req: &types::PayoutsRouterData<api::PoCreate>,
        _connectors: &settings::Connectors,
    ) -> CustomResult<RequestContent, errors::ConnectorError> {
        let connector_router_data = adyen::AdyenRouterData::try_from((
            &self.get_currency_unit(),
            req.request.destination_currency,
            req.request.amount,
            req,
        ))?;
        let connector_req = adyen::AdyenPayoutCreateRequest::try_from(&connector_router_data)?;
        Ok(RequestContent::Json(Box::new(connector_req)))
    }

    fn build_request(
        &self,
        req: &types::PayoutsRouterData<api::PoCreate>,
        connectors: &settings::Connectors,
    ) -> CustomResult<Option<services::Request>, errors::ConnectorError> {
        let request = services::RequestBuilder::new()
            .method(services::Method::Post)
            .url(&types::PayoutCreateType::get_url(self, req, connectors)?)
            .attach_default_headers()
            .headers(types::PayoutCreateType::get_headers(self, req, connectors)?)
            .set_body(types::PayoutCreateType::get_request_body(
                self, req, connectors,
            )?)
            .build();

        Ok(Some(request))
    }

    #[instrument(skip_all)]
    fn handle_response(
        &self,
        data: &types::PayoutsRouterData<api::PoCreate>,
        event_builder: Option<&mut ConnectorEvent>,
        res: types::Response,
    ) -> CustomResult<types::PayoutsRouterData<api::PoCreate>, errors::ConnectorError> {
        let response: adyen::AdyenPayoutResponse = res
            .response
            .parse_struct("AdyenPayoutResponse")
            .change_context(errors::ConnectorError::ResponseDeserializationFailed)?;
        event_builder.map(|i| i.set_response_body(&response));
        router_env::logger::info!(connector_response=?response);
        types::RouterData::try_from(types::ResponseRouterData {
            response,
            data: data.clone(),
            http_code: res.status_code,
        })
    }

    fn get_error_response(
        &self,
        res: types::Response,
        event_builder: Option<&mut ConnectorEvent>,
    ) -> CustomResult<types::ErrorResponse, errors::ConnectorError> {
        self.build_error_response(res, event_builder)
    }
}

#[cfg(feature = "payouts")]
impl
    services::ConnectorIntegration<
        api::PoEligibility,
        types::PayoutsData,
        types::PayoutsResponseData,
    > for Adyen
{
    fn get_url(
        &self,
        req: &types::PayoutsRouterData<api::PoEligibility>,
        connectors: &settings::Connectors,
    ) -> CustomResult<String, errors::ConnectorError> {
        let endpoint = build_env_specific_endpoint(
            self.base_url(connectors),
            req.test_mode,
            &req.connector_meta_data,
        )?;
        Ok(format!("{}{}/payments", endpoint, ADYEN_API_VERSION))
    }

    fn get_headers(
        &self,
        req: &types::PayoutsRouterData<api::PoEligibility>,
        _connectors: &settings::Connectors,
    ) -> CustomResult<Vec<(String, request::Maskable<String>)>, errors::ConnectorError> {
        let mut header = vec![(
            headers::CONTENT_TYPE.to_string(),
            types::PayoutEligibilityType::get_content_type(self)
                .to_string()
                .into(),
        )];
        let mut api_key = self.get_auth_header(&req.connector_auth_type)?;
        header.append(&mut api_key);
        Ok(header)
    }

    fn get_request_body(
        &self,
        req: &types::PayoutsRouterData<api::PoEligibility>,
        _connectors: &settings::Connectors,
    ) -> CustomResult<RequestContent, errors::ConnectorError> {
        let connector_router_data = adyen::AdyenRouterData::try_from((
            &self.get_currency_unit(),
            req.request.destination_currency,
            req.request.amount,
            req,
        ))?;
        let connector_req = adyen::AdyenPayoutEligibilityRequest::try_from(&connector_router_data)?;
        Ok(RequestContent::Json(Box::new(connector_req)))
    }

    fn build_request(
        &self,
        req: &types::PayoutsRouterData<api::PoEligibility>,
        connectors: &settings::Connectors,
    ) -> CustomResult<Option<services::Request>, errors::ConnectorError> {
        let request = services::RequestBuilder::new()
            .method(services::Method::Post)
            .url(&types::PayoutEligibilityType::get_url(
                self, req, connectors,
            )?)
            .attach_default_headers()
            .headers(types::PayoutEligibilityType::get_headers(
                self, req, connectors,
            )?)
            .set_body(types::PayoutEligibilityType::get_request_body(
                self, req, connectors,
            )?)
            .build();

        Ok(Some(request))
    }

    #[instrument(skip_all)]
    fn handle_response(
        &self,
        data: &types::PayoutsRouterData<api::PoEligibility>,
        event_builder: Option<&mut ConnectorEvent>,
        res: types::Response,
    ) -> CustomResult<types::PayoutsRouterData<api::PoEligibility>, errors::ConnectorError> {
        let response: adyen::AdyenPayoutResponse = res
            .response
            .parse_struct("AdyenPayoutResponse")
            .change_context(errors::ConnectorError::ResponseDeserializationFailed)?;
        event_builder.map(|i| i.set_response_body(&response));
        router_env::logger::info!(connector_response=?response);
        types::RouterData::try_from(types::ResponseRouterData {
            response,
            data: data.clone(),
            http_code: res.status_code,
        })
    }

    fn get_error_response(
        &self,
        res: types::Response,
        event_builder: Option<&mut ConnectorEvent>,
    ) -> CustomResult<types::ErrorResponse, errors::ConnectorError> {
        self.build_error_response(res, event_builder)
    }
}

#[cfg(feature = "payouts")]
impl services::ConnectorIntegration<api::PoFulfill, types::PayoutsData, types::PayoutsResponseData>
    for Adyen
{
    fn get_url(
        &self,
        req: &types::PayoutsRouterData<api::PoFulfill>,
        connectors: &settings::Connectors,
    ) -> CustomResult<String, errors::ConnectorError> {
        let endpoint = build_env_specific_endpoint(
            connectors.adyen.secondary_base_url.as_str(),
            req.test_mode,
            &req.connector_meta_data,
        )?;
        Ok(format!(
            "{}pal/servlet/Payout/{}/{}",
            endpoint,
            ADYEN_API_VERSION,
            match req.request.payout_type {
                storage_enums::PayoutType::Bank | storage_enums::PayoutType::Wallet =>
                    "confirmThirdParty".to_string(),
                storage_enums::PayoutType::Card => "payout".to_string(),
            }
        ))
    }

    fn get_headers(
        &self,
        req: &types::PayoutsRouterData<api::PoFulfill>,
        _connectors: &settings::Connectors,
    ) -> CustomResult<Vec<(String, request::Maskable<String>)>, errors::ConnectorError> {
        let mut header = vec![(
            headers::CONTENT_TYPE.to_string(),
            types::PayoutFulfillType::get_content_type(self)
                .to_string()
                .into(),
        )];
        let auth = adyen::AdyenAuthType::try_from(&req.connector_auth_type)
            .change_context(errors::ConnectorError::FailedToObtainAuthType)?;
        let mut api_key = vec![(
            headers::X_API_KEY.to_string(),
            match req.request.payout_type {
                storage_enums::PayoutType::Bank | storage_enums::PayoutType::Wallet => {
                    auth.review_key.unwrap_or(auth.api_key).into_masked()
                }
                storage_enums::PayoutType::Card => auth.api_key.into_masked(),
            },
        )];
        header.append(&mut api_key);
        Ok(header)
    }

    fn get_request_body(
        &self,
        req: &types::PayoutsRouterData<api::PoFulfill>,
        _connectors: &settings::Connectors,
    ) -> CustomResult<RequestContent, errors::ConnectorError> {
        let connector_router_data = adyen::AdyenRouterData::try_from((
            &self.get_currency_unit(),
            req.request.destination_currency,
            req.request.amount,
            req,
        ))?;
        let connector_req = adyen::AdyenPayoutFulfillRequest::try_from(&connector_router_data)?;
        Ok(RequestContent::Json(Box::new(connector_req)))
    }

    fn build_request(
        &self,
        req: &types::PayoutsRouterData<api::PoFulfill>,
        connectors: &settings::Connectors,
    ) -> CustomResult<Option<services::Request>, errors::ConnectorError> {
        let request = services::RequestBuilder::new()
            .method(services::Method::Post)
            .url(&types::PayoutFulfillType::get_url(self, req, connectors)?)
            .attach_default_headers()
            .headers(types::PayoutFulfillType::get_headers(
                self, req, connectors,
            )?)
            .set_body(types::PayoutFulfillType::get_request_body(
                self, req, connectors,
            )?)
            .build();

        Ok(Some(request))
    }

    #[instrument(skip_all)]
    fn handle_response(
        &self,
        data: &types::PayoutsRouterData<api::PoFulfill>,
        event_builder: Option<&mut ConnectorEvent>,
        res: types::Response,
    ) -> CustomResult<types::PayoutsRouterData<api::PoFulfill>, errors::ConnectorError> {
        let response: adyen::AdyenPayoutResponse = res
            .response
            .parse_struct("AdyenPayoutResponse")
            .change_context(errors::ConnectorError::ResponseDeserializationFailed)?;
        event_builder.map(|i| i.set_response_body(&response));
        router_env::logger::info!(connector_response=?response);
        types::RouterData::try_from(types::ResponseRouterData {
            response,
            data: data.clone(),
            http_code: res.status_code,
        })
    }

    fn get_error_response(
        &self,
        res: types::Response,
        event_builder: Option<&mut ConnectorEvent>,
    ) -> CustomResult<types::ErrorResponse, errors::ConnectorError> {
        self.build_error_response(res, event_builder)
    }
}

impl api::Refund for Adyen {}
impl api::RefundExecute for Adyen {}
impl api::RefundSync for Adyen {}

impl services::ConnectorIntegration<api::Execute, types::RefundsData, types::RefundsResponseData>
    for Adyen
{
    fn get_headers(
        &self,
        req: &types::RefundsRouterData<api::Execute>,
        _connectors: &settings::Connectors,
    ) -> CustomResult<Vec<(String, request::Maskable<String>)>, errors::ConnectorError> {
        let mut header = vec![(
            headers::CONTENT_TYPE.to_string(),
            types::RefundExecuteType::get_content_type(self)
                .to_string()
                .into(),
        )];
        let mut api_header = self.get_auth_header(&req.connector_auth_type)?;
        header.append(&mut api_header);
        Ok(header)
    }

    fn get_url(
        &self,
        req: &types::RefundsRouterData<api::Execute>,
        connectors: &settings::Connectors,
    ) -> CustomResult<String, errors::ConnectorError> {
        let connector_payment_id = req.request.connector_transaction_id.clone();

        let endpoint = build_env_specific_endpoint(
            self.base_url(connectors),
            req.test_mode,
            &req.connector_meta_data,
        )?;
        Ok(format!(
            "{}{}/payments/{}/refunds",
            endpoint, ADYEN_API_VERSION, connector_payment_id
        ))
    }

    fn get_request_body(
        &self,
        req: &types::RefundsRouterData<api::Execute>,
        _connectors: &settings::Connectors,
    ) -> CustomResult<RequestContent, errors::ConnectorError> {
        let connector_router_data = adyen::AdyenRouterData::try_from((
            &self.get_currency_unit(),
            req.request.currency,
            req.request.refund_amount,
            req,
        ))?;
        let connector_req = adyen::AdyenRefundRequest::try_from(&connector_router_data)?;

        Ok(RequestContent::Json(Box::new(connector_req)))
    }

    fn build_request(
        &self,
        req: &types::RefundsRouterData<api::Execute>,
        connectors: &settings::Connectors,
    ) -> CustomResult<Option<services::Request>, errors::ConnectorError> {
        Ok(Some(
            services::RequestBuilder::new()
                .method(services::Method::Post)
                .url(&types::RefundExecuteType::get_url(self, req, connectors)?)
                .attach_default_headers()
                .headers(types::RefundExecuteType::get_headers(
                    self, req, connectors,
                )?)
                .set_body(types::RefundExecuteType::get_request_body(
                    self, req, connectors,
                )?)
                .build(),
        ))
    }

    #[instrument(skip_all)]
    fn handle_response(
        &self,
        data: &types::RefundsRouterData<api::Execute>,
        event_builder: Option<&mut ConnectorEvent>,
        res: types::Response,
    ) -> CustomResult<types::RefundsRouterData<api::Execute>, errors::ConnectorError> {
        let response: adyen::AdyenRefundResponse = res
            .response
            .parse_struct("AdyenRefundResponse")
            .change_context(errors::ConnectorError::ResponseDeserializationFailed)?;
        event_builder.map(|i| i.set_response_body(&response));
        router_env::logger::info!(connector_response=?response);
        types::RouterData::try_from(types::ResponseRouterData {
            response,
            data: data.clone(),
            http_code: res.status_code,
        })
        .change_context(errors::ConnectorError::ResponseHandlingFailed)
    }

    fn get_error_response(
        &self,
        res: types::Response,
        event_builder: Option<&mut ConnectorEvent>,
    ) -> CustomResult<types::ErrorResponse, errors::ConnectorError> {
        self.build_error_response(res, event_builder)
    }
}

impl services::ConnectorIntegration<api::RSync, types::RefundsData, types::RefundsResponseData>
    for Adyen
{
}

fn get_webhook_object_from_body(
    body: &[u8],
) -> CustomResult<adyen::AdyenNotificationRequestItemWH, errors::ParsingError> {
    let mut webhook: adyen::AdyenIncomingWebhook = body.parse_struct("AdyenIncomingWebhook")?;

    let item_object = webhook
        .notification_items
        .drain(..)
        .next()
        // TODO: ParsingError doesn't seem to be an apt error for this case
        .ok_or(errors::ParsingError::UnknownError)
        .into_report()?;

    Ok(item_object.notification_request_item)
}

#[async_trait::async_trait]
impl api::IncomingWebhook for Adyen {
    fn get_webhook_source_verification_algorithm(
        &self,
        _request: &api::IncomingWebhookRequestDetails<'_>,
    ) -> CustomResult<Box<dyn crypto::VerifySignature + Send>, errors::ConnectorError> {
        Ok(Box::new(crypto::HmacSha256))
    }

    fn get_webhook_source_verification_signature(
        &self,
        request: &api::IncomingWebhookRequestDetails<'_>,
        _connector_webhook_secrets: &api_models::webhooks::ConnectorWebhookSecrets,
    ) -> CustomResult<Vec<u8>, errors::ConnectorError> {
        let notif_item = get_webhook_object_from_body(request.body)
            .change_context(errors::ConnectorError::WebhookSourceVerificationFailed)?;

        let base64_signature = notif_item.additional_data.hmac_signature.expose();
        Ok(base64_signature.as_bytes().to_vec())
    }

    fn get_webhook_source_verification_message(
        &self,
        request: &api::IncomingWebhookRequestDetails<'_>,
        _merchant_id: &str,
        _connector_webhook_secrets: &api_models::webhooks::ConnectorWebhookSecrets,
    ) -> CustomResult<Vec<u8>, errors::ConnectorError> {
        let notif = get_webhook_object_from_body(request.body)
            .change_context(errors::ConnectorError::WebhookSourceVerificationFailed)?;

        let message = format!(
            "{}:{}:{}:{}:{}:{}:{}:{}",
            notif.psp_reference,
            notif.original_reference.unwrap_or_default(),
            notif.merchant_account_code,
            notif.merchant_reference,
            notif.amount.value,
            notif.amount.currency,
            notif.event_code,
            notif.success
        );

        Ok(message.into_bytes())
    }

    async fn verify_webhook_source(
        &self,
        request: &api::IncomingWebhookRequestDetails<'_>,
        merchant_account: &domain::MerchantAccount,
        merchant_connector_account: domain::MerchantConnectorAccount,
        connector_label: &str,
    ) -> CustomResult<bool, errors::ConnectorError> {
        let connector_webhook_secrets = self
            .get_webhook_source_verification_merchant_secret(
                merchant_account,
                connector_label,
                merchant_connector_account,
            )
            .await
            .change_context(errors::ConnectorError::WebhookSourceVerificationFailed)?;

        let signature = self
            .get_webhook_source_verification_signature(request, &connector_webhook_secrets)
            .change_context(errors::ConnectorError::WebhookSourceVerificationFailed)?;

        let message = self
            .get_webhook_source_verification_message(
                request,
                &merchant_account.merchant_id,
                &connector_webhook_secrets,
            )
            .change_context(errors::ConnectorError::WebhookSourceVerificationFailed)?;

        let raw_key = hex::decode(connector_webhook_secrets.secret)
            .into_report()
            .change_context(errors::ConnectorError::WebhookVerificationSecretInvalid)?;

        let signing_key = hmac::Key::new(hmac::HMAC_SHA256, &raw_key);
        let signed_messaged = hmac::sign(&signing_key, &message);
        let payload_sign = consts::BASE64_ENGINE.encode(signed_messaged.as_ref());
        Ok(payload_sign.as_bytes().eq(&signature))
    }

    fn get_webhook_object_reference_id(
        &self,
        request: &api::IncomingWebhookRequestDetails<'_>,
    ) -> CustomResult<api_models::webhooks::ObjectReferenceId, errors::ConnectorError> {
        let notif = get_webhook_object_from_body(request.body)
            .change_context(errors::ConnectorError::WebhookReferenceIdNotFound)?;
        // for capture_event, original_reference field will have the authorized payment's PSP reference
        if adyen::is_capture_or_cancel_event(&notif.event_code) {
            return Ok(api_models::webhooks::ObjectReferenceId::PaymentId(
                api_models::payments::PaymentIdType::ConnectorTransactionId(
                    notif
                        .original_reference
                        .ok_or(errors::ConnectorError::WebhookReferenceIdNotFound)?,
                ),
            ));
        }
        if adyen::is_transaction_event(&notif.event_code) {
            return Ok(api_models::webhooks::ObjectReferenceId::PaymentId(
                api_models::payments::PaymentIdType::PaymentAttemptId(notif.merchant_reference),
            ));
        }
        if adyen::is_refund_event(&notif.event_code) {
            return Ok(api_models::webhooks::ObjectReferenceId::RefundId(
                api_models::webhooks::RefundIdType::ConnectorRefundId(notif.psp_reference),
            ));
        }
        if adyen::is_chargeback_event(&notif.event_code) {
            return Ok(api_models::webhooks::ObjectReferenceId::PaymentId(
                api_models::payments::PaymentIdType::ConnectorTransactionId(
                    notif
                        .original_reference
                        .ok_or(errors::ConnectorError::WebhookReferenceIdNotFound)?,
                ),
            ));
        }
        Err(errors::ConnectorError::WebhookReferenceIdNotFound).into_report()
    }

    fn get_webhook_event_type(
        &self,
        request: &api::IncomingWebhookRequestDetails<'_>,
    ) -> CustomResult<IncomingWebhookEvent, errors::ConnectorError> {
        let notif = get_webhook_object_from_body(request.body)
            .change_context(errors::ConnectorError::WebhookEventTypeNotFound)?;
        Ok(IncomingWebhookEvent::foreign_from((
            notif.event_code,
            notif.success,
            notif.additional_data.dispute_status,
        )))
    }

    fn get_webhook_resource_object(
        &self,
        request: &api::IncomingWebhookRequestDetails<'_>,
    ) -> CustomResult<Box<dyn masking::ErasedMaskSerialize>, errors::ConnectorError> {
        let notif = get_webhook_object_from_body(request.body)
            .change_context(errors::ConnectorError::WebhookEventTypeNotFound)?;

        let response: adyen::Response = notif.into();

        Ok(Box::new(response))
    }

    fn get_webhook_api_response(
        &self,
        _request: &api::IncomingWebhookRequestDetails<'_>,
    ) -> CustomResult<services::api::ApplicationResponse<serde_json::Value>, errors::ConnectorError>
    {
        Ok(services::api::ApplicationResponse::TextPlain(
            "[accepted]".to_string(),
        ))
    }

    fn get_dispute_details(
        &self,
        request: &api::IncomingWebhookRequestDetails<'_>,
    ) -> CustomResult<api::disputes::DisputePayload, errors::ConnectorError> {
        let notif = get_webhook_object_from_body(request.body)
            .change_context(errors::ConnectorError::WebhookBodyDecodingFailed)?;
        Ok(api::disputes::DisputePayload {
            amount: notif.amount.value.to_string(),
            currency: notif.amount.currency.to_string(),
            dispute_stage: api_models::enums::DisputeStage::from(notif.event_code.clone()),
            connector_dispute_id: notif.psp_reference,
            connector_reason: notif.reason,
            connector_reason_code: notif.additional_data.chargeback_reason_code,
            challenge_required_by: notif.additional_data.defense_period_ends_at,
            connector_status: notif.event_code.to_string(),
            created_at: notif.event_date,
            updated_at: notif.event_date,
        })
    }
}<|MERGE_RESOLUTION|>--- conflicted
+++ resolved
@@ -210,10 +210,7 @@
                 | PaymentMethodType::SamsungPay
                 | PaymentMethodType::Evoucher
                 | PaymentMethodType::Cashapp
-<<<<<<< HEAD
-=======
                 | PaymentMethodType::OpenBanking
->>>>>>> b74435b6
                 | PaymentMethodType::UpiCollect => {
                     capture_method_not_supported!(connector, capture_method, payment_method_type)
                 }
@@ -502,15 +499,10 @@
             .response
             .parse_struct("AdyenCaptureResponse")
             .change_context(errors::ConnectorError::ResponseDeserializationFailed)?;
-<<<<<<< HEAD
+
         event_builder.map(|i| i.set_response_body(&response));
         router_env::logger::info!(connector_response=?response);
-=======
-
-        event_builder.map(|i| i.set_response_body(&response));
-        router_env::logger::info!(connector_response=?response);
-
->>>>>>> b74435b6
+
         types::RouterData::try_from(types::ResponseRouterData {
             response,
             data: data.clone(),
@@ -656,15 +648,10 @@
             .response
             .parse_struct("AdyenPaymentResponse")
             .change_context(errors::ConnectorError::ResponseDeserializationFailed)?;
-<<<<<<< HEAD
+
         event_builder.map(|i| i.set_response_body(&response));
         router_env::logger::info!(connector_response=?response);
-=======
-
-        event_builder.map(|i| i.set_response_body(&response));
-        router_env::logger::info!(connector_response=?response);
-
->>>>>>> b74435b6
+
         let is_multiple_capture_sync = match data.request.sync_type {
             types::SyncRequestType::MultipleCaptureSync(_) => true,
             types::SyncRequestType::SinglePaymentSync => false,
