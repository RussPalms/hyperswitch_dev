--- conflicted
+++ resolved
@@ -636,20 +636,6 @@
             .body
             .parse_struct("IatapayWebhookResponse")
             .change_context(errors::ConnectorError::WebhookReferenceIdNotFound)?;
-<<<<<<< HEAD
-        if notif.iata_payment_id.is_some() {
-            Ok(api_models::webhooks::ObjectReferenceId::PaymentId(
-                api_models::payments::PaymentIdType::ConnectorTransactionId(
-                    notif.iata_payment_id.unwrap_or_default(),
-                ),
-            ))
-        } else {
-            Ok(api_models::webhooks::ObjectReferenceId::RefundId(
-                api_models::webhooks::RefundIdType::ConnectorRefundId(
-                    notif.iata_refund_id.unwrap_or_default(),
-                ),
-            ))
-=======
         match notif {
             iatapay::IatapayWebhookResponse::IatapayPaymentWebhookBody(wh_body) => {
                 match wh_body.merchant_payment_id {
@@ -681,7 +667,6 @@
                     )),
                 }
             }
->>>>>>> d827c9af
         }
     }
 
@@ -693,31 +678,7 @@
             .body
             .parse_struct("IatapayWebhookResponse")
             .change_context(errors::ConnectorError::WebhookEventTypeNotFound)?;
-<<<<<<< HEAD
-        match notif.status {
-            iatapay::IatapayWebhookStatus::Authorized => match notif.iata_payment_id.is_some() {
-                true => Ok(api::IncomingWebhookEvent::PaymentIntentSuccess),
-                false => Ok(api::IncomingWebhookEvent::RefundSuccess),
-            },
-            iatapay::IatapayWebhookStatus::Failed => match notif.iata_payment_id.is_some() {
-                true => Ok(api::IncomingWebhookEvent::PaymentIntentFailure),
-                false => Ok(api::IncomingWebhookEvent::RefundFailure),
-            },
-            iatapay::IatapayWebhookStatus::Unknown
-            | iatapay::IatapayWebhookStatus::Created
-            | iatapay::IatapayWebhookStatus::Initiated
-            | iatapay::IatapayWebhookStatus::Cleared
-            | iatapay::IatapayWebhookStatus::Settled
-            | iatapay::IatapayWebhookStatus::Tobeinvestigated
-            | iatapay::IatapayWebhookStatus::Blocked
-            | iatapay::IatapayWebhookStatus::Locked
-            | iatapay::IatapayWebhookStatus::UnexpectedSettled => {
-                Ok(api::IncomingWebhookEvent::EventNotSupported)
-            }
-        }
-=======
         api::IncomingWebhookEvent::try_from(notif)
->>>>>>> d827c9af
     }
 
     fn get_webhook_resource_object(
