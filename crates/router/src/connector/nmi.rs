--- conflicted
+++ resolved
@@ -11,14 +11,10 @@
 use super::utils::{self as connector_utils};
 use crate::{
     configs::settings,
-<<<<<<< HEAD
-    core::errors::{self, CustomResult},
-=======
     core::{
         errors::{self, CustomResult},
         payments,
     },
->>>>>>> b74435b6
     events::connector_api_logs::ConnectorEvent,
     services::{self, request, ConnectorIntegration, ConnectorValidation},
     types::{
