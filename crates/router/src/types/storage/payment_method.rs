--- conflicted
+++ resolved
@@ -117,8 +117,7 @@
     pub payment_method_id: String,
     pub prev_status: enums::PaymentMethodStatus,
     pub curr_status: enums::PaymentMethodStatus,
-<<<<<<< HEAD
-    pub merchant_id: String,
+    pub merchant_id: id_type::MerchantId,
 }
 #[derive(Debug, Clone, serde::Deserialize, serde::Serialize)]
 pub struct UpdateMandate {
@@ -129,13 +128,10 @@
 
 #[derive(Debug, serde::Deserialize, serde::Serialize, Clone)]
 pub struct PaymentMethodMandateRevokeTrackingData {
-    pub merchant_id: String,
+    pub merchant_id: id_type::MerchantId,
     pub customer_id: id_type::CustomerId,
     pub merchant_connector_id: String,
     pub connector: api_enums::Connector,
     pub connector_mandate_id: String,
     pub profile_id: String,
-=======
-    pub merchant_id: common_utils::id_type::MerchantId,
->>>>>>> 827fa074
 }