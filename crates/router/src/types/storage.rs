pub mod address;
pub mod api_keys;
pub mod authentication;
pub mod authorization;
pub mod blocklist;
pub mod blocklist_fingerprint;
pub mod blocklist_lookup;
pub mod business_profile;
pub mod callback_mapper;
pub mod capture;
pub mod cards_info;
pub mod configs;
pub mod customers;
pub mod dashboard_metadata;
pub mod dispute;
pub mod dynamic_routing_stats;
pub mod enums;
pub mod ephemeral_key;
pub mod events;
pub mod file;
pub mod fraud_check;
pub mod generic_link;
pub mod gsm;
#[cfg(feature = "kv_store")]
pub mod kv;
pub mod locker_mock_up;
pub mod mandate;
pub mod merchant_account;
pub mod merchant_connector_account;
pub mod merchant_key_store;
pub mod payment_attempt;
pub mod payment_link;
pub mod payment_method;
pub mod payout_attempt;
pub mod payouts;
pub mod refund;
pub mod reverse_lookup;
pub mod role;
pub mod routing_algorithm;
pub mod unified_translations;
pub mod user;
pub mod user_authentication_method;
pub mod user_role;

use std::collections::HashMap;

pub use diesel_models::{
    process_tracker::business_status, ProcessTracker, ProcessTrackerNew, ProcessTrackerRunner,
    ProcessTrackerUpdate,
};
#[cfg(feature = "v1")]
pub use hyperswitch_domain_models::payments::payment_attempt::PaymentAttemptNew;
pub use hyperswitch_domain_models::payments::{
    payment_attempt::{PaymentAttempt, PaymentAttemptUpdate},
    payment_intent::{PaymentIntentUpdate, PaymentIntentUpdateFields},
    PaymentIntent,
};
#[cfg(feature = "payouts")]
pub use hyperswitch_domain_models::payouts::{
    payout_attempt::{PayoutAttempt, PayoutAttemptNew, PayoutAttemptUpdate},
    payouts::{Payouts, PayoutsNew, PayoutsUpdate},
};
pub use scheduler::db::process_tracker;

pub use self::{
    address::*, api_keys::*, authentication::*, authorization::*, blocklist::*,
    blocklist_fingerprint::*, blocklist_lookup::*, business_profile::*, callback_mapper::*,
    capture::*, cards_info::*, configs::*, customers::*, dashboard_metadata::*, dispute::*,
<<<<<<< HEAD
    ephemeral_key::*, events::*, file::*, fraud_check::*, generic_link::*, gsm::*,
    locker_mock_up::*, mandate::*, merchant_account::*, merchant_connector_account::*,
    merchant_key_store::*, payment_link::*, payment_method::*, process_tracker::*, refund::*,
    reverse_lookup::*, role::*, routing_algorithm::*, unified_translations::*, user::*,
    user_authentication_method::*, user_role::*,
=======
    dynamic_routing_stats::*, ephemeral_key::*, events::*, file::*, fraud_check::*,
    generic_link::*, gsm::*, locker_mock_up::*, mandate::*, merchant_account::*,
    merchant_connector_account::*, merchant_key_store::*, payment_link::*, payment_method::*,
    process_tracker::*, refund::*, reverse_lookup::*, role::*, routing_algorithm::*,
    unified_translations::*, user::*, user_authentication_method::*, user_role::*,
>>>>>>> aa8e2e73
};
use crate::types::api::routing;

#[derive(Debug, Clone, serde::Serialize, serde::Deserialize)]
pub struct RoutingData {
    pub routed_through: Option<String>,

    pub merchant_connector_id: Option<common_utils::id_type::MerchantConnectorAccountId>,

    pub routing_info: PaymentRoutingInfo,
    pub algorithm: Option<api_models::routing::StraightThroughAlgorithm>,
}

#[derive(Debug, Clone, serde::Serialize, serde::Deserialize)]
#[serde(from = "PaymentRoutingInfoSerde", into = "PaymentRoutingInfoSerde")]
pub struct PaymentRoutingInfo {
    pub algorithm: Option<routing::StraightThroughAlgorithm>,
    pub pre_routing_results:
        Option<HashMap<api_models::enums::PaymentMethodType, PreRoutingConnectorChoice>>,
}

#[derive(Debug, Clone, serde::Serialize, serde::Deserialize)]
pub struct PaymentRoutingInfoInner {
    pub algorithm: Option<routing::StraightThroughAlgorithm>,
    pub pre_routing_results:
        Option<HashMap<api_models::enums::PaymentMethodType, PreRoutingConnectorChoice>>,
}

#[derive(Debug, Clone, serde::Serialize, serde::Deserialize)]
#[serde(untagged)]
pub enum PreRoutingConnectorChoice {
    Single(routing::RoutableConnectorChoice),
    Multiple(Vec<routing::RoutableConnectorChoice>),
}

#[derive(Debug, serde::Serialize, serde::Deserialize)]
#[serde(untagged)]
pub enum PaymentRoutingInfoSerde {
    OnlyAlgorithm(Box<routing::StraightThroughAlgorithm>),
    WithDetails(Box<PaymentRoutingInfoInner>),
}

impl From<PaymentRoutingInfoSerde> for PaymentRoutingInfo {
    fn from(value: PaymentRoutingInfoSerde) -> Self {
        match value {
            PaymentRoutingInfoSerde::OnlyAlgorithm(algo) => Self {
                algorithm: Some(*algo),
                pre_routing_results: None,
            },
            PaymentRoutingInfoSerde::WithDetails(details) => Self {
                algorithm: details.algorithm,
                pre_routing_results: details.pre_routing_results,
            },
        }
    }
}

impl From<PaymentRoutingInfo> for PaymentRoutingInfoSerde {
    fn from(value: PaymentRoutingInfo) -> Self {
        Self::WithDetails(Box::new(PaymentRoutingInfoInner {
            algorithm: value.algorithm,
            pre_routing_results: value.pre_routing_results,
        }))
    }
}<|MERGE_RESOLUTION|>--- conflicted
+++ resolved
@@ -66,19 +66,11 @@
     address::*, api_keys::*, authentication::*, authorization::*, blocklist::*,
     blocklist_fingerprint::*, blocklist_lookup::*, business_profile::*, callback_mapper::*,
     capture::*, cards_info::*, configs::*, customers::*, dashboard_metadata::*, dispute::*,
-<<<<<<< HEAD
-    ephemeral_key::*, events::*, file::*, fraud_check::*, generic_link::*, gsm::*,
-    locker_mock_up::*, mandate::*, merchant_account::*, merchant_connector_account::*,
-    merchant_key_store::*, payment_link::*, payment_method::*, process_tracker::*, refund::*,
-    reverse_lookup::*, role::*, routing_algorithm::*, unified_translations::*, user::*,
-    user_authentication_method::*, user_role::*,
-=======
     dynamic_routing_stats::*, ephemeral_key::*, events::*, file::*, fraud_check::*,
     generic_link::*, gsm::*, locker_mock_up::*, mandate::*, merchant_account::*,
     merchant_connector_account::*, merchant_key_store::*, payment_link::*, payment_method::*,
     process_tracker::*, refund::*, reverse_lookup::*, role::*, routing_algorithm::*,
     unified_translations::*, user::*, user_authentication_method::*, user_role::*,
->>>>>>> aa8e2e73
 };
 use crate::types::api::routing;
 
