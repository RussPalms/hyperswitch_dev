--- conflicted
+++ resolved
@@ -174,11 +174,8 @@
             is_network_tokenization_enabled: item.is_network_tokenization_enabled,
             is_auto_retries_enabled: item.is_auto_retries_enabled,
             max_auto_retries_enabled: item.max_auto_retries_enabled,
-<<<<<<< HEAD
             always_request_extended_authorization: item.always_request_extended_authorization,
-=======
             is_click_to_pay_enabled: item.is_click_to_pay_enabled,
->>>>>>> d75625f1
         })
     }
 }
@@ -373,10 +370,7 @@
         is_network_tokenization_enabled: request.is_network_tokenization_enabled,
         is_auto_retries_enabled: request.is_auto_retries_enabled.unwrap_or_default(),
         max_auto_retries_enabled: request.max_auto_retries_enabled.map(i16::from),
-<<<<<<< HEAD
         always_request_extended_authorization: request.always_request_extended_authorization,
-=======
         is_click_to_pay_enabled: request.is_click_to_pay_enabled,
->>>>>>> d75625f1
     }))
 }