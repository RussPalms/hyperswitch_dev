pub mod client;
pub mod request;

use std::{
    collections::HashMap,
    error::Error,
    fmt::Debug,
    future::Future,
    str,
    time::{Duration, Instant},
};

use actix_web::{body, web, FromRequest, HttpRequest, HttpResponse, Responder, ResponseError};
use api_models::enums::CaptureMethod;
pub use client::{proxy_bypass_urls, ApiClient, MockApiClient, ProxyClient};
use common_utils::errors::ReportSwitchExt;
pub use common_utils::request::{ContentType, Method, Request, RequestBuilder};
use error_stack::{report, IntoReport, Report, ResultExt};
use masking::{ExposeOptionInterface, PeekInterface};
use router_env::{instrument, tracing, tracing_actix_web::RequestId, Tag};
use serde::Serialize;
use serde_json::json;

use self::request::{HeaderExt, RequestBuilderExt};
use crate::{
    configs::settings::{Connectors, Settings},
    consts,
    core::{
        errors::{self, CustomResult},
        payments,
    },
    logger,
    routes::{
        app::AppStateInfo,
        metrics::{self, request as metrics_request},
        AppState,
    },
    services::authentication as auth,
    types::{
        self,
        api::{self, ConnectorCommon},
        ErrorResponse,
    },
};

pub type BoxedConnectorIntegration<'a, T, Req, Resp> =
    Box<&'a (dyn ConnectorIntegration<T, Req, Resp> + Send + Sync)>;

pub trait ConnectorIntegrationAny<T, Req, Resp>: Send + Sync + 'static {
    fn get_connector_integration(&self) -> BoxedConnectorIntegration<'_, T, Req, Resp>;
}

impl<S, T, Req, Resp> ConnectorIntegrationAny<T, Req, Resp> for S
where
    S: ConnectorIntegration<T, Req, Resp> + Send + Sync,
{
    fn get_connector_integration(&self) -> BoxedConnectorIntegration<'_, T, Req, Resp> {
        Box::new(self)
    }
}

pub trait ConnectorValidation: ConnectorCommon {
    fn validate_capture_method(
        &self,
        capture_method: Option<CaptureMethod>,
    ) -> CustomResult<(), errors::ConnectorError> {
        let capture_method = capture_method.unwrap_or_default();
        match capture_method {
            CaptureMethod::Automatic => Ok(()),
            CaptureMethod::Manual | CaptureMethod::ManualMultiple | CaptureMethod::Scheduled => {
                Err(errors::ConnectorError::NotSupported {
                    message: capture_method.to_string(),
                    connector: self.id(),
                }
                .into())
            }
        }
    }

    fn validate_psync_reference_id(
        &self,
        data: &types::PaymentsSyncRouterData,
    ) -> CustomResult<(), errors::ConnectorError> {
        data.request
            .connector_transaction_id
            .get_connector_transaction_id()
            .change_context(errors::ConnectorError::MissingConnectorTransactionID)
            .map(|_| ())
    }
}

#[async_trait::async_trait]
pub trait ConnectorIntegration<T, Req, Resp>: ConnectorIntegrationAny<T, Req, Resp> + Sync {
    fn get_headers(
        &self,
        _req: &types::RouterData<T, Req, Resp>,
        _connectors: &Connectors,
    ) -> CustomResult<Vec<(String, request::Maskable<String>)>, errors::ConnectorError> {
        Ok(vec![])
    }

    fn get_content_type(&self) -> &'static str {
        mime::APPLICATION_JSON.essence_str()
    }

    /// primarily used when creating signature based on request method of payment flow
    fn get_http_method(&self) -> Method {
        Method::Post
    }

    fn get_url(
        &self,
        _req: &types::RouterData<T, Req, Resp>,
        _connectors: &Connectors,
    ) -> CustomResult<String, errors::ConnectorError> {
        Ok(String::new())
    }

    fn get_request_body(
        &self,
        _req: &types::RouterData<T, Req, Resp>,
    ) -> CustomResult<Option<types::RequestBody>, errors::ConnectorError> {
        Ok(None)
    }

    fn get_request_form_data(
        &self,
        _req: &types::RouterData<T, Req, Resp>,
    ) -> CustomResult<Option<reqwest::multipart::Form>, errors::ConnectorError> {
        Ok(None)
    }

    /// This module can be called before executing a payment flow where a pre-task is needed
    /// Eg: Some connectors requires one-time session token before making a payment, we can add the session token creation logic in this block
    async fn execute_pretasks(
        &self,
        _router_data: &mut types::RouterData<T, Req, Resp>,
        _app_state: &AppState,
    ) -> CustomResult<(), errors::ConnectorError> {
        Ok(())
    }

    /// This module can be called after executing a payment flow where a post-task needed
    /// Eg: Some connectors require payment sync to happen immediately after the authorize call to complete the transaction, we can add that logic in this block
    async fn execute_posttasks(
        &self,
        _router_data: &mut types::RouterData<T, Req, Resp>,
        _app_state: &AppState,
    ) -> CustomResult<(), errors::ConnectorError> {
        Ok(())
    }

    fn build_request(
        &self,
        req: &types::RouterData<T, Req, Resp>,
        _connectors: &Connectors,
    ) -> CustomResult<Option<Request>, errors::ConnectorError> {
        metrics::UNIMPLEMENTED_FLOW.add(
            &metrics::CONTEXT,
            1,
            &[metrics::request::add_attributes(
                "connector",
                req.connector.clone(),
            )],
        );
        Ok(None)
    }

    fn handle_response(
        &self,
        data: &types::RouterData<T, Req, Resp>,
        _res: types::Response,
    ) -> CustomResult<types::RouterData<T, Req, Resp>, errors::ConnectorError>
    where
        T: Clone,
        Req: Clone,
        Resp: Clone,
    {
        Ok(data.clone())
    }

    fn get_error_response(
        &self,
        _res: types::Response,
    ) -> CustomResult<ErrorResponse, errors::ConnectorError> {
        Ok(ErrorResponse::get_not_implemented())
    }

    fn get_5xx_error_response(
        &self,
        res: types::Response,
    ) -> CustomResult<ErrorResponse, errors::ConnectorError> {
        let error_message = match res.status_code {
            500 => "internal_server_error",
            501 => "not_implemented",
            502 => "bad_gateway",
            503 => "service_unavailable",
            504 => "gateway_timeout",
            505 => "http_version_not_supported",
            506 => "variant_also_negotiates",
            507 => "insufficient_storage",
            508 => "loop_detected",
            510 => "not_extended",
            511 => "network_authentication_required",
            _ => "unknown_error",
        };
        Ok(ErrorResponse {
            code: res.status_code.to_string(),
            message: error_message.to_string(),
            reason: String::from_utf8(res.response.to_vec()).ok(),
            status_code: res.status_code,
        })
    }

    // whenever capture sync is implemented at the connector side, this method should be overridden
    fn get_multiple_capture_sync_method(
        &self,
    ) -> CustomResult<CaptureSyncMethod, errors::ConnectorError> {
        Err(errors::ConnectorError::NotImplemented("multiple capture sync".into()).into())
    }

    fn get_certificate(
        &self,
        _req: &types::RouterData<T, Req, Resp>,
    ) -> CustomResult<Option<String>, errors::ConnectorError> {
        Ok(None)
    }

    fn get_certificate_key(
        &self,
        _req: &types::RouterData<T, Req, Resp>,
    ) -> CustomResult<Option<String>, errors::ConnectorError> {
        Ok(None)
    }
}

pub enum CaptureSyncMethod {
    Individual,
    Bulk,
}

/// Handle the flow by interacting with connector module
/// `connector_request` is applicable only in case if the `CallConnectorAction` is `Trigger`
/// In other cases, It will be created if required, even if it is not passed
#[instrument(skip_all)]
pub async fn execute_connector_processing_step<
    'b,
    'a,
    T: 'static,
    Req: Debug + Clone + 'static,
    Resp: Debug + Clone + 'static,
>(
    state: &'b AppState,
    connector_integration: BoxedConnectorIntegration<'a, T, Req, Resp>,
    req: &'b types::RouterData<T, Req, Resp>,
    call_connector_action: payments::CallConnectorAction,
    connector_request: Option<Request>,
) -> CustomResult<types::RouterData<T, Req, Resp>, errors::ConnectorError>
where
    T: Clone + Debug,
    // BoxedConnectorIntegration<T, Req, Resp>: 'b,
{
    // If needed add an error stack as follows
    // connector_integration.build_request(req).attach_printable("Failed to build request");
    let mut router_data = req.clone();
    match call_connector_action {
        payments::CallConnectorAction::HandleResponse(res) => {
            let response = types::Response {
                headers: None,
                response: res.into(),
                status_code: 200,
            };

            connector_integration.handle_response(req, response)
        }
        payments::CallConnectorAction::Avoid => Ok(router_data),
        payments::CallConnectorAction::StatusUpdate {
            status,
            error_code,
            error_message,
        } => {
            router_data.status = status;
            let error_response = if error_code.is_some() | error_message.is_some() {
                Some(ErrorResponse {
                    code: error_code.unwrap_or(consts::NO_ERROR_CODE.to_string()),
                    message: error_message.unwrap_or(consts::NO_ERROR_MESSAGE.to_string()),
                    status_code: 200, // This status code is ignored in redirection response it will override with 302 status code.
                    reason: None,
                })
            } else {
                None
            };
            router_data.response = error_response.map(Err).unwrap_or(router_data.response);
            Ok(router_data)
        }
        payments::CallConnectorAction::Trigger => {
            metrics::CONNECTOR_CALL_COUNT.add(
                &metrics::CONTEXT,
                1,
                &[
                    metrics::request::add_attributes("connector", req.connector.to_string()),
                    metrics::request::add_attributes(
                        "flow",
                        std::any::type_name::<T>()
                            .split("::")
                            .last()
                            .unwrap_or_default()
                            .to_string(),
                    ),
                ],
            );

            let connector_request = connector_request.or(connector_integration
                .build_request(req, &state.conf.connectors)
                .map_err(|error| {
                    if matches!(
                        error.current_context(),
                        &errors::ConnectorError::RequestEncodingFailed
                            | &errors::ConnectorError::RequestEncodingFailedWithReason(_)
                    ) {
                        metrics::REQUEST_BUILD_FAILURE.add(
                            &metrics::CONTEXT,
                            1,
                            &[metrics::request::add_attributes(
                                "connector",
                                req.connector.to_string(),
                            )],
                        )
                    }
                    error
                })?);

            match connector_request {
                Some(request) => {
                    logger::debug!(connector_request=?request);
                    let response = call_connector_api(state, request).await;
                    logger::debug!(connector_response=?response);
                    match response {
                        Ok(body) => {
                            let response = match body {
                                Ok(body) => {
                                    let connector_http_status_code = Some(body.status_code);
                                    let mut data = connector_integration
                                        .handle_response(req, body)
                                        .map_err(|error| {
                                            if error.current_context()
                                            == &errors::ConnectorError::ResponseDeserializationFailed
                                        {
                                            metrics::RESPONSE_DESERIALIZATION_FAILURE.add(
                                                &metrics::CONTEXT,
                                                1,
                                                &[metrics::request::add_attributes(
                                                    "connector",
                                                    req.connector.to_string(),
                                                )],
                                            )
                                        }
                                            error
                                        })?;
                                    data.connector_http_status_code = connector_http_status_code;
                                    data
                                }
                                Err(body) => {
                                    router_data.connector_http_status_code = Some(body.status_code);
                                    metrics::CONNECTOR_ERROR_RESPONSE_COUNT.add(
                                        &metrics::CONTEXT,
                                        1,
                                        &[metrics::request::add_attributes(
                                            "connector",
                                            req.connector.clone(),
                                        )],
                                    );
                                    let error = match body.status_code {
                                        500..=511 => {
                                            connector_integration.get_5xx_error_response(body)?
                                        }
                                        _ => connector_integration.get_error_response(body)?,
                                    };

                                    router_data.response = Err(error);

                                    router_data
                                }
                            };
                            Ok(response)
                        }
                        Err(error) => {
                            if error.current_context().is_upstream_timeout() {
                                let error_response = ErrorResponse {
                                    code: consts::REQUEST_TIMEOUT_ERROR_CODE.to_string(),
                                    message: consts::REQUEST_TIMEOUT_ERROR_MESSAGE.to_string(),
                                    reason: Some(consts::REQUEST_TIMEOUT_ERROR_MESSAGE.to_string()),
                                    status_code: 504,
                                };
                                router_data.response = Err(error_response);
                                router_data.connector_http_status_code = Some(504);
                                Ok(router_data)
                            } else {
                                Err(error.change_context(
                                    errors::ConnectorError::ProcessingStepFailed(None),
                                ))
                            }
                        }
                    }
                }
                None => Ok(router_data),
            }
        }
    }
}

#[instrument(skip_all)]
pub async fn call_connector_api(
    state: &AppState,
    request: Request,
) -> CustomResult<Result<types::Response, types::Response>, errors::ApiClientError> {
    let current_time = Instant::now();

    let response = state
        .api_client
        .send_request(state, request, None, true)
        .await;

    let elapsed_time = current_time.elapsed();
    logger::info!(request_time=?elapsed_time);

    handle_response(response).await
}

#[instrument(skip_all)]
pub async fn send_request(
    state: &AppState,
    request: Request,
    option_timeout_secs: Option<u64>,
) -> CustomResult<reqwest::Response, errors::ApiClientError> {
    logger::debug!(method=?request.method, headers=?request.headers, payload=?request.payload, ?request);

    let url = reqwest::Url::parse(&request.url)
        .into_report()
        .change_context(errors::ApiClientError::UrlEncodingFailed)?;

    #[cfg(feature = "dummy_connector")]
    let should_bypass_proxy = url
        .as_str()
        .starts_with(&state.conf.connectors.dummyconnector.base_url)
        || proxy_bypass_urls(&state.conf.locker).contains(&url.to_string());
    #[cfg(not(feature = "dummy_connector"))]
    let should_bypass_proxy = proxy_bypass_urls(&state.conf.locker).contains(&url.to_string());
    let client = client::create_client(
        &state.conf.proxy,
        should_bypass_proxy,
        request.certificate,
        request.certificate_key,
    )?;

    let mut headers_with_request_id = request.headers;
    headers_with_request_id.insert((
        crate::headers::X_REQUEST_ID.to_string(),
        state
            .api_client
            .get_request_id()
            .ok_or(errors::ApiClientError::InternalServerErrorReceived)
            .into_report()?
            .into(),
    ));
    let headers = headers_with_request_id.construct_header_map()?;
    let metrics_tag = router_env::opentelemetry::KeyValue {
        key: consts::METRICS_HOST_TAG_NAME.into(),
        value: url.host_str().unwrap_or_default().to_string().into(),
    };

    let send_request = async {
        match request.method {
            Method::Get => client.get(url),
            Method::Post => {
                let client = client.post(url);
                match request.content_type {
                    Some(ContentType::Json) => client.json(&request.payload),

                    Some(ContentType::FormData) => client.multipart(
                        request
                            .form_data
                            .unwrap_or_else(reqwest::multipart::Form::new),
                    ),

                    // Currently this is not used remove this if not required
                    // If using this then handle the serde_part
                    Some(ContentType::FormUrlEncoded) => {
                        let payload = match request.payload.clone() {
                            Some(req) => serde_json::from_str(req.peek())
                                .into_report()
                                .change_context(errors::ApiClientError::UrlEncodingFailed)?,
                            _ => json!(r#""#),
                        };
                        let url_encoded_payload = serde_urlencoded::to_string(&payload)
                            .into_report()
                            .change_context(errors::ApiClientError::UrlEncodingFailed)
                            .attach_printable_lazy(|| {
                                format!(
                                    "Unable to do url encoding on request: {:?}",
                                    &request.payload
                                )
                            })?;

                        logger::debug!(?url_encoded_payload);
                        client.body(url_encoded_payload)
                    }
                    // If payload needs processing the body cannot have default
                    None => client.body(request.payload.expose_option().unwrap_or_default()),
                }
            }

            Method::Put => client
                .put(url)
                .body(request.payload.expose_option().unwrap_or_default()), // If payload needs processing the body cannot have default
            Method::Delete => client.delete(url),
        }
        .add_headers(headers)
        .timeout(Duration::from_secs(
            option_timeout_secs.unwrap_or(crate::consts::REQUEST_TIME_OUT),
        ))
        .send()
        .await
        .map_err(|error| match error {
            error if error.is_timeout() => {
                metrics::REQUEST_BUILD_FAILURE.add(&metrics::CONTEXT, 1, &[]);
                errors::ApiClientError::RequestTimeoutReceived
            }
            error if is_connection_closed(&error) => {
                metrics::REQUEST_BUILD_FAILURE.add(&metrics::CONTEXT, 1, &[]);
                errors::ApiClientError::ConnectionClosed
            }
            _ => errors::ApiClientError::RequestNotSent(error.to_string()),
        })
        .into_report()
        .attach_printable("Unable to send request to connector")
    };

    metrics_request::record_operation_time(
        send_request,
        &metrics::EXTERNAL_REQUEST_TIME,
        &[metrics_tag],
    )
    .await
}

fn is_connection_closed(error: &reqwest::Error) -> bool {
    let mut source = error.source();
    while let Some(err) = source {
        if let Some(hyper_err) = err.downcast_ref::<hyper::Error>() {
            if hyper_err.is_incomplete_message() {
                return true;
            }
        }
        source = err.source();
    }
    false
}

#[instrument(skip_all)]
async fn handle_response(
    response: CustomResult<reqwest::Response, errors::ApiClientError>,
) -> CustomResult<Result<types::Response, types::Response>, errors::ApiClientError> {
    response
        .map(|response| async {
            logger::info!(?response);
            let status_code = response.status().as_u16();
            let headers = Some(response.headers().to_owned());
            match status_code {
                200..=202 | 302 | 204 => {
                    logger::debug!(response=?response);
                    // If needed add log line
                    // logger:: error!( error_parsing_response=?err);
                    let response = response
                        .bytes()
                        .await
                        .into_report()
                        .change_context(errors::ApiClientError::ResponseDecodingFailed)
                        .attach_printable("Error while waiting for response")?;
                    Ok(Ok(types::Response {
                        headers,
                        response,
                        status_code,
                    }))
                }

                status_code @ 500..=599 => {
                    let bytes = response.bytes().await.map_err(|error| {
                        report!(error)
                            .change_context(errors::ApiClientError::ResponseDecodingFailed)
                            .attach_printable("Client error response received")
                    })?;
                    // let error = match status_code {
                    //     500 => errors::ApiClientError::InternalServerErrorReceived,
                    //     502 => errors::ApiClientError::BadGatewayReceived,
                    //     503 => errors::ApiClientError::ServiceUnavailableReceived,
                    //     504 => errors::ApiClientError::GatewayTimeoutReceived,
                    //     _ => errors::ApiClientError::UnexpectedServerResponse,
                    // };
                    Ok(Err(types::Response {
                        headers,
                        response: bytes,
                        status_code,
                    }))
                }

                status_code @ 400..=499 => {
                    let bytes = response.bytes().await.map_err(|error| {
                        report!(error)
                            .change_context(errors::ApiClientError::ResponseDecodingFailed)
                            .attach_printable("Client error response received")
                    })?;
                    /* let error = match status_code {
                        400 => errors::ApiClientError::BadRequestReceived(bytes),
                        401 => errors::ApiClientError::UnauthorizedReceived(bytes),
                        403 => errors::ApiClientError::ForbiddenReceived,
                        404 => errors::ApiClientError::NotFoundReceived(bytes),
                        405 => errors::ApiClientError::MethodNotAllowedReceived,
                        408 => errors::ApiClientError::RequestTimeoutReceived,
                        422 => errors::ApiClientError::UnprocessableEntityReceived(bytes),
                        429 => errors::ApiClientError::TooManyRequestsReceived,
                        _ => errors::ApiClientError::UnexpectedServerResponse,
                    };
                    Err(report!(error).attach_printable("Client error response received"))
                        */
                    Ok(Err(types::Response {
                        headers,
                        response: bytes,
                        status_code,
                    }))
                }

                _ => Err(report!(errors::ApiClientError::UnexpectedServerResponse)
                    .attach_printable("Unexpected response from server")),
            }
        })?
        .await
}

#[derive(Debug, Eq, PartialEq)]
pub enum ApplicationResponse<R> {
    Json(R),
    StatusOk,
    TextPlain(String),
    JsonForRedirection(api::RedirectionResponse),
    Form(Box<RedirectionFormData>),
    FileData((Vec<u8>, mime::Mime)),
    JsonWithHeaders((R, Vec<(String, String)>)),
}

#[derive(Debug, Eq, PartialEq)]
pub struct RedirectionFormData {
    pub redirect_form: RedirectForm,
    pub payment_method_data: Option<api::PaymentMethodData>,
    pub amount: String,
    pub currency: String,
}

#[derive(Debug, Eq, PartialEq)]
pub enum PaymentAction {
    PSync,
    CompleteAuthorize,
}

#[derive(Debug, Eq, PartialEq, Serialize)]
pub struct ApplicationRedirectResponse {
    pub url: String,
}

#[derive(Debug, Eq, PartialEq, Clone, serde::Serialize, serde::Deserialize)]
pub enum RedirectForm {
    Form {
        endpoint: String,
        method: Method,
        form_fields: HashMap<String, String>,
    },
    Html {
        html_data: String,
    },
    BlueSnap {
        payment_fields_token: String, // payment-field-token
    },
    Payme,
    Braintree {
        client_token: String,
        card_token: String,
        bin: String,
        amount: i64,
    },
}

impl From<(url::Url, Method)> for RedirectForm {
    fn from((mut redirect_url, method): (url::Url, Method)) -> Self {
        let form_fields = std::collections::HashMap::from_iter(
            redirect_url
                .query_pairs()
                .map(|(key, value)| (key.to_string(), value.to_string())),
        );

        // Do not include query params in the endpoint
        redirect_url.set_query(None);

        Self::Form {
            endpoint: redirect_url.to_string(),
            method,
            form_fields,
        }
    }
}

#[derive(Clone, Copy, PartialEq, Eq)]
pub enum AuthFlow {
    Client,
    Merchant,
}

#[instrument(skip(request, payload, state, func, api_auth), fields(merchant_id))]
pub async fn server_wrap_util<'a, 'b, A, U, T, Q, F, Fut, E, OErr>(
    flow: &'a impl router_env::types::FlowMetric,
    state: web::Data<A>,
    request: &'a HttpRequest,
    payload: T,
    func: F,
    api_auth: &dyn auth::AuthenticateAndFetch<U, A>,
) -> CustomResult<ApplicationResponse<Q>, OErr>
where
    F: Fn(A, U, T) -> Fut,
    'b: 'a,
    Fut: Future<Output = CustomResult<ApplicationResponse<Q>, E>>,
    Q: Serialize + Debug + 'a,
    T: Debug,
    A: AppStateInfo + Clone,
    U: auth::AuthInfo,
    CustomResult<ApplicationResponse<Q>, E>: ReportSwitchExt<ApplicationResponse<Q>, OErr>,
    CustomResult<U, errors::ApiErrorResponse>: ReportSwitchExt<U, OErr>,
    OErr: ResponseError + Sync + Send + 'static,
{
    let request_id = RequestId::extract(request)
        .await
        .ok()
        .map(|id| id.as_hyphenated().to_string());

    let mut request_state = state.get_ref().clone();

    request_state.add_request_id(request_id);

    let auth_out = api_auth
        .authenticate_and_fetch(request.headers(), &request_state)
        .await
        .switch()?;
<<<<<<< HEAD

    let merchant_id = auth_out.get_merchant_id().unwrap_or("").to_string();

    request_state.add_merchant_id(Some(merchant_id.clone()));

    request_state.add_flow_name(flow.to_string());

=======
    let merchant_id = auth_out
        .get_merchant_id()
        .unwrap_or("MERCHANT_ID_NOT_FOUND")
        .to_string();
>>>>>>> b39369ce
    tracing::Span::current().record("merchant_id", &merchant_id);

    let output = func(request_state, auth_out, payload).await.switch();

    let status_code = match output.as_ref() {
        Ok(res) => metrics::request::track_response_status_code(res),
        Err(err) => err.current_context().status_code().as_u16().into(),
    };

    metrics::request::status_code_metrics(status_code, flow.to_string(), merchant_id.to_string());

    output
}

#[instrument(
    skip(request, state, func, api_auth, payload),
    fields(request_method, request_url_path)
)]
pub async fn server_wrap<'a, A, T, U, Q, F, Fut, E>(
    flow: impl router_env::types::FlowMetric,
    state: web::Data<A>,
    request: &'a HttpRequest,
    payload: T,
    func: F,
    api_auth: &dyn auth::AuthenticateAndFetch<U, A>,
) -> HttpResponse
where
    F: Fn(A, U, T) -> Fut,
    Fut: Future<Output = CustomResult<ApplicationResponse<Q>, E>>,
    Q: Serialize + Debug + 'a,
    T: Debug,
    U: auth::AuthInfo,
    A: AppStateInfo + Clone,
    ApplicationResponse<Q>: Debug,
    CustomResult<ApplicationResponse<Q>, E>:
        ReportSwitchExt<ApplicationResponse<Q>, api_models::errors::types::ApiErrorResponse>,
{
    let request_method = request.method().as_str();
    let url_path = request.path();
    tracing::Span::current().record("request_method", request_method);
    tracing::Span::current().record("request_url_path", url_path);

    let start_instant = Instant::now();
    logger::info!(tag = ?Tag::BeginRequest, payload = ?payload);

    let res = match metrics::request::record_request_time_metric(
        server_wrap_util(&flow, state.clone(), request, payload, func, api_auth),
        &flow,
    )
    .await
    .map(|response| {
        logger::info!(api_response =? response);
        response
    }) {
        Ok(ApplicationResponse::Json(response)) => match serde_json::to_string(&response) {
            Ok(res) => http_response_json(res),
            Err(_) => http_response_err(
                r#"{
                    "error": {
                        "message": "Error serializing response from connector"
                    }
                }"#,
            ),
        },
        Ok(ApplicationResponse::StatusOk) => http_response_ok(),
        Ok(ApplicationResponse::TextPlain(text)) => http_response_plaintext(text),
        Ok(ApplicationResponse::FileData((file_data, content_type))) => {
            http_response_file_data(file_data, content_type)
        }
        Ok(ApplicationResponse::JsonForRedirection(response)) => {
            match serde_json::to_string(&response) {
                Ok(res) => http_redirect_response(res, response),
                Err(_) => http_response_err(
                    r#"{
                    "error": {
                        "message": "Error serializing response from connector"
                    }
                }"#,
                ),
            }
        }
        Ok(ApplicationResponse::Form(redirection_data)) => {
            let config = state.conf();
            build_redirection_form(
                &redirection_data.redirect_form,
                redirection_data.payment_method_data,
                redirection_data.amount,
                redirection_data.currency,
                config,
            )
            .respond_to(request)
            .map_into_boxed_body()
        }
        Ok(ApplicationResponse::JsonWithHeaders((response, headers))) => {
            match serde_json::to_string(&response) {
                Ok(res) => http_response_json_with_headers(res, headers),
                Err(_) => http_response_err(
                    r#"{
                        "error": {
                            "message": "Error serializing response from connector"
                        }
                    }"#,
                ),
            }
        }
        Err(error) => log_and_return_error_response(error),
    };

    let response_code = res.status().as_u16();
    let end_instant = Instant::now();
    let request_duration = end_instant.saturating_duration_since(start_instant);
    logger::info!(
        tag = ?Tag::EndRequest,
        status_code = response_code,
        time_taken_ms = request_duration.as_millis(),
    );

    res
}

pub fn log_and_return_error_response<T>(error: Report<T>) -> HttpResponse
where
    T: error_stack::Context + Clone + ResponseError,
    Report<T>: EmbedError,
{
    logger::error!(?error);
    HttpResponse::from_error(error.embed().current_context().clone())
}

pub trait EmbedError: Sized {
    fn embed(self) -> Self {
        self
    }
}

impl EmbedError for Report<api_models::errors::types::ApiErrorResponse> {
    fn embed(self) -> Self {
        #[cfg(feature = "detailed_errors")]
        {
            let mut report = self;
            let error_trace = serde_json::to_value(&report).ok().and_then(|inner| {
                serde_json::from_value::<Vec<errors::NestedErrorStack<'_>>>(inner)
                    .ok()
                    .map(Into::<errors::VecLinearErrorStack<'_>>::into)
                    .map(serde_json::to_value)
                    .transpose()
                    .ok()
                    .flatten()
            });

            match report.downcast_mut::<api_models::errors::types::ApiErrorResponse>() {
                None => {}
                Some(inner) => {
                    inner.get_internal_error_mut().stacktrace = error_trace;
                }
            }
            report
        }

        #[cfg(not(feature = "detailed_errors"))]
        self
    }
}

pub fn http_response_json<T: body::MessageBody + 'static>(response: T) -> HttpResponse {
    HttpResponse::Ok()
        .content_type(mime::APPLICATION_JSON)
        .body(response)
}

pub fn http_response_json_with_headers<T: body::MessageBody + 'static>(
    response: T,
    headers: Vec<(String, String)>,
) -> HttpResponse {
    let mut response_builder = HttpResponse::Ok();
    for (name, value) in headers {
        response_builder.append_header((name, value));
    }
    response_builder
        .content_type(mime::APPLICATION_JSON)
        .body(response)
}

pub fn http_response_plaintext<T: body::MessageBody + 'static>(res: T) -> HttpResponse {
    HttpResponse::Ok().content_type(mime::TEXT_PLAIN).body(res)
}

pub fn http_response_file_data<T: body::MessageBody + 'static>(
    res: T,
    content_type: mime::Mime,
) -> HttpResponse {
    HttpResponse::Ok().content_type(content_type).body(res)
}

pub fn http_response_ok() -> HttpResponse {
    HttpResponse::Ok().finish()
}

pub fn http_redirect_response<T: body::MessageBody + 'static>(
    response: T,
    redirection_response: api::RedirectionResponse,
) -> HttpResponse {
    HttpResponse::Ok()
        .content_type(mime::APPLICATION_JSON)
        .append_header((
            "Location",
            redirection_response.return_url_with_query_params,
        ))
        .status(http::StatusCode::FOUND)
        .body(response)
}

pub fn http_response_err<T: body::MessageBody + 'static>(response: T) -> HttpResponse {
    HttpResponse::BadRequest()
        .content_type(mime::APPLICATION_JSON)
        .body(response)
}

pub trait ConnectorRedirectResponse {
    fn get_flow_type(
        &self,
        _query_params: &str,
        _json_payload: Option<serde_json::Value>,
        _action: PaymentAction,
    ) -> CustomResult<payments::CallConnectorAction, errors::ConnectorError> {
        Ok(payments::CallConnectorAction::Avoid)
    }
}

pub trait Authenticate {
    fn get_client_secret(&self) -> Option<&String> {
        None
    }
}

impl Authenticate for api_models::payments::PaymentsRequest {
    fn get_client_secret(&self) -> Option<&String> {
        self.client_secret.as_ref()
    }
}

impl Authenticate for api_models::payment_methods::PaymentMethodListRequest {
    fn get_client_secret(&self) -> Option<&String> {
        self.client_secret.as_ref()
    }
}

impl Authenticate for api_models::payments::PaymentsSessionRequest {
    fn get_client_secret(&self) -> Option<&String> {
        Some(&self.client_secret)
    }
}

impl Authenticate for api_models::payments::PaymentsRetrieveRequest {}
impl Authenticate for api_models::payments::PaymentsCancelRequest {}
impl Authenticate for api_models::payments::PaymentsCaptureRequest {}
impl Authenticate for api_models::payments::PaymentsStartRequest {}

pub fn build_redirection_form(
    form: &RedirectForm,
    payment_method_data: Option<api_models::payments::PaymentMethodData>,
    amount: String,
    currency: String,
    config: Settings,
) -> maud::Markup {
    use maud::PreEscaped;

    match form {
        RedirectForm::Form {
            endpoint,
            method,
            form_fields,
        } => maud::html! {
        (maud::DOCTYPE)
        html {
            meta name="viewport" content="width=device-width, initial-scale=1";
            head {
                style {
                    r##"

                    "##
                }
                (PreEscaped(r##"
                <style>
                    #loader1 {
                        width: 500px,
                    }
                    @media max-width: 600px {
                        #loader1 {
                            width: 200px
                        }
                    }
                </style>
                "##))
            }

            body style="background-color: #ffffff; padding: 20px; font-family: Arial, Helvetica, Sans-Serif;" {

                div id="loader1" class="lottie" style="height: 150px; display: block; position: relative; margin-left: auto; margin-right: auto;" { "" }

                (PreEscaped(r#"<script src="https://cdnjs.cloudflare.com/ajax/libs/bodymovin/5.7.4/lottie.min.js"></script>"#))

                (PreEscaped(r#"
                <script>
                var anime = bodymovin.loadAnimation({
                    container: document.getElementById('loader1'),
                    renderer: 'svg',
                    loop: true,
                    autoplay: true,
                    name: 'hyperswitch loader',
                    animationData: {"v":"4.8.0","meta":{"g":"LottieFiles AE 3.1.1","a":"","k":"","d":"","tc":""},"fr":29.9700012207031,"ip":0,"op":31.0000012626559,"w":400,"h":250,"nm":"loader_shape","ddd":0,"assets":[],"layers":[{"ddd":0,"ind":1,"ty":4,"nm":"circle 2","sr":1,"ks":{"o":{"a":0,"k":100,"ix":11},"r":{"a":0,"k":0,"ix":10},"p":{"a":0,"k":[278.25,202.671,0],"ix":2},"a":{"a":0,"k":[23.72,23.72,0],"ix":1},"s":{"a":0,"k":[100,100,100],"ix":6}},"ao":0,"shapes":[{"ty":"gr","it":[{"ind":0,"ty":"sh","ix":1,"ks":{"a":0,"k":{"i":[[12.935,0],[0,-12.936],[-12.935,0],[0,12.935]],"o":[[-12.952,0],[0,12.935],[12.935,0],[0,-12.936]],"v":[[0,-23.471],[-23.47,0.001],[0,23.471],[23.47,0.001]],"c":true},"ix":2},"nm":"Path 1","mn":"ADBE Vector Shape - Group","hd":false},{"ty":"fl","c":{"a":0,"k":[0,0.427451010311,0.976470648074,1],"ix":4},"o":{"a":1,"k":[{"i":{"x":[0.667],"y":[1]},"o":{"x":[0.333],"y":[0]},"t":10,"s":[10]},{"i":{"x":[0.667],"y":[1]},"o":{"x":[0.333],"y":[0]},"t":19.99,"s":[100]},{"t":29.9800012211104,"s":[10]}],"ix":5},"r":1,"bm":0,"nm":"Fill 1","mn":"ADBE Vector Graphic - Fill","hd":false},{"ty":"tr","p":{"a":0,"k":[23.72,23.721],"ix":2},"a":{"a":0,"k":[0,0],"ix":1},"s":{"a":0,"k":[100,100],"ix":3},"r":{"a":0,"k":0,"ix":6},"o":{"a":0,"k":100,"ix":7},"sk":{"a":0,"k":0,"ix":4},"sa":{"a":0,"k":0,"ix":5},"nm":"Transform"}],"nm":"Group 1","np":2,"cix":2,"bm":0,"ix":1,"mn":"ADBE Vector Group","hd":false}],"ip":0,"op":48.0000019550801,"st":0,"bm":0},{"ddd":0,"ind":2,"ty":4,"nm":"square 2","sr":1,"ks":{"o":{"a":0,"k":100,"ix":11},"r":{"a":0,"k":0,"ix":10},"p":{"a":0,"k":[196.25,201.271,0],"ix":2},"a":{"a":0,"k":[22.028,22.03,0],"ix":1},"s":{"a":0,"k":[100,100,100],"ix":6}},"ao":0,"shapes":[{"ty":"gr","it":[{"ind":0,"ty":"sh","ix":1,"ks":{"a":0,"k":{"i":[[1.914,0],[0,0],[0,-1.914],[0,0],[-1.914,0],[0,0],[0,1.914],[0,0]],"o":[[0,0],[-1.914,0],[0,0],[0,1.914],[0,0],[1.914,0],[0,0],[0,-1.914]],"v":[[18.313,-21.779],[-18.312,-21.779],[-21.779,-18.313],[-21.779,18.314],[-18.312,21.779],[18.313,21.779],[21.779,18.314],[21.779,-18.313]],"c":true},"ix":2},"nm":"Path 1","mn":"ADBE Vector Shape - Group","hd":false},{"ty":"fl","c":{"a":0,"k":[0,0.427451010311,0.976470648074,1],"ix":4},"o":{"a":1,"k":[{"i":{"x":[0.667],"y":[1]},"o":{"x":[0.333],"y":[0]},"t":5,"s":[10]},{"i":{"x":[0.667],"y":[1]},"o":{"x":[0.333],"y":[0]},"t":14.99,"s":[100]},{"t":24.9800010174563,"s":[10]}],"ix":5},"r":1,"bm":0,"nm":"Fill 1","mn":"ADBE Vector Graphic - Fill","hd":false},{"ty":"tr","p":{"a":0,"k":[22.028,22.029],"ix":2},"a":{"a":0,"k":[0,0],"ix":1},"s":{"a":0,"k":[100,100],"ix":3},"r":{"a":0,"k":0,"ix":6},"o":{"a":0,"k":100,"ix":7},"sk":{"a":0,"k":0,"ix":4},"sa":{"a":0,"k":0,"ix":5},"nm":"Transform"}],"nm":"Group 1","np":2,"cix":2,"bm":0,"ix":1,"mn":"ADBE Vector Group","hd":false}],"ip":0,"op":47.0000019143492,"st":0,"bm":0},{"ddd":0,"ind":3,"ty":4,"nm":"Triangle 2","sr":1,"ks":{"o":{"a":0,"k":100,"ix":11},"r":{"a":0,"k":0,"ix":10},"p":{"a":0,"k":[116.25,200.703,0],"ix":2},"a":{"a":0,"k":[27.11,21.243,0],"ix":1},"s":{"a":0,"k":[100,100,100],"ix":6}},"ao":0,"shapes":[{"ty":"gr","it":[{"ind":0,"ty":"sh","ix":1,"ks":{"a":0,"k":{"i":[[0,0],[0.558,-0.879],[0,0],[-1.133,0],[0,0],[0.609,0.947],[0,0]],"o":[[-0.558,-0.879],[0,0],[-0.609,0.947],[0,0],[1.133,0],[0,0],[0,0]],"v":[[1.209,-20.114],[-1.192,-20.114],[-26.251,18.795],[-25.051,20.993],[25.051,20.993],[26.251,18.795],[1.192,-20.114]],"c":true},"ix":2},"nm":"Path 1","mn":"ADBE Vector Shape - Group","hd":false},{"ty":"fl","c":{"a":0,"k":[0,0.427451010311,0.976470648074,1],"ix":4},"o":{"a":1,"k":[{"i":{"x":[0.667],"y":[1]},"o":{"x":[0.333],"y":[0]},"t":0,"s":[10]},{"i":{"x":[0.667],"y":[1]},"o":{"x":[0.333],"y":[0]},"t":9.99,"s":[100]},{"t":19.9800008138021,"s":[10]}],"ix":5},"r":1,"bm":0,"nm":"Fill 1","mn":"ADBE Vector Graphic - Fill","hd":false},{"ty":"tr","p":{"a":0,"k":[27.11,21.243],"ix":2},"a":{"a":0,"k":[0,0],"ix":1},"s":{"a":0,"k":[100,100],"ix":3},"r":{"a":0,"k":0,"ix":6},"o":{"a":0,"k":100,"ix":7},"sk":{"a":0,"k":0,"ix":4},"sa":{"a":0,"k":0,"ix":5},"nm":"Transform"}],"nm":"Group 1","np":2,"cix":2,"bm":0,"ix":1,"mn":"ADBE Vector Group","hd":false}],"ip":0,"op":48.0000019550801,"st":0,"bm":0}],"markers":[]}
                })
                </script>
                "#))


                h3 style="text-align: center;" { "Please wait while we process your payment..." }
                    form action=(PreEscaped(endpoint)) method=(method.to_string()) #payment_form {
                        @for (field, value) in form_fields {
                        input type="hidden" name=(field) value=(value);
                    }
                }

                (PreEscaped(r#"<script type="text/javascript"> var frm = document.getElementById("payment_form"); window.setTimeout(function () { frm.submit(); }, 300); </script>"#))
            }
        }
        },
        RedirectForm::Html { html_data } => PreEscaped(html_data.to_string()),
        RedirectForm::BlueSnap {
            payment_fields_token,
        } => {
            let card_details =
                if let Some(api::PaymentMethodData::Card(ccard)) = payment_method_data {
                    format!(
                        "var saveCardDirectly={{cvv: \"{}\",amount: {},currency: \"{}\"}};",
                        ccard.card_cvc.peek(),
                        amount,
                        currency
                    )
                } else {
                    "".to_string()
                };
            let bluesnap_sdk_url = config.connectors.bluesnap.secondary_base_url;
            maud::html! {
            (maud::DOCTYPE)
            html {
                head {
                    meta name="viewport" content="width=device-width, initial-scale=1";
                    (PreEscaped(format!("<script src=\"{bluesnap_sdk_url}web-sdk/5/bluesnap.js\"></script>")))
                }
                    body style="background-color: #ffffff; padding: 20px; font-family: Arial, Helvetica, Sans-Serif;" {

                        div id="loader1" class="lottie" style="height: 150px; display: block; position: relative; margin-top: 150px; margin-left: auto; margin-right: auto;" { "" }

                        (PreEscaped(r#"<script src="https://cdnjs.cloudflare.com/ajax/libs/bodymovin/5.7.4/lottie.min.js"></script>"#))

                        (PreEscaped(r#"
                        <script>
                        var anime = bodymovin.loadAnimation({
                            container: document.getElementById('loader1'),
                            renderer: 'svg',
                            loop: true,
                            autoplay: true,
                            name: 'hyperswitch loader',
                            animationData: {"v":"4.8.0","meta":{"g":"LottieFiles AE 3.1.1","a":"","k":"","d":"","tc":""},"fr":29.9700012207031,"ip":0,"op":31.0000012626559,"w":400,"h":250,"nm":"loader_shape","ddd":0,"assets":[],"layers":[{"ddd":0,"ind":1,"ty":4,"nm":"circle 2","sr":1,"ks":{"o":{"a":0,"k":100,"ix":11},"r":{"a":0,"k":0,"ix":10},"p":{"a":0,"k":[278.25,202.671,0],"ix":2},"a":{"a":0,"k":[23.72,23.72,0],"ix":1},"s":{"a":0,"k":[100,100,100],"ix":6}},"ao":0,"shapes":[{"ty":"gr","it":[{"ind":0,"ty":"sh","ix":1,"ks":{"a":0,"k":{"i":[[12.935,0],[0,-12.936],[-12.935,0],[0,12.935]],"o":[[-12.952,0],[0,12.935],[12.935,0],[0,-12.936]],"v":[[0,-23.471],[-23.47,0.001],[0,23.471],[23.47,0.001]],"c":true},"ix":2},"nm":"Path 1","mn":"ADBE Vector Shape - Group","hd":false},{"ty":"fl","c":{"a":0,"k":[0,0.427451010311,0.976470648074,1],"ix":4},"o":{"a":1,"k":[{"i":{"x":[0.667],"y":[1]},"o":{"x":[0.333],"y":[0]},"t":10,"s":[10]},{"i":{"x":[0.667],"y":[1]},"o":{"x":[0.333],"y":[0]},"t":19.99,"s":[100]},{"t":29.9800012211104,"s":[10]}],"ix":5},"r":1,"bm":0,"nm":"Fill 1","mn":"ADBE Vector Graphic - Fill","hd":false},{"ty":"tr","p":{"a":0,"k":[23.72,23.721],"ix":2},"a":{"a":0,"k":[0,0],"ix":1},"s":{"a":0,"k":[100,100],"ix":3},"r":{"a":0,"k":0,"ix":6},"o":{"a":0,"k":100,"ix":7},"sk":{"a":0,"k":0,"ix":4},"sa":{"a":0,"k":0,"ix":5},"nm":"Transform"}],"nm":"Group 1","np":2,"cix":2,"bm":0,"ix":1,"mn":"ADBE Vector Group","hd":false}],"ip":0,"op":48.0000019550801,"st":0,"bm":0},{"ddd":0,"ind":2,"ty":4,"nm":"square 2","sr":1,"ks":{"o":{"a":0,"k":100,"ix":11},"r":{"a":0,"k":0,"ix":10},"p":{"a":0,"k":[196.25,201.271,0],"ix":2},"a":{"a":0,"k":[22.028,22.03,0],"ix":1},"s":{"a":0,"k":[100,100,100],"ix":6}},"ao":0,"shapes":[{"ty":"gr","it":[{"ind":0,"ty":"sh","ix":1,"ks":{"a":0,"k":{"i":[[1.914,0],[0,0],[0,-1.914],[0,0],[-1.914,0],[0,0],[0,1.914],[0,0]],"o":[[0,0],[-1.914,0],[0,0],[0,1.914],[0,0],[1.914,0],[0,0],[0,-1.914]],"v":[[18.313,-21.779],[-18.312,-21.779],[-21.779,-18.313],[-21.779,18.314],[-18.312,21.779],[18.313,21.779],[21.779,18.314],[21.779,-18.313]],"c":true},"ix":2},"nm":"Path 1","mn":"ADBE Vector Shape - Group","hd":false},{"ty":"fl","c":{"a":0,"k":[0,0.427451010311,0.976470648074,1],"ix":4},"o":{"a":1,"k":[{"i":{"x":[0.667],"y":[1]},"o":{"x":[0.333],"y":[0]},"t":5,"s":[10]},{"i":{"x":[0.667],"y":[1]},"o":{"x":[0.333],"y":[0]},"t":14.99,"s":[100]},{"t":24.9800010174563,"s":[10]}],"ix":5},"r":1,"bm":0,"nm":"Fill 1","mn":"ADBE Vector Graphic - Fill","hd":false},{"ty":"tr","p":{"a":0,"k":[22.028,22.029],"ix":2},"a":{"a":0,"k":[0,0],"ix":1},"s":{"a":0,"k":[100,100],"ix":3},"r":{"a":0,"k":0,"ix":6},"o":{"a":0,"k":100,"ix":7},"sk":{"a":0,"k":0,"ix":4},"sa":{"a":0,"k":0,"ix":5},"nm":"Transform"}],"nm":"Group 1","np":2,"cix":2,"bm":0,"ix":1,"mn":"ADBE Vector Group","hd":false}],"ip":0,"op":47.0000019143492,"st":0,"bm":0},{"ddd":0,"ind":3,"ty":4,"nm":"Triangle 2","sr":1,"ks":{"o":{"a":0,"k":100,"ix":11},"r":{"a":0,"k":0,"ix":10},"p":{"a":0,"k":[116.25,200.703,0],"ix":2},"a":{"a":0,"k":[27.11,21.243,0],"ix":1},"s":{"a":0,"k":[100,100,100],"ix":6}},"ao":0,"shapes":[{"ty":"gr","it":[{"ind":0,"ty":"sh","ix":1,"ks":{"a":0,"k":{"i":[[0,0],[0.558,-0.879],[0,0],[-1.133,0],[0,0],[0.609,0.947],[0,0]],"o":[[-0.558,-0.879],[0,0],[-0.609,0.947],[0,0],[1.133,0],[0,0],[0,0]],"v":[[1.209,-20.114],[-1.192,-20.114],[-26.251,18.795],[-25.051,20.993],[25.051,20.993],[26.251,18.795],[1.192,-20.114]],"c":true},"ix":2},"nm":"Path 1","mn":"ADBE Vector Shape - Group","hd":false},{"ty":"fl","c":{"a":0,"k":[0,0.427451010311,0.976470648074,1],"ix":4},"o":{"a":1,"k":[{"i":{"x":[0.667],"y":[1]},"o":{"x":[0.333],"y":[0]},"t":0,"s":[10]},{"i":{"x":[0.667],"y":[1]},"o":{"x":[0.333],"y":[0]},"t":9.99,"s":[100]},{"t":19.9800008138021,"s":[10]}],"ix":5},"r":1,"bm":0,"nm":"Fill 1","mn":"ADBE Vector Graphic - Fill","hd":false},{"ty":"tr","p":{"a":0,"k":[27.11,21.243],"ix":2},"a":{"a":0,"k":[0,0],"ix":1},"s":{"a":0,"k":[100,100],"ix":3},"r":{"a":0,"k":0,"ix":6},"o":{"a":0,"k":100,"ix":7},"sk":{"a":0,"k":0,"ix":4},"sa":{"a":0,"k":0,"ix":5},"nm":"Transform"}],"nm":"Group 1","np":2,"cix":2,"bm":0,"ix":1,"mn":"ADBE Vector Group","hd":false}],"ip":0,"op":48.0000019550801,"st":0,"bm":0}],"markers":[]}
                        })
                        </script>
                        "#))


                        h3 style="text-align: center;" { "Please wait while we process your payment..." }
                    }

                (PreEscaped(format!("<script>
                    bluesnap.threeDsPaymentsSetup(\"{payment_fields_token}\",
                    function(sdkResponse) {{
                        console.log(sdkResponse);
                        var f = document.createElement('form');
                        f.action=window.location.pathname.replace(/payments\\/redirect\\/(\\w+)\\/(\\w+)\\/\\w+/, \"payments/$1/$2/redirect/complete/bluesnap?paymentToken={payment_fields_token}\");
                        f.method='POST';
                        var i=document.createElement('input');
                        i.type='hidden';
                        i.name='authentication_response';
                        i.value=JSON.stringify(sdkResponse);
                        f.appendChild(i);
                        document.body.appendChild(f);
                        f.submit();
                    }});
                    {card_details}
                    bluesnap.threeDsPaymentsSubmitData(saveCardDirectly);
                </script>
                ")))
                }}
        }
        RedirectForm::Payme => {
            maud::html! {
                (maud::DOCTYPE)
                head {
                    (PreEscaped(r#"<script src="https://cdn.paymeservice.com/hf/v1/hostedfields.js"></script>"#))
                }
                (PreEscaped("<script>
                    var f = document.createElement('form');
                    f.action=window.location.pathname.replace(/payments\\/redirect\\/(\\w+)\\/(\\w+)\\/\\w+/, \"payments/$1/$2/redirect/complete/payme\");
                    f.method='POST';
                    PayMe.clientData()
                    .then((data) => {{
                        var i=document.createElement('input');
                        i.type='hidden';
                        i.name='meta_data';
                        i.value=data.hash;
                        f.appendChild(i);
                        document.body.appendChild(f);
                        f.submit();
                    }})
                    .catch((error) => {{
                        f.submit();
                    }});
            </script>
                ".to_string()))
            }
        }
        RedirectForm::Braintree {
            client_token,
            card_token,
            bin,
            amount,
        } => {
            maud::html! {
            (maud::DOCTYPE)
            html {
                head {
                    meta name="viewport" content="width=device-width, initial-scale=1";
                    (PreEscaped(r#"<script src="https://js.braintreegateway.com/web/3.97.1/js/three-d-secure.js"></script>"#))
                    (PreEscaped(r#"<script src="https://js.braintreegateway.com/web/3.97.1/js/hosted-fields.js"></script>"#))

                }
                    body style="background-color: #ffffff; padding: 20px; font-family: Arial, Helvetica, Sans-Serif;" {

                        div id="loader1" class="lottie" style="height: 150px; display: block; position: relative; margin-top: 150px; margin-left: auto; margin-right: auto;" { "" }

                        (PreEscaped(r#"<script src="https://cdnjs.cloudflare.com/ajax/libs/bodymovin/5.7.4/lottie.min.js"></script>"#))

                        (PreEscaped(r#"
                            <script>
                            var anime = bodymovin.loadAnimation({
                                container: document.getElementById('loader1'),
                                renderer: 'svg',
                                loop: true,
                                autoplay: true,
                                name: 'hyperswitch loader',
                                animationData: {"v":"4.8.0","meta":{"g":"LottieFiles AE 3.1.1","a":"","k":"","d":"","tc":""},"fr":29.9700012207031,"ip":0,"op":31.0000012626559,"w":400,"h":250,"nm":"loader_shape","ddd":0,"assets":[],"layers":[{"ddd":0,"ind":1,"ty":4,"nm":"circle 2","sr":1,"ks":{"o":{"a":0,"k":100,"ix":11},"r":{"a":0,"k":0,"ix":10},"p":{"a":0,"k":[278.25,202.671,0],"ix":2},"a":{"a":0,"k":[23.72,23.72,0],"ix":1},"s":{"a":0,"k":[100,100,100],"ix":6}},"ao":0,"shapes":[{"ty":"gr","it":[{"ind":0,"ty":"sh","ix":1,"ks":{"a":0,"k":{"i":[[12.935,0],[0,-12.936],[-12.935,0],[0,12.935]],"o":[[-12.952,0],[0,12.935],[12.935,0],[0,-12.936]],"v":[[0,-23.471],[-23.47,0.001],[0,23.471],[23.47,0.001]],"c":true},"ix":2},"nm":"Path 1","mn":"ADBE Vector Shape - Group","hd":false},{"ty":"fl","c":{"a":0,"k":[0,0.427451010311,0.976470648074,1],"ix":4},"o":{"a":1,"k":[{"i":{"x":[0.667],"y":[1]},"o":{"x":[0.333],"y":[0]},"t":10,"s":[10]},{"i":{"x":[0.667],"y":[1]},"o":{"x":[0.333],"y":[0]},"t":19.99,"s":[100]},{"t":29.9800012211104,"s":[10]}],"ix":5},"r":1,"bm":0,"nm":"Fill 1","mn":"ADBE Vector Graphic - Fill","hd":false},{"ty":"tr","p":{"a":0,"k":[23.72,23.721],"ix":2},"a":{"a":0,"k":[0,0],"ix":1},"s":{"a":0,"k":[100,100],"ix":3},"r":{"a":0,"k":0,"ix":6},"o":{"a":0,"k":100,"ix":7},"sk":{"a":0,"k":0,"ix":4},"sa":{"a":0,"k":0,"ix":5},"nm":"Transform"}],"nm":"Group 1","np":2,"cix":2,"bm":0,"ix":1,"mn":"ADBE Vector Group","hd":false}],"ip":0,"op":48.0000019550801,"st":0,"bm":0},{"ddd":0,"ind":2,"ty":4,"nm":"square 2","sr":1,"ks":{"o":{"a":0,"k":100,"ix":11},"r":{"a":0,"k":0,"ix":10},"p":{"a":0,"k":[196.25,201.271,0],"ix":2},"a":{"a":0,"k":[22.028,22.03,0],"ix":1},"s":{"a":0,"k":[100,100,100],"ix":6}},"ao":0,"shapes":[{"ty":"gr","it":[{"ind":0,"ty":"sh","ix":1,"ks":{"a":0,"k":{"i":[[1.914,0],[0,0],[0,-1.914],[0,0],[-1.914,0],[0,0],[0,1.914],[0,0]],"o":[[0,0],[-1.914,0],[0,0],[0,1.914],[0,0],[1.914,0],[0,0],[0,-1.914]],"v":[[18.313,-21.779],[-18.312,-21.779],[-21.779,-18.313],[-21.779,18.314],[-18.312,21.779],[18.313,21.779],[21.779,18.314],[21.779,-18.313]],"c":true},"ix":2},"nm":"Path 1","mn":"ADBE Vector Shape - Group","hd":false},{"ty":"fl","c":{"a":0,"k":[0,0.427451010311,0.976470648074,1],"ix":4},"o":{"a":1,"k":[{"i":{"x":[0.667],"y":[1]},"o":{"x":[0.333],"y":[0]},"t":5,"s":[10]},{"i":{"x":[0.667],"y":[1]},"o":{"x":[0.333],"y":[0]},"t":14.99,"s":[100]},{"t":24.9800010174563,"s":[10]}],"ix":5},"r":1,"bm":0,"nm":"Fill 1","mn":"ADBE Vector Graphic - Fill","hd":false},{"ty":"tr","p":{"a":0,"k":[22.028,22.029],"ix":2},"a":{"a":0,"k":[0,0],"ix":1},"s":{"a":0,"k":[100,100],"ix":3},"r":{"a":0,"k":0,"ix":6},"o":{"a":0,"k":100,"ix":7},"sk":{"a":0,"k":0,"ix":4},"sa":{"a":0,"k":0,"ix":5},"nm":"Transform"}],"nm":"Group 1","np":2,"cix":2,"bm":0,"ix":1,"mn":"ADBE Vector Group","hd":false}],"ip":0,"op":47.0000019143492,"st":0,"bm":0},{"ddd":0,"ind":3,"ty":4,"nm":"Triangle 2","sr":1,"ks":{"o":{"a":0,"k":100,"ix":11},"r":{"a":0,"k":0,"ix":10},"p":{"a":0,"k":[116.25,200.703,0],"ix":2},"a":{"a":0,"k":[27.11,21.243,0],"ix":1},"s":{"a":0,"k":[100,100,100],"ix":6}},"ao":0,"shapes":[{"ty":"gr","it":[{"ind":0,"ty":"sh","ix":1,"ks":{"a":0,"k":{"i":[[0,0],[0.558,-0.879],[0,0],[-1.133,0],[0,0],[0.609,0.947],[0,0]],"o":[[-0.558,-0.879],[0,0],[-0.609,0.947],[0,0],[1.133,0],[0,0],[0,0]],"v":[[1.209,-20.114],[-1.192,-20.114],[-26.251,18.795],[-25.051,20.993],[25.051,20.993],[26.251,18.795],[1.192,-20.114]],"c":true},"ix":2},"nm":"Path 1","mn":"ADBE Vector Shape - Group","hd":false},{"ty":"fl","c":{"a":0,"k":[0,0.427451010311,0.976470648074,1],"ix":4},"o":{"a":1,"k":[{"i":{"x":[0.667],"y":[1]},"o":{"x":[0.333],"y":[0]},"t":0,"s":[10]},{"i":{"x":[0.667],"y":[1]},"o":{"x":[0.333],"y":[0]},"t":9.99,"s":[100]},{"t":19.9800008138021,"s":[10]}],"ix":5},"r":1,"bm":0,"nm":"Fill 1","mn":"ADBE Vector Graphic - Fill","hd":false},{"ty":"tr","p":{"a":0,"k":[27.11,21.243],"ix":2},"a":{"a":0,"k":[0,0],"ix":1},"s":{"a":0,"k":[100,100],"ix":3},"r":{"a":0,"k":0,"ix":6},"o":{"a":0,"k":100,"ix":7},"sk":{"a":0,"k":0,"ix":4},"sa":{"a":0,"k":0,"ix":5},"nm":"Transform"}],"nm":"Group 1","np":2,"cix":2,"bm":0,"ix":1,"mn":"ADBE Vector Group","hd":false}],"ip":0,"op":48.0000019550801,"st":0,"bm":0}],"markers":[]}
                            })
                            </script>
                            "#))


                        h3 style="text-align: center;" { "Please wait while we process your payment..." }
                    }

                    (PreEscaped(format!("<script>
                                var my3DSContainer;
                                var clientToken = \"{client_token}\";
                                braintree.threeDSecure.create({{
                                        authorization: clientToken,
                                        version: 2
                                    }}, function(err, threeDs) {{
                                        threeDs.verifyCard({{
                                            amount: \"{amount}\",
                                            nonce: \"{card_token}\",
                                            bin: \"{bin}\",
                                            addFrame: function(err, iframe) {{
                                                my3DSContainer = document.createElement('div');
                                                my3DSContainer.appendChild(iframe);
                                                document.body.appendChild(my3DSContainer);
                                            }},
                                            removeFrame: function() {{
                                                if(my3DSContainer && my3DSContainer.parentNode) {{
                                                    my3DSContainer.parentNode.removeChild(my3DSContainer);
                                                }}
                                            }},
                                            onLookupComplete: function(data, next) {{
                                                console.log(\"onLookup Complete\", data);
                                                    next();
                                                }}
                                            }},
                                            function(err, payload) {{
                                                if(err) {{
                                                    console.error(err);
                                                }} else {{
                                                    console.log(payload);
                                                    var f = document.createElement('form');
                                                    f.action=window.location.pathname.replace(/payments\\/redirect\\/(\\w+)\\/(\\w+)\\/\\w+/, \"payments/$1/$2/redirect/complete/braintree\");
                                                    var i = document.createElement('input');
                                                    i.type = 'hidden';
                                                    f.method='POST';
                                                    i.name = 'authentication_response';
                                                    i.value = JSON.stringify(payload);
                                                    f.appendChild(i);
                                                    f.body = JSON.stringify(payload);
                                                    document.body.appendChild(f);
                                                    f.submit();
                                                    }}
                                                }});
                                        }}); </script>"
                                    )))
                }}
        }
    }
}

#[cfg(test)]
mod tests {
    #[test]
    fn test_mime_essence() {
        assert_eq!(mime::APPLICATION_JSON.essence_str(), "application/json");
    }
}<|MERGE_RESOLUTION|>--- conflicted
+++ resolved
@@ -748,20 +748,16 @@
         .authenticate_and_fetch(request.headers(), &request_state)
         .await
         .switch()?;
-<<<<<<< HEAD
-
-    let merchant_id = auth_out.get_merchant_id().unwrap_or("").to_string();
-
-    request_state.add_merchant_id(Some(merchant_id.clone()));
-
-    request_state.add_flow_name(flow.to_string());
-
-=======
+
     let merchant_id = auth_out
         .get_merchant_id()
         .unwrap_or("MERCHANT_ID_NOT_FOUND")
         .to_string();
->>>>>>> b39369ce
+
+    request_state.add_merchant_id(Some(merchant_id.clone()));
+
+    request_state.add_flow_name(flow.to_string());
+
     tracing::Span::current().record("merchant_id", &merchant_id);
 
     let output = func(request_state, auth_out, payload).await.switch();
