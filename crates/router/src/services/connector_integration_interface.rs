use common_utils::{crypto, errors::CustomResult, request::Request};
use hyperswitch_domain_models::{
    router_data::RouterData,
    router_data_v2::RouterDataV2,
    router_response_types::{ConnectorInfo, SupportedPaymentMethods},
};
use hyperswitch_interfaces::{
    authentication::ExternalAuthenticationPayload,
    connector_integration_v2::ConnectorIntegrationV2, webhooks::IncomingWebhookFlowError,
};

use super::{BoxedConnectorIntegrationV2, ConnectorSpecifications, ConnectorValidation};
use crate::{
    core::payments,
    errors,
    events::connector_api_logs::ConnectorEvent,
    services::{
        api as services_api, BoxedConnectorIntegration, CaptureSyncMethod, ConnectorIntegration,
        ConnectorRedirectResponse, PaymentAction,
    },
    settings::Connectors,
    types::{
        self,
        api::{
            self, disputes, Connector, ConnectorV2, CurrencyUnit, IncomingWebhookEvent,
            IncomingWebhookRequestDetails, ObjectReferenceId,
        },
        domain,
    },
};
pub trait RouterDataConversion<T, Req: Clone, Resp: Clone> {
    fn from_old_router_data(
        old_router_data: &RouterData<T, Req, Resp>,
    ) -> CustomResult<RouterDataV2<T, Self, Req, Resp>, errors::ConnectorError>
    where
        Self: Sized;
    fn to_old_router_data(
        new_router_data: RouterDataV2<T, Self, Req, Resp>,
    ) -> CustomResult<RouterData<T, Req, Resp>, errors::ConnectorError>
    where
        Self: Sized;
}

#[derive(Clone)]
pub enum ConnectorEnum {
    Old(api::BoxedConnector),
    New(api::BoxedConnectorV2),
}

#[derive(Clone)]
pub enum ConnectorIntegrationEnum<'a, F, ResourceCommonData, Req, Resp> {
    Old(BoxedConnectorIntegration<'a, F, Req, Resp>),
    New(BoxedConnectorIntegrationV2<'a, F, ResourceCommonData, Req, Resp>),
}

pub type BoxedConnectorIntegrationInterface<F, ResourceCommonData, Req, Resp> =
    Box<dyn ConnectorIntegrationInterface<F, ResourceCommonData, Req, Resp> + Send + Sync>;

impl ConnectorEnum {
    pub fn get_connector_integration<F, ResourceCommonData, Req, Resp>(
        &self,
    ) -> BoxedConnectorIntegrationInterface<F, ResourceCommonData, Req, Resp>
    where
        dyn Connector + Sync: ConnectorIntegration<F, Req, Resp>,
        dyn ConnectorV2 + Sync: ConnectorIntegrationV2<F, ResourceCommonData, Req, Resp>,
        ResourceCommonData: RouterDataConversion<F, Req, Resp> + Clone + 'static,
        F: Clone + 'static,
        Req: Clone + 'static,
        Resp: Clone + 'static,
    {
        match self {
            Self::Old(old_integration) => Box::new(ConnectorIntegrationEnum::Old(
                old_integration.get_connector_integration(),
            )),
            Self::New(new_integration) => Box::new(ConnectorIntegrationEnum::New(
                new_integration.get_connector_integration_v2(),
            )),
        }
    }

    pub fn validate_file_upload(
        &self,
        purpose: api::FilePurpose,
        file_size: i32,
        file_type: mime::Mime,
    ) -> CustomResult<(), errors::ConnectorError> {
        match self {
            Self::Old(connector) => connector.validate_file_upload(purpose, file_size, file_type),
            Self::New(connector) => {
                connector.validate_file_upload_v2(purpose, file_size, file_type)
            }
        }
    }
}

#[async_trait::async_trait]
impl api::IncomingWebhook for ConnectorEnum {
    fn get_webhook_body_decoding_algorithm(
        &self,
        request: &IncomingWebhookRequestDetails<'_>,
    ) -> CustomResult<Box<dyn crypto::DecodeMessage + Send>, errors::ConnectorError> {
        match self {
            Self::Old(connector) => connector.get_webhook_body_decoding_algorithm(request),
            Self::New(connector) => connector.get_webhook_body_decoding_algorithm(request),
        }
    }

    fn get_webhook_body_decoding_message(
        &self,
        request: &IncomingWebhookRequestDetails<'_>,
    ) -> CustomResult<Vec<u8>, errors::ConnectorError> {
        match self {
            Self::Old(connector) => connector.get_webhook_body_decoding_message(request),
            Self::New(connector) => connector.get_webhook_body_decoding_message(request),
        }
    }

    async fn decode_webhook_body(
        &self,
        request: &IncomingWebhookRequestDetails<'_>,
        merchant_id: &common_utils::id_type::MerchantId,
        connector_webhook_details: Option<common_utils::pii::SecretSerdeValue>,
        connector_name: &str,
    ) -> CustomResult<Vec<u8>, errors::ConnectorError> {
        match self {
            Self::Old(connector) => {
                connector
                    .decode_webhook_body(
                        request,
                        merchant_id,
                        connector_webhook_details,
                        connector_name,
                    )
                    .await
            }
            Self::New(connector) => {
                connector
                    .decode_webhook_body(
                        request,
                        merchant_id,
                        connector_webhook_details,
                        connector_name,
                    )
                    .await
            }
        }
    }

    fn get_webhook_source_verification_algorithm(
        &self,
        request: &IncomingWebhookRequestDetails<'_>,
    ) -> CustomResult<Box<dyn crypto::VerifySignature + Send>, errors::ConnectorError> {
        match self {
            Self::Old(connector) => connector.get_webhook_source_verification_algorithm(request),
            Self::New(connector) => connector.get_webhook_source_verification_algorithm(request),
        }
    }

    async fn get_webhook_source_verification_merchant_secret(
        &self,
        merchant_id: &common_utils::id_type::MerchantId,
        connector_name: &str,
        connector_webhook_details: Option<common_utils::pii::SecretSerdeValue>,
    ) -> CustomResult<api_models::webhooks::ConnectorWebhookSecrets, errors::ConnectorError> {
        match self {
            Self::Old(connector) => {
                connector
                    .get_webhook_source_verification_merchant_secret(
                        merchant_id,
                        connector_name,
                        connector_webhook_details,
                    )
                    .await
            }
            Self::New(connector) => {
                connector
                    .get_webhook_source_verification_merchant_secret(
                        merchant_id,
                        connector_name,
                        connector_webhook_details,
                    )
                    .await
            }
        }
    }

    fn get_webhook_source_verification_signature(
        &self,
        request: &IncomingWebhookRequestDetails<'_>,
        connector_webhook_secrets: &api_models::webhooks::ConnectorWebhookSecrets,
    ) -> CustomResult<Vec<u8>, errors::ConnectorError> {
        match self {
            Self::Old(connector) => connector
                .get_webhook_source_verification_signature(request, connector_webhook_secrets),
            Self::New(connector) => connector
                .get_webhook_source_verification_signature(request, connector_webhook_secrets),
        }
    }

    fn get_webhook_source_verification_message(
        &self,
        request: &IncomingWebhookRequestDetails<'_>,
        merchant_id: &common_utils::id_type::MerchantId,
        connector_webhook_secrets: &api_models::webhooks::ConnectorWebhookSecrets,
    ) -> CustomResult<Vec<u8>, errors::ConnectorError> {
        match self {
            Self::Old(connector) => connector.get_webhook_source_verification_message(
                request,
                merchant_id,
                connector_webhook_secrets,
            ),
            Self::New(connector) => connector.get_webhook_source_verification_message(
                request,
                merchant_id,
                connector_webhook_secrets,
            ),
        }
    }

    async fn verify_webhook_source(
        &self,
        request: &IncomingWebhookRequestDetails<'_>,
        merchant_id: &common_utils::id_type::MerchantId,
        connector_webhook_details: Option<common_utils::pii::SecretSerdeValue>,
        connector_account_details: crypto::Encryptable<masking::Secret<serde_json::Value>>,
        connector_name: &str,
    ) -> CustomResult<bool, errors::ConnectorError> {
        match self {
            Self::Old(connector) => {
                connector
                    .verify_webhook_source(
                        request,
                        merchant_id,
                        connector_webhook_details,
                        connector_account_details,
                        connector_name,
                    )
                    .await
            }
            Self::New(connector) => {
                connector
                    .verify_webhook_source(
                        request,
                        merchant_id,
                        connector_webhook_details,
                        connector_account_details,
                        connector_name,
                    )
                    .await
            }
        }
    }

    fn get_webhook_object_reference_id(
        &self,
        request: &IncomingWebhookRequestDetails<'_>,
    ) -> CustomResult<ObjectReferenceId, errors::ConnectorError> {
        match self {
            Self::Old(connector) => connector.get_webhook_object_reference_id(request),
            Self::New(connector) => connector.get_webhook_object_reference_id(request),
        }
    }

    fn get_webhook_event_type(
        &self,
        request: &IncomingWebhookRequestDetails<'_>,
    ) -> CustomResult<IncomingWebhookEvent, errors::ConnectorError> {
        match self {
            Self::Old(connector) => connector.get_webhook_event_type(request),
            Self::New(connector) => connector.get_webhook_event_type(request),
        }
    }

    fn get_webhook_resource_object(
        &self,
        request: &IncomingWebhookRequestDetails<'_>,
    ) -> CustomResult<Box<dyn masking::ErasedMaskSerialize>, errors::ConnectorError> {
        match self {
            Self::Old(connector) => connector.get_webhook_resource_object(request),
            Self::New(connector) => connector.get_webhook_resource_object(request),
        }
    }

    fn get_webhook_api_response(
        &self,
        request: &IncomingWebhookRequestDetails<'_>,
        error_kind: Option<IncomingWebhookFlowError>,
    ) -> CustomResult<services_api::ApplicationResponse<serde_json::Value>, errors::ConnectorError>
    {
        match self {
            Self::Old(connector) => connector.get_webhook_api_response(request, error_kind),
            Self::New(connector) => connector.get_webhook_api_response(request, error_kind),
        }
    }

    fn get_dispute_details(
        &self,
        request: &IncomingWebhookRequestDetails<'_>,
    ) -> CustomResult<disputes::DisputePayload, errors::ConnectorError> {
        match self {
            Self::Old(connector) => connector.get_dispute_details(request),
            Self::New(connector) => connector.get_dispute_details(request),
        }
    }

    fn get_external_authentication_details(
        &self,
        request: &IncomingWebhookRequestDetails<'_>,
    ) -> CustomResult<ExternalAuthenticationPayload, errors::ConnectorError> {
        match self {
            Self::Old(connector) => connector.get_external_authentication_details(request),
            Self::New(connector) => connector.get_external_authentication_details(request),
        }
    }

    fn get_mandate_details(
        &self,
        request: &IncomingWebhookRequestDetails<'_>,
    ) -> CustomResult<
        Option<hyperswitch_domain_models::router_flow_types::ConnectorMandateDetails>,
        errors::ConnectorError,
    > {
        match self {
            Self::Old(connector) => connector.get_mandate_details(request),
            Self::New(connector) => connector.get_mandate_details(request),
        }
    }

    fn get_network_txn_id(
        &self,
        request: &IncomingWebhookRequestDetails<'_>,
    ) -> CustomResult<
        Option<hyperswitch_domain_models::router_flow_types::ConnectorNetworkTxnId>,
        errors::ConnectorError,
    > {
        match self {
            Self::Old(connector) => connector.get_network_txn_id(request),
            Self::New(connector) => connector.get_network_txn_id(request),
        }
    }

<<<<<<< HEAD
    #[cfg(feature= "recovery")]
    fn get_recovery_details(
        &self,
        request: &IncomingWebhookRequestDetails<'_>,
    ) -> CustomResult<
        hyperswitch_interfaces::recovery::RecoveryPayload,
        errors::ConnectorError,
    > {
=======
    #[cfg(feature = "recovery")]
    fn get_recovery_details(
        &self,
        request: &IncomingWebhookRequestDetails<'_>,
    ) -> CustomResult<hyperswitch_interfaces::recovery::RecoveryPayload, errors::ConnectorError>
    {
>>>>>>> 6866eaf5
        match self {
            Self::Old(connector) => connector.get_recovery_details(request),
            Self::New(connector) => connector.get_recovery_details(request),
        }
    }
}

impl api::ConnectorTransactionId for ConnectorEnum {
    fn connector_transaction_id(
        &self,
        payment_attempt: hyperswitch_domain_models::payments::payment_attempt::PaymentAttempt,
    ) -> Result<Option<String>, errors::ApiErrorResponse> {
        match self {
            Self::Old(connector) => connector.connector_transaction_id(payment_attempt),
            Self::New(connector) => connector.connector_transaction_id(payment_attempt),
        }
    }
}

impl ConnectorRedirectResponse for ConnectorEnum {
    fn get_flow_type(
        &self,
        query_params: &str,
        json_payload: Option<serde_json::Value>,
        action: PaymentAction,
    ) -> CustomResult<payments::CallConnectorAction, errors::ConnectorError> {
        match self {
            Self::Old(connector) => connector.get_flow_type(query_params, json_payload, action),
            Self::New(connector) => connector.get_flow_type(query_params, json_payload, action),
        }
    }
}

impl ConnectorValidation for ConnectorEnum {
    fn validate_connector_against_payment_request(
        &self,
        capture_method: Option<common_enums::CaptureMethod>,
        payment_method: common_enums::PaymentMethod,
        pmt: Option<common_enums::PaymentMethodType>,
    ) -> CustomResult<(), errors::ConnectorError> {
        match self {
            Self::Old(connector) => connector.validate_connector_against_payment_request(
                capture_method,
                payment_method,
                pmt,
            ),
            Self::New(connector) => connector.validate_connector_against_payment_request(
                capture_method,
                payment_method,
                pmt,
            ),
        }
    }

    fn validate_mandate_payment(
        &self,
        pm_type: Option<common_enums::PaymentMethodType>,
        pm_data: domain::payments::PaymentMethodData,
    ) -> CustomResult<(), errors::ConnectorError> {
        match self {
            Self::Old(connector) => connector.validate_mandate_payment(pm_type, pm_data),
            Self::New(connector) => connector.validate_mandate_payment(pm_type, pm_data),
        }
    }

    fn validate_psync_reference_id(
        &self,
        data: &hyperswitch_domain_models::router_request_types::PaymentsSyncData,
        is_three_ds: bool,
        status: common_enums::enums::AttemptStatus,
        connector_meta_data: Option<common_utils::pii::SecretSerdeValue>,
    ) -> CustomResult<(), errors::ConnectorError> {
        match self {
            Self::Old(connector) => connector.validate_psync_reference_id(
                data,
                is_three_ds,
                status,
                connector_meta_data,
            ),
            Self::New(connector) => connector.validate_psync_reference_id(
                data,
                is_three_ds,
                status,
                connector_meta_data,
            ),
        }
    }

    fn is_webhook_source_verification_mandatory(&self) -> bool {
        match self {
            Self::Old(connector) => connector.is_webhook_source_verification_mandatory(),
            Self::New(connector) => connector.is_webhook_source_verification_mandatory(),
        }
    }
}

impl ConnectorSpecifications for ConnectorEnum {
    fn get_supported_payment_methods(&self) -> Option<&'static SupportedPaymentMethods> {
        match self {
            Self::Old(connector) => connector.get_supported_payment_methods(),
            Self::New(connector) => connector.get_supported_payment_methods(),
        }
    }

    /// Supported webhooks flows
    fn get_supported_webhook_flows(&self) -> Option<&'static [common_enums::EventClass]> {
        match self {
            Self::Old(connector) => connector.get_supported_webhook_flows(),
            Self::New(connector) => connector.get_supported_webhook_flows(),
        }
    }

    /// Details related to connector
    fn get_connector_about(&self) -> Option<&'static ConnectorInfo> {
        match self {
            Self::Old(connector) => connector.get_connector_about(),
            Self::New(connector) => connector.get_connector_about(),
        }
    }
}

impl api::ConnectorCommon for ConnectorEnum {
    fn id(&self) -> &'static str {
        match self {
            Self::Old(connector) => connector.id(),
            Self::New(connector) => connector.id(),
        }
    }

    fn get_currency_unit(&self) -> CurrencyUnit {
        match self {
            Self::Old(connector) => connector.get_currency_unit(),
            Self::New(connector) => connector.get_currency_unit(),
        }
    }

    fn get_auth_header(
        &self,
        auth_type: &types::ConnectorAuthType,
    ) -> CustomResult<Vec<(String, masking::Maskable<String>)>, errors::ConnectorError> {
        match self {
            Self::Old(connector) => connector.get_auth_header(auth_type),
            Self::New(connector) => connector.get_auth_header(auth_type),
        }
    }

    fn common_get_content_type(&self) -> &'static str {
        match self {
            Self::Old(connector) => connector.common_get_content_type(),
            Self::New(connector) => connector.common_get_content_type(),
        }
    }

    fn base_url<'a>(&self, connectors: &'a Connectors) -> &'a str {
        match self {
            Self::Old(connector) => connector.base_url(connectors),
            Self::New(connector) => connector.base_url(connectors),
        }
    }

    fn build_error_response(
        &self,
        res: types::Response,
        event_builder: Option<&mut ConnectorEvent>,
    ) -> CustomResult<types::ErrorResponse, errors::ConnectorError> {
        match self {
            Self::Old(connector) => connector.build_error_response(res, event_builder),
            Self::New(connector) => connector.build_error_response(res, event_builder),
        }
    }
}

pub trait ConnectorIntegrationInterface<F, ResourceCommonData, Req, Resp>: Send + Sync {
    fn clone_box(
        &self,
    ) -> Box<dyn ConnectorIntegrationInterface<F, ResourceCommonData, Req, Resp> + Send + Sync>;
    fn get_multiple_capture_sync_method(
        &self,
    ) -> CustomResult<CaptureSyncMethod, errors::ConnectorError>;
    fn build_request(
        &self,
        req: &RouterData<F, Req, Resp>,
        _connectors: &Connectors,
    ) -> CustomResult<Option<Request>, errors::ConnectorError>;
    fn handle_response(
        &self,
        data: &RouterData<F, Req, Resp>,
        event_builder: Option<&mut ConnectorEvent>,
        _res: types::Response,
    ) -> CustomResult<RouterData<F, Req, Resp>, errors::ConnectorError>
    where
        F: Clone,
        Req: Clone,
        Resp: Clone;
    fn get_error_response(
        &self,
        res: types::Response,
        event_builder: Option<&mut ConnectorEvent>,
    ) -> CustomResult<types::ErrorResponse, errors::ConnectorError>;
    fn get_5xx_error_response(
        &self,
        res: types::Response,
        event_builder: Option<&mut ConnectorEvent>,
    ) -> CustomResult<types::ErrorResponse, errors::ConnectorError>;
}

impl<T: 'static, ResourceCommonData: 'static, Req: 'static, Resp: 'static>
    ConnectorIntegrationInterface<T, ResourceCommonData, Req, Resp>
    for ConnectorIntegrationEnum<'static, T, ResourceCommonData, Req, Resp>
where
    ResourceCommonData: RouterDataConversion<T, Req, Resp> + Clone,
    T: Clone,
    Req: Clone,
    Resp: Clone,
{
    fn get_multiple_capture_sync_method(
        &self,
    ) -> CustomResult<CaptureSyncMethod, errors::ConnectorError> {
        match self {
            ConnectorIntegrationEnum::Old(old_integration) => {
                old_integration.get_multiple_capture_sync_method()
            }
            ConnectorIntegrationEnum::New(new_integration) => {
                new_integration.get_multiple_capture_sync_method()
            }
        }
    }
    fn build_request(
        &self,
        req: &RouterData<T, Req, Resp>,
        connectors: &Connectors,
    ) -> CustomResult<Option<Request>, errors::ConnectorError> {
        match self {
            ConnectorIntegrationEnum::Old(old_integration) => {
                old_integration.build_request(req, connectors)
            }
            ConnectorIntegrationEnum::New(new_integration) => {
                let new_router_data = ResourceCommonData::from_old_router_data(req)?;
                new_integration.build_request_v2(&new_router_data)
            }
        }
    }
    fn handle_response(
        &self,
        data: &RouterData<T, Req, Resp>,
        event_builder: Option<&mut ConnectorEvent>,
        res: types::Response,
    ) -> CustomResult<RouterData<T, Req, Resp>, errors::ConnectorError>
    where
        T: Clone,
        Req: Clone,
        Resp: Clone,
    {
        match self {
            ConnectorIntegrationEnum::Old(old_integration) => {
                old_integration.handle_response(data, event_builder, res)
            }
            ConnectorIntegrationEnum::New(new_integration) => {
                let new_router_data = ResourceCommonData::from_old_router_data(data)?;
                new_integration
                    .handle_response_v2(&new_router_data, event_builder, res)
                    .map(ResourceCommonData::to_old_router_data)?
            }
        }
    }
    fn get_error_response(
        &self,
        res: types::Response,
        event_builder: Option<&mut ConnectorEvent>,
    ) -> CustomResult<types::ErrorResponse, errors::ConnectorError> {
        match self {
            ConnectorIntegrationEnum::Old(old_integration) => {
                old_integration.get_error_response(res, event_builder)
            }
            ConnectorIntegrationEnum::New(new_integration) => {
                new_integration.get_error_response_v2(res, event_builder)
            }
        }
    }
    fn get_5xx_error_response(
        &self,
        res: types::Response,
        event_builder: Option<&mut ConnectorEvent>,
    ) -> CustomResult<types::ErrorResponse, errors::ConnectorError> {
        match self {
            ConnectorIntegrationEnum::Old(old_integration) => {
                old_integration.get_5xx_error_response(res, event_builder)
            }
            ConnectorIntegrationEnum::New(new_integration) => {
                new_integration.get_5xx_error_response(res, event_builder)
            }
        }
    }

    fn clone_box(
        &self,
    ) -> Box<dyn ConnectorIntegrationInterface<T, ResourceCommonData, Req, Resp> + Send + Sync>
    {
        Box::new(self.clone())
    }
}<|MERGE_RESOLUTION|>--- conflicted
+++ resolved
@@ -339,23 +339,12 @@
         }
     }
 
-<<<<<<< HEAD
-    #[cfg(feature= "recovery")]
-    fn get_recovery_details(
-        &self,
-        request: &IncomingWebhookRequestDetails<'_>,
-    ) -> CustomResult<
-        hyperswitch_interfaces::recovery::RecoveryPayload,
-        errors::ConnectorError,
-    > {
-=======
     #[cfg(feature = "recovery")]
     fn get_recovery_details(
         &self,
         request: &IncomingWebhookRequestDetails<'_>,
     ) -> CustomResult<hyperswitch_interfaces::recovery::RecoveryPayload, errors::ConnectorError>
     {
->>>>>>> 6866eaf5
         match self {
             Self::Old(connector) => connector.get_recovery_details(request),
             Self::New(connector) => connector.get_recovery_details(request),
