[package]
name = "euclid"
description = "DSL for static routing"
version = "0.1.0"
edition.workspace = true
rust-version.workspace = true
license.workspace = true

[dependencies]
erased-serde = "0.4.4"
frunk = "0.4.2"
frunk_core = "0.4.2"
nom = { version = "7.1.3", features = ["alloc"], optional = true }
once_cell = "1.19.0"
rustc-hash = "1.1.0"
serde = { version = "1.0.197", features = ["derive", "rc"] }
serde_json = "1.0.115"
strum = { version = "0.26", features = ["derive"] }
thiserror = "1.0.58"
utoipa = { version = "4.2.0", features = ["preserve_order", "preserve_path_order"] }

# First party dependencies
common_enums = { version = "0.1.0", path = "../common_enums" }
<<<<<<< HEAD
hyperswitch_constraint_graph = { version = "0.1.0", path = "../hyperswitch_constraint_graph" }
constraint_graph_macros = { version = "0.1.0", path = "../constraint_graph_macros" }
=======
hyperswitch_constraint_graph = { version = "0.1.0", path = "../hyperswitch_constraint_graph", features = ["viz"] }
>>>>>>> 8d9c7bc4
euclid_macros = { version = "0.1.0", path = "../euclid_macros" }

[features]
default = []
ast_parser = ["dep:nom"]
valued_jit = []
connector_choice_mca_id = []
dummy_connector = []
payouts = []

[dev-dependencies]
criterion = "0.5"

[[bench]]
name = "backends"
harness = false
required-features = ["ast_parser", "valued_jit"]<|MERGE_RESOLUTION|>--- conflicted
+++ resolved
@@ -21,12 +21,8 @@
 
 # First party dependencies
 common_enums = { version = "0.1.0", path = "../common_enums" }
-<<<<<<< HEAD
-hyperswitch_constraint_graph = { version = "0.1.0", path = "../hyperswitch_constraint_graph" }
 constraint_graph_macros = { version = "0.1.0", path = "../constraint_graph_macros" }
-=======
 hyperswitch_constraint_graph = { version = "0.1.0", path = "../hyperswitch_constraint_graph", features = ["viz"] }
->>>>>>> 8d9c7bc4
 euclid_macros = { version = "0.1.0", path = "../euclid_macros" }
 
 [features]
