use common_utils::errors::CustomResult;
#[cfg(feature = "v2")]
use common_utils::{id_type, types::keymanager::KeyManagerState};
use diesel_models::enums as storage_enums;
#[cfg(feature = "v2")]
use hyperswitch_domain_models::merchant_key_store::MerchantKeyStore;
#[cfg(feature = "v1")]
use hyperswitch_domain_models::payments::payment_attempt::PaymentAttemptNew;
use hyperswitch_domain_models::{
    errors::StorageError,
    payments::payment_attempt::{PaymentAttempt, PaymentAttemptInterface, PaymentAttemptUpdate},
};

use super::MockDb;
#[cfg(feature = "v1")]
use crate::DataModelExt;

#[async_trait::async_trait]
impl PaymentAttemptInterface for MockDb {
    #[cfg(feature = "v1")]
    async fn find_payment_attempt_by_payment_id_merchant_id_attempt_id(
        &self,
        _payment_id: &common_utils::id_type::PaymentId,
        _merchant_id: &common_utils::id_type::MerchantId,
        _attempt_id: &str,
        _storage_scheme: storage_enums::MerchantStorageScheme,
    ) -> CustomResult<PaymentAttempt, StorageError> {
        // [#172]: Implement function for `MockDb`
        Err(StorageError::MockDbError)?
    }

    #[cfg(all(feature = "v1", feature = "olap"))]
    async fn get_filters_for_payments(
        &self,
        _pi: &[hyperswitch_domain_models::payments::PaymentIntent],
        _merchant_id: &common_utils::id_type::MerchantId,
        _storage_scheme: storage_enums::MerchantStorageScheme,
    ) -> CustomResult<
        hyperswitch_domain_models::payments::payment_attempt::PaymentListFilters,
        StorageError,
    > {
        Err(StorageError::MockDbError)?
    }

    #[cfg(all(feature = "v1", feature = "olap"))]
    async fn get_total_count_of_filtered_payment_attempts(
        &self,
        _merchant_id: &common_utils::id_type::MerchantId,
        _active_attempt_ids: &[String],
        _connector: Option<Vec<api_models::enums::Connector>>,
        _payment_method: Option<Vec<common_enums::PaymentMethod>>,
        _payment_method_type: Option<Vec<common_enums::PaymentMethodType>>,
        _authentication_type: Option<Vec<common_enums::AuthenticationType>>,
        _merchanat_connector_id: Option<Vec<common_utils::id_type::MerchantConnectorAccountId>>,
        _card_network: Option<Vec<storage_enums::CardNetwork>>,
        _storage_scheme: storage_enums::MerchantStorageScheme,
    ) -> CustomResult<i64, StorageError> {
        Err(StorageError::MockDbError)?
    }

    #[cfg(feature = "v1")]
    async fn find_payment_attempt_by_attempt_id_merchant_id(
        &self,
        _attempt_id: &str,
        _merchant_id: &common_utils::id_type::MerchantId,
        _storage_scheme: storage_enums::MerchantStorageScheme,
    ) -> CustomResult<PaymentAttempt, StorageError> {
        // [#172]: Implement function for `MockDb`
        Err(StorageError::MockDbError)?
    }

    #[cfg(feature = "v2")]
    async fn find_payment_attempt_by_id(
        &self,
        _key_manager_state: &KeyManagerState,
        _merchant_key_store: &MerchantKeyStore,
        _attempt_id: &id_type::GlobalAttemptId,
        _storage_scheme: storage_enums::MerchantStorageScheme,
    ) -> error_stack::Result<PaymentAttempt, StorageError> {
        // [#172]: Implement function for `MockDb`
        Err(StorageError::MockDbError)?
    }

    #[cfg(feature = "v1")]
    async fn find_payment_attempt_by_preprocessing_id_merchant_id(
        &self,
        _preprocessing_id: &str,
        _merchant_id: &common_utils::id_type::MerchantId,
        _storage_scheme: storage_enums::MerchantStorageScheme,
    ) -> CustomResult<PaymentAttempt, StorageError> {
        // [#172]: Implement function for `MockDb`
        Err(StorageError::MockDbError)?
    }

    #[cfg(feature = "v1")]
    async fn find_payment_attempt_by_merchant_id_connector_txn_id(
        &self,
        _merchant_id: &common_utils::id_type::MerchantId,
        _connector_txn_id: &str,
        _storage_scheme: storage_enums::MerchantStorageScheme,
    ) -> CustomResult<PaymentAttempt, StorageError> {
        // [#172]: Implement function for `MockDb`
        Err(StorageError::MockDbError)?
    }

    #[cfg(feature = "v2")]
    async fn find_payment_attempt_by_profile_id_connector_transaction_id(
        &self,
        _key_manager_state: &KeyManagerState,
        _merchant_key_store: &MerchantKeyStore,
        _profile_id: &id_type::ProfileId,
        _connector_transaction_id: &str,
        _storage_scheme: storage_enums::MerchantStorageScheme,
    ) -> CustomResult<PaymentAttempt, StorageError> {
        // [#172]: Implement function for `MockDb`
        Err(StorageError::MockDbError)?
    }

    #[cfg(feature = "v1")]
    async fn find_attempts_by_merchant_id_payment_id(
        &self,
        _merchant_id: &common_utils::id_type::MerchantId,
        _payment_id: &common_utils::id_type::PaymentId,
        _storage_scheme: storage_enums::MerchantStorageScheme,
    ) -> CustomResult<Vec<PaymentAttempt>, StorageError> {
        // [#172]: Implement function for `MockDb`
        Err(StorageError::MockDbError)?
    }

    #[cfg(feature = "v1")]
    #[allow(clippy::panic)]
    async fn insert_payment_attempt(
        &self,
        payment_attempt: PaymentAttemptNew,
        storage_scheme: storage_enums::MerchantStorageScheme,
    ) -> CustomResult<PaymentAttempt, StorageError> {
        let mut payment_attempts = self.payment_attempts.lock().await;
        let time = common_utils::date_time::now();
        let payment_attempt = PaymentAttempt {
            payment_id: payment_attempt.payment_id,
            merchant_id: payment_attempt.merchant_id,
            attempt_id: payment_attempt.attempt_id,
            status: payment_attempt.status,
            net_amount: payment_attempt.net_amount,
            currency: payment_attempt.currency,
            save_to_locker: payment_attempt.save_to_locker,
            connector: payment_attempt.connector,
            error_message: payment_attempt.error_message,
            offer_amount: payment_attempt.offer_amount,
            payment_method_id: payment_attempt.payment_method_id,
            payment_method: payment_attempt.payment_method,
            connector_transaction_id: None,
            capture_method: payment_attempt.capture_method,
            capture_on: payment_attempt.capture_on,
            confirm: payment_attempt.confirm,
            authentication_type: payment_attempt.authentication_type,
            created_at: payment_attempt.created_at.unwrap_or(time),
            modified_at: payment_attempt.modified_at.unwrap_or(time),
            last_synced: payment_attempt.last_synced,
            cancellation_reason: payment_attempt.cancellation_reason,
            amount_to_capture: payment_attempt.amount_to_capture,
            mandate_id: None,
            browser_info: None,
            payment_token: None,
            error_code: payment_attempt.error_code,
            connector_metadata: None,
            payment_experience: payment_attempt.payment_experience,
            payment_method_type: payment_attempt.payment_method_type,
            payment_method_data: payment_attempt.payment_method_data,
            business_sub_label: payment_attempt.business_sub_label,
            straight_through_algorithm: payment_attempt.straight_through_algorithm,
            mandate_details: payment_attempt.mandate_details,
            preprocessing_step_id: payment_attempt.preprocessing_step_id,
            error_reason: payment_attempt.error_reason,
            multiple_capture_count: payment_attempt.multiple_capture_count,
            connector_response_reference_id: None,
            amount_capturable: payment_attempt.amount_capturable,
            updated_by: storage_scheme.to_string(),
            authentication_data: payment_attempt.authentication_data,
            encoded_data: payment_attempt.encoded_data,
            merchant_connector_id: payment_attempt.merchant_connector_id,
            unified_code: payment_attempt.unified_code,
            unified_message: payment_attempt.unified_message,
            external_three_ds_authentication_attempted: payment_attempt
                .external_three_ds_authentication_attempted,
            authentication_connector: payment_attempt.authentication_connector,
            authentication_id: payment_attempt.authentication_id,
            mandate_data: payment_attempt.mandate_data,
            payment_method_billing_address_id: payment_attempt.payment_method_billing_address_id,
            fingerprint_id: payment_attempt.fingerprint_id,
            charge_id: payment_attempt.charge_id,
            client_source: payment_attempt.client_source,
            client_version: payment_attempt.client_version,
            customer_acceptance: payment_attempt.customer_acceptance,
            organization_id: payment_attempt.organization_id,
            profile_id: payment_attempt.profile_id,
            connector_mandate_detail: payment_attempt.connector_mandate_detail,
<<<<<<< HEAD
            request_overcapture: None,
            overcapture_status: None,
=======
            card_discovery: payment_attempt.card_discovery,
>>>>>>> 3da637e6
        };
        payment_attempts.push(payment_attempt.clone());
        Ok(payment_attempt)
    }

    #[cfg(feature = "v2")]
    #[allow(clippy::panic)]
    async fn insert_payment_attempt(
        &self,
        _key_manager_state: &KeyManagerState,
        _merchant_key_store: &MerchantKeyStore,
        _payment_attempt: PaymentAttempt,
        _storage_scheme: storage_enums::MerchantStorageScheme,
    ) -> CustomResult<PaymentAttempt, StorageError> {
        // [#172]: Implement function for `MockDb`
        Err(StorageError::MockDbError)?
    }

    #[cfg(feature = "v1")]
    // safety: only used for testing
    #[allow(clippy::unwrap_used)]
    async fn update_payment_attempt_with_attempt_id(
        &self,
        this: PaymentAttempt,
        payment_attempt: PaymentAttemptUpdate,
        _storage_scheme: storage_enums::MerchantStorageScheme,
    ) -> CustomResult<PaymentAttempt, StorageError> {
        let mut payment_attempts = self.payment_attempts.lock().await;

        let item = payment_attempts
            .iter_mut()
            .find(|item| item.attempt_id == this.attempt_id)
            .unwrap();

        *item = PaymentAttempt::from_storage_model(
            payment_attempt
                .to_storage_model()
                .apply_changeset(this.to_storage_model()),
        );

        Ok(item.clone())
    }

    #[cfg(feature = "v2")]
    async fn update_payment_attempt(
        &self,
        _key_manager_state: &KeyManagerState,
        _merchant_key_store: &MerchantKeyStore,
        _this: PaymentAttempt,
        _payment_attempt: PaymentAttemptUpdate,
        _storage_scheme: storage_enums::MerchantStorageScheme,
    ) -> CustomResult<PaymentAttempt, StorageError> {
        // [#172]: Implement function for `MockDb`
        Err(StorageError::MockDbError)?
    }

    #[cfg(feature = "v1")]
    async fn find_payment_attempt_by_connector_transaction_id_payment_id_merchant_id(
        &self,
        _connector_transaction_id: &common_utils::types::ConnectorTransactionId,
        _payment_id: &common_utils::id_type::PaymentId,
        _merchant_id: &common_utils::id_type::MerchantId,
        _storage_scheme: storage_enums::MerchantStorageScheme,
    ) -> CustomResult<PaymentAttempt, StorageError> {
        // [#172]: Implement function for `MockDb`
        Err(StorageError::MockDbError)?
    }

    #[cfg(feature = "v1")]
    // safety: only used for testing
    #[allow(clippy::unwrap_used)]
    async fn find_payment_attempt_last_successful_attempt_by_payment_id_merchant_id(
        &self,
        payment_id: &common_utils::id_type::PaymentId,
        merchant_id: &common_utils::id_type::MerchantId,
        _storage_scheme: storage_enums::MerchantStorageScheme,
    ) -> CustomResult<PaymentAttempt, StorageError> {
        let payment_attempts = self.payment_attempts.lock().await;

        Ok(payment_attempts
            .iter()
            .find(|payment_attempt| {
                payment_attempt.payment_id == *payment_id
                    && payment_attempt.merchant_id.eq(merchant_id)
            })
            .cloned()
            .unwrap())
    }

    #[cfg(feature = "v1")]
    #[allow(clippy::unwrap_used)]
    async fn find_payment_attempt_last_successful_or_partially_captured_attempt_by_payment_id_merchant_id(
        &self,
        payment_id: &common_utils::id_type::PaymentId,
        merchant_id: &common_utils::id_type::MerchantId,
        _storage_scheme: storage_enums::MerchantStorageScheme,
    ) -> CustomResult<PaymentAttempt, StorageError> {
        let payment_attempts = self.payment_attempts.lock().await;

        Ok(payment_attempts
            .iter()
            .find(|payment_attempt| {
                payment_attempt.payment_id == *payment_id
                    && payment_attempt.merchant_id.eq(merchant_id)
                    && (payment_attempt.status == storage_enums::AttemptStatus::PartialCharged
                        || payment_attempt.status == storage_enums::AttemptStatus::Charged)
            })
            .cloned()
            .unwrap())
    }
}<|MERGE_RESOLUTION|>--- conflicted
+++ resolved
@@ -195,12 +195,9 @@
             organization_id: payment_attempt.organization_id,
             profile_id: payment_attempt.profile_id,
             connector_mandate_detail: payment_attempt.connector_mandate_detail,
-<<<<<<< HEAD
+            card_discovery: payment_attempt.card_discovery,
             request_overcapture: None,
             overcapture_status: None,
-=======
-            card_discovery: payment_attempt.card_discovery,
->>>>>>> 3da637e6
         };
         payment_attempts.push(payment_attempt.clone());
         Ok(payment_attempt)
