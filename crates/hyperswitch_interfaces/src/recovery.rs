--- conflicted
+++ resolved
@@ -1,26 +1,9 @@
 use api_models::webhooks::IncomingWebhookEvent;
-<<<<<<< HEAD
-use hyperswitch_domain_models::{
-    errors::api_error_response::ApiErrorResponse,
-    payment_methods::PaymentMethod,
-    payments::{payment_attempt::PaymentAttempt, PaymentIntent},
-};
-use time::PrimitiveDateTime;
-
-/// Recovery payload is unified struct constructed from billing connectors
-#[derive(Debug, Clone)]
-pub struct RecoveryPayload {
-    /// amount
-    pub amount: common_utils::types::MinorUnit,
-    /// currency
-    pub currency: common_enums::enums::Currency,
-    /// merchant reference id ex: invoice_id
-    pub merchant_reference_id: common_utils::id_type::PaymentReferenceId,
-    /// connector transaction id
-=======
 use common_enums::TriggeredBy;
 use hyperswitch_domain_models::errors::api_error_response::ApiErrorResponse;
 use time::PrimitiveDateTime;
+
+use crate::errors;
 
 /// Recovery payload is unified struct constructed from billing connectors
 #[derive(Debug)]
@@ -32,7 +15,6 @@
     /// merchant reference id at billing connector. ex: invoice_id
     pub merchant_reference_id: common_utils::id_type::PaymentReferenceId,
     /// transaction id reference at payment connector
->>>>>>> 3413b69b
     pub connector_transaction_id: Option<String>,
     /// error code sent by billing connector.
     pub error_code: Option<String>,
@@ -44,16 +26,6 @@
     pub connector_customer_id: Option<String>,
     /// payment merchant connnector account reference id at billing connector.
     pub connector_account_reference_id: Option<String>,
-<<<<<<< HEAD
-    /// created_at
-    pub created_at: PrimitiveDateTime,
-    /// status of the transaction
-    pub status: common_enums::enums::AttemptStatus,
-    /// payment method of payment attempt
-    pub payment_method_type: common_enums::enums::PaymentMethod,
-    /// payment method sub type of the payment attempt
-    pub payment_method_sub_type: common_enums::enums::PaymentMethodType,
-=======
     /// timestamp at which transaction has been created at billing connector
     pub transaction_created_at: Option<PrimitiveDateTime>,
     /// transaction status at billing connector equivalent to payment attempt status.
@@ -73,7 +45,6 @@
     pub currency: common_enums::enums::Currency,
     /// merchant reference id at billing connector. ex: invoice_id
     pub merchant_reference_id: common_utils::id_type::PaymentReferenceId,
->>>>>>> 3413b69b
 }
 
 /// type of action that needs to taken after consuming recovery payload
@@ -93,21 +64,6 @@
     InvalidAction,
 }
 
-<<<<<<< HEAD
-/// add docs
-pub trait RecoveryActionTrait {
-    /// add docs
-    fn find_action(
-        event_type: IncomingWebhookEvent,
-        triggered_by: Option<common_enums::TriggeredBy>,
-    ) -> Self;
-}
-
-impl RecoveryActionTrait for RecoveryAction {
-    fn find_action(
-        event_type: IncomingWebhookEvent,
-        triggered_by: Option<common_enums::TriggeredBy>,
-=======
 /// This trait have funtions related to RecoveryAction.
 pub trait RevenueRecoveryAction {
     /// This functions finds recovery action based on Recovery events and attempt_triggered_by.
@@ -121,7 +77,6 @@
     fn find_action(
         event_type: IncomingWebhookEvent,
         attempt_triggered_by: Option<TriggeredBy>,
->>>>>>> 3413b69b
     ) -> Self {
         match event_type {
             IncomingWebhookEvent::PaymentIntentFailure
@@ -160,15 +115,6 @@
             | IncomingWebhookEvent::PayoutCreated
             | IncomingWebhookEvent::PayoutExpired
             | IncomingWebhookEvent::PayoutReversed => Self::InvalidAction,
-<<<<<<< HEAD
-            IncomingWebhookEvent::RecoveryPaymentFailure => match triggered_by {
-                Some(common_enums::TriggeredBy::Internal) => Self::NoAction,
-                Some(common_enums::TriggeredBy::External) | None => Self::FailPaymentExternal,
-            },
-            IncomingWebhookEvent::RecoveryPaymentSuccess => match triggered_by {
-                Some(common_enums::TriggeredBy::Internal) => Self::NoAction,
-                Some(common_enums::TriggeredBy::External) | None => Self::SuccessPaymentExternal,
-=======
             IncomingWebhookEvent::RecoveryPaymentFailure => match attempt_triggered_by {
                 Some(TriggeredBy::Internal) => Self::NoAction,
                 Some(TriggeredBy::External) | None => Self::ScheduleFailedPayment,
@@ -176,7 +122,6 @@
             IncomingWebhookEvent::RecoveryPaymentSuccess => match attempt_triggered_by {
                 Some(TriggeredBy::Internal) => Self::NoAction,
                 Some(TriggeredBy::External) | None => Self::SuccessPaymentExternal,
->>>>>>> 3413b69b
             },
             IncomingWebhookEvent::RecoveryPaymentPending => Self::PendingPayment,
             IncomingWebhookEvent::RecoveryInvoiceCancel => Self::CancelInvoice,
