[package]
name = "analytics"
version = "0.1.0"
description = "Analytics / Reports / Search related functionality"
edition.workspace = true
rust-version.workspace = true
license.workspace = true

# See more keys and their definitions at https://doc.rust-lang.org/cargo/reference/manifest.html


[dependencies]
# First party crates
api_models = { version = "0.1.0", path = "../api_models", features = ["errors"] }
storage_impl = { version = "0.1.0", path = "../storage_impl", default-features = false }
common_utils = { version = "0.1.0", path = "../common_utils" }
hyperswitch_interfaces = { version = "0.1.0", path = "../hyperswitch_interfaces" }
masking = { version = "0.1.0", path = "../masking" }
router_env = { version = "0.1.0", path = "../router_env", features = ["log_extra_implicit_fields", "log_custom_entries_to_extra"] }
diesel_models = { version = "0.1.0", path = "../diesel_models", features = ["kv_store"] }

#Third Party dependencies
<<<<<<< HEAD
actix-web = "4.3.1"
async-trait = "0.1.68"
aws-config = { version = "1.1.8", features = ["behavior-version-latest"] }
aws-sdk-lambda = { version = "1.15.0" }
=======
actix-web = "4.5.1"
async-trait = "0.1.79"
aws-config = { version = "1.1.9", features = ["behavior-version-latest"] }
aws-sdk-lambda = { version = "1.18.0" }
aws-smithy-types = { version = "1.1.8" }
>>>>>>> bc25f3fa
bigdecimal = { version = "0.3.1", features = ["serde"] }
error-stack = "0.4.1"
futures = "0.3.30"
opensearch = { version = "2.2.0", features = ["aws-auth"] }
once_cell = "1.19.0"
reqwest = { version = "0.11.27", features = ["serde_json"] }
serde = { version = "1.0.197", features = ["derive", "rc"] }
serde_json = "1.0.115"
sqlx = { version = "0.7.3", features = ["postgres", "runtime-tokio", "runtime-tokio-native-tls", "time", "bigdecimal"] }
strum = { version = "0.26.2", features = ["derive"] }
thiserror = "1.0.58"
time = { version = "0.3.34", features = ["serde", "serde-well-known", "std"] }
tokio = { version = "1.37.0", features = ["macros", "rt-multi-thread"] }<|MERGE_RESOLUTION|>--- conflicted
+++ resolved
@@ -20,18 +20,10 @@
 diesel_models = { version = "0.1.0", path = "../diesel_models", features = ["kv_store"] }
 
 #Third Party dependencies
-<<<<<<< HEAD
 actix-web = "4.3.1"
 async-trait = "0.1.68"
 aws-config = { version = "1.1.8", features = ["behavior-version-latest"] }
 aws-sdk-lambda = { version = "1.15.0" }
-=======
-actix-web = "4.5.1"
-async-trait = "0.1.79"
-aws-config = { version = "1.1.9", features = ["behavior-version-latest"] }
-aws-sdk-lambda = { version = "1.18.0" }
-aws-smithy-types = { version = "1.1.8" }
->>>>>>> bc25f3fa
 bigdecimal = { version = "0.3.1", features = ["serde"] }
 error-stack = "0.4.1"
 futures = "0.3.30"
