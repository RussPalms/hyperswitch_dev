--- conflicted
+++ resolved
@@ -12,11 +12,7 @@
   "phone_country_code": "+65",
   "description": "Its my first payment request",
   "authentication_type": "no_three_ds",
-<<<<<<< HEAD
-  "return_url": "https://hyperswitch.io/",
-=======
   "return_url": "https://hyperswitch.io",
->>>>>>> 348cd744
   "setup_future_usage": "on_session",
   "customer_acceptance": {
     "acceptance_type": "offline",
