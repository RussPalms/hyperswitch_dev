--- conflicted
+++ resolved
@@ -8150,7 +8150,6 @@
           {
             "type": "object",
             "required": [
-<<<<<<< HEAD
               "kakao_pay_redirect"
             ],
             "properties": {
@@ -8162,10 +8161,18 @@
           {
             "type": "object",
             "required": [
-              "ali_pay_hk"
-=======
+                 "kakao_pay_redirect"
+            ],
+            "properties": {
+              "kakao_pay_redirect": {
+                "$ref": "#/components/schemas/KakaoPayRedirection"
+              }
+            }
+          },
+          {
+            "type": "object",
+            "required": [
               "ali_pay_hk_redirect"
->>>>>>> 5b916e56
             ],
             "properties": {
               "ali_pay_hk_redirect": {
